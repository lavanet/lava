--- conflicted
+++ resolved
@@ -27,13 +27,9 @@
 
 require (
 	cosmossdk.io/errors v1.0.0-beta.7
-<<<<<<< HEAD
-	cosmossdk.io/math v1.0.0-beta.4
-	github.com/dgraph-io/badger/v4 v4.1.0
-=======
 	cosmossdk.io/math v1.0.1
 	github.com/cosmos/gogoproto v1.4.10
->>>>>>> c2afadcb
+	github.com/dgraph-io/badger/v4 v4.1.0
 	github.com/fullstorydev/grpcurl v1.8.5
 	github.com/gogo/status v1.1.0
 	github.com/golang/protobuf v1.5.3
@@ -77,11 +73,8 @@
 	github.com/goccy/go-json v0.9.11 // indirect
 	github.com/gogo/googleapis v1.4.1 // indirect
 	github.com/golang/glog v1.1.0 // indirect
-<<<<<<< HEAD
 	github.com/google/flatbuffers v1.12.1 // indirect
-=======
 	github.com/golang/mock v1.6.0 // indirect
->>>>>>> c2afadcb
 	github.com/google/go-cmp v0.5.9 // indirect
 	github.com/google/s2a-go v0.1.4 // indirect
 	github.com/google/uuid v1.3.0 // indirect
@@ -104,12 +97,9 @@
 	github.com/zondax/ledger-go v0.14.1 // indirect
 	golang.org/x/mod v0.9.0 // indirect
 	golang.org/x/oauth2 v0.10.0 // indirect
-<<<<<<< HEAD
 	golang.org/x/time v0.0.0-20220922220347-f3bd1da661af // indirect
 	golang.org/x/tools v0.7.0 // indirect
-=======
 	google.golang.org/api v0.126.0 // indirect
->>>>>>> c2afadcb
 	google.golang.org/appengine v1.6.7 // indirect
 	google.golang.org/genproto/googleapis/rpc v0.0.0-20230726155614-23370e0ffb3e // indirect
 	pgregory.net/rapid v0.5.5 // indirect
