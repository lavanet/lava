--- conflicted
+++ resolved
@@ -258,10 +258,6 @@
 	}
 }
 
-<<<<<<< HEAD
-func (cr ChainRequirement) Comparable() string {
-=======
 func (cr ChainRequirement) Differentiator() string {
->>>>>>> ec540f44
 	return cr.Collection.String() + strings.Join(cr.Extensions, ",")
 }