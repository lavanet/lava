--- conflicted
+++ resolved
@@ -95,10 +95,7 @@
 		}
 		for _, collection := range chainPolicy.Collections {
 			addon := collection.AddOn
-<<<<<<< HEAD
-=======
 			// an addon is the same as apiInterface for optional apiInterfaces
->>>>>>> 17324bb1
 			if addon == collection.ApiInterface {
 				addon = ""
 			}
