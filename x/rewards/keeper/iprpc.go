--- conflicted
+++ resolved
@@ -2,11 +2,7 @@
 
 import (
 	"fmt"
-<<<<<<< HEAD
-	"sort"
 	"strconv"
-=======
->>>>>>> 07f4dff3
 
 	sdk "github.com/cosmos/cosmos-sdk/types"
 	"github.com/lavanet/lava/utils"
