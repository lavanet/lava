--- conflicted
+++ resolved
@@ -68,14 +68,11 @@
 const (
 	NewPendingIbcIprpcFundEventName            = "pending_ibc_iprpc_fund_created"
 	ExpiredPendingIbcIprpcFundRemovedEventName = "expired_pending_ibc_iprpc_fund_removed"
-<<<<<<< HEAD
 	CoverIbcIprpcFundCostEventName             = "cover_ibc_iprpc_fund_cost"
-=======
 )
 
 // Pending IPRPC Pool:
 // Pool that holds the funds of pending IPRPC fund requests (which originate from an ibc-transfer TX)
 const (
 	PendingIprpcPoolName Pool = "pending_iprpc_pool"
->>>>>>> f40ecc3d
 )