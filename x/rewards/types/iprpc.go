--- conflicted
+++ resolved
@@ -1,11 +1,8 @@
 package types
 
 import (
-<<<<<<< HEAD
 	sdk "github.com/cosmos/cosmos-sdk/types"
-=======
 	authtypes "github.com/cosmos/cosmos-sdk/x/auth/types"
->>>>>>> 3b36fc34
 )
 
 const (
@@ -34,7 +31,10 @@
 	return im.Creator == other.Creator && im.Duration == other.Duration && im.Spec == other.Spec
 }
 
-<<<<<<< HEAD
+func IbcIprpcMemoReceiverAddress() string {
+	return authtypes.NewModuleAddress("iprpc").String()
+}
+
 func (pif PendingIprpcFund) IsEqual(other PendingIprpcFund) bool {
 	return pif.Index == other.Index && pif.Creator == other.Creator && pif.Spec == other.Spec &&
 		pif.Month == other.Month && pif.Expiry == other.Expiry && pif.Funds.IsEqual(other.Funds) && pif.CostCovered.IsEqual(other.CostCovered)
@@ -50,8 +50,4 @@
 
 func (pif PendingIprpcFund) IsExpired(ctx sdk.Context) bool {
 	return uint64(ctx.BlockTime().UTC().Unix()) >= pif.Expiry
-=======
-func IbcIprpcReceiverAddress() string {
-	return authtypes.NewModuleAddress("iprpc").String()
->>>>>>> 3b36fc34
 }