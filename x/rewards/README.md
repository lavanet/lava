# `x/rewards`

## Abstract

This document specifies the rewards module of Lava Protocol.

The rewards module is responsible for distributing rewards to validators and providers. Rewards are collected from the validators' and providers' pools, respectively. The pools' funds originate from the treasury account - a module account that holds all the pre-allocated Lava tokens of the network. It is important to note that the pre-allocated amount is constant, and there will be no minting of new Lava tokens in the future.

The rewards module also operates the Incentivized Providers RPC program (IPRPC). This program distributes bonus rewards to providers servicing specific chains. The IPRPC rewards are funded by the chains' DAO and other contributors.

Please note that this module replaces Cosmos SDK's mint module, which is typically responsible for minting rewards for validators.

## Contents

* [Concepts](#concepts)
  * [The Treasury](#the-treasury)
  * [Rewards Pools](#rewards-pools)
    * [Validators Rewards Pool](#validators-rewards-pool)
    * [Providers Rewards Pool](#providers-rewards-pool)
  * [IPRPC](#iprpc)
    * [IPRPC over IBC](#iprpc-over-ibc)
* [Parameters](#parameters)
  * [MinBondedTarget](#minbondedtarget)
  * [MaxBondedTarget](#maxbondedtarget)
  * [LowFactor](#lowfactor)
  * [LeftOverBurnRate](#leftoverburnrate)
  * [MaxRewardsBoost](#maxrewardsboost)
  * [ValidatorsSubscriptionParticipation](#validatorssubscriptionparticipation)
  * [IbcIprpcExpiration](#ibciprpcexpiration)
* [Queries](#queries)
* [Transactions](#transactions)
* [Proposals](#proposals)
* [Events](#events)

## Concepts

### The Treasury

As per Lava's vision, there is a constant supply of Lava tokens from the chain's genesis. There will be no minting of new tokens in the future like other Cosmos-SDK based chains. The treasury account holds all of Lava's pre-allocated tokens. The total amount of coins will be $10^9 * 10^6$ ulava.

### Rewards Pools

The rewards module is responsible on distributing rewards for validators that create new blocks, and providers that provide RPC service for their consumers.

To manage the rewards, the module uses two rewards pools: allocation pools and distribution pools. Note that there are two allocation pools and two distribution pools to manage the validators and providers rewards independently.

The allocation pools get some of the treasury account's tokens and hold onto it. Once a month, the allocation pools transfer a fixed amount of funds to the distribution pools. This monthly transfer will last for 4 years, after which the allocation pools' funds will be depleted (the allocation pools lifetime (4 years) is a pre-defined constant in the module's code). Note that before the allocation pools transfer the funds, the distribution pools' tokens are burned according to the `LeftOverBurnRate` parameter (see [below](#leftoverburnrate)).

The distribution pools use the monthly quota of funds to distribute rewards for validators and providers.

#### Validators Rewards Pool

In Cosmos-SDK chains, validators get rewards for creating blocks by the Cosmos' distribution module. For each new block, new tokens are minted and distributed to all the accounts that contributed to the new block creation.

In Lava, the Cosmos validators reward distribution mechanism remains as is, but the source of the tokens comes from the rewards module (and not the mint module). As stated above, the rewards are managed using two pools: an allocation pool and a distribution pool.

The allocation pool of validators, `validators_rewards_allocation_pool`, gets 3% of the tokens of the treasury account.

The distribution pool of validators, `validators_rewards_distribution_pool`, uses its funds to reward validators for proposing new blocks. Same as Cosmos' mint module, the `validators_rewards_distribution_pool` transfers the block rewards to the fee collection account which is used by Cosmos' distribution module to reward the validators.

The validators block reward is calculated using the following formula:

```math
Reward = \frac{{\text{{validators\_distribution\_pool\_balance}}} \cdot {\text{bonded\_target\_factor}}}{\text{{remaining\_blocks\_until\_next\_emission}}}
```
Where:
* $`\text{validators\_distribution\_pool\_balance}`$ - The remaining balance in the `validators_rewards_distribution_pool`.
* $`\text{bonded\_target\_factor}`$ - A factor calculated with the module's params (see [below](#bondedtargetfactor)).
* $`\text{remaining\_blocks\_until\_next\_emission}`$ - The amount of blocks until the next monthly refill of the `validators_rewards_distribution_pool`.

#### Providers Rewards Pool

Providers get rewards for their services from the funds used to buy subscriptions (see subscription module readme).

Besides these rewards, the provider also get monthly bonus rewards from a pre-allocated rewards pools. To manage this, like the validators, the providers have an allocation and distribution rewards pools. The bonus rewards exist to provide additional rewards when there is no much demand (few subscriptions).

The total monthly bonus rewards ("total spec payout") are calculated per spec by the following formula:

```math
\text{Total spec payout}=\\\min\{MaxRewardsBoost\cdot\text{Total Base Payouts}, \\ \text{Spec Payout Cap}, \\ \max\{0,1.5(\text{Spec Payout Cap})-0.5(\text{Total Base Payouts})\}\}
```

Where:
* $`\text{MaxRewardsBoost}`$ - A module's parameter (see [below](#maxrewardsboost)).
* $`\text{Total Base Payouts}`$ - The sum of all base payouts the providers for this spec collected = $`\sum_{provider_1.._n} (\text{{provider base rewards}}_i)`$
* $`\text{Spec Payout Cap}`$ - The max value for this spec bonus rewards = $`\frac{specStake\cdot specShares}{\sum_i{specStake \cdot specShares}_i}`$.
* SpecStake = Total effective stake of providers in this spec.
* SpecShares = Weight factor for the spec (determined in each spec)

The total spec payout is distributed between providers proportional to the rewards they collected from subscriptions throughout the month. Each provider will get bonus rewards according to the following formula:

```math
Provider Bonus Rewards = Total Spec Payout \cdot \frac{\sum_{\text{payment} \; i} (\text{{provider base rewards}}_{i,j} \times \text{{adjustment}}_{i,j})}{\sum_{\text{provider}\;j'}\sum_{\text{payment} \; i}  (\text{{provider base rewards}}_{i,j'}  )}
```

Note that some of the providers rewards are sent to the community pool (according to the `CommunityTax` parameter, determined by the distribution module) and to the validators block rewards (according to the `ValidatorsSubscriptionParticipation` parameter, see [below](#validatorssubscriptionparticipation)). For more details about the `adjustment`, see [below](#adjustment).

The participation fees are calculated according to the following formulas:

```math
\text{Validators Participation Fee} = \frac{ValidatorsSubscriptionParticipation}{1-CommunityTax}
```

```math
\text{Community Participation Fee} = ValidatorsSubscriptionParticipation + CommunityTax\\ - \text{Validators Participation Fee}
```

#### Adjustment

Adjustment is a security mechanism that prevents collusion and abuse of rewards boost. It calculates the distribution of usage across multiple providers for each consumer. The more scattered a consumer's usage is across providers, the higher the bonus rewards they can receive. The adjustment value is always smaller or equal to one and can reduce the bonus rewards by up to $\frac{1}{MaxRewardsBoost}$.

The adjustment is calculated per epoch using a weighted average based on usage. It considers the consumer's CU (compute units) used with a specific provider relative to the total CU the consumer used. The formula is as follows:

```math
\text{epochAdjustment}_\text{consumet i, provider j}=\\\min\{1,\;\;\;minAdjustment\cdot(\frac{\sum_{\text{provider }k}{CU_\text{i,k}}}{CU _\text{i,j}})\}
```

```math
\text{monthlyAdjustment}_{i,k} = \frac{\sum_{\text{epoch}\; t }\left(CU_\text{i}(t)\cdot \text{epochAdjustment}_{i,k}(t)\right)}{\sum_{\text{epoch}\; t}CU_{i}(t)}
```

### IPRPC

IPRPC (Incentivized Providers RPC) is a program designed to motivate providers to offer services for specific chains using Lava. Providers supplying RPC data for chain X will receive additional rewards from the IPRPC pool each month. This pool is funded by chain X's DAO and other contributors.

The IPRPC pools will hold both Lava's native tokens and IBC wrapped tokens. Providers' rewards will be based on the amount of CU they serviced during the month relative to other providers' serviced CU. Only the CU from eligible subscriptions will be counted. IPRPC eligible subscriptions are determined via a government proposal.

Users have the freedom to fund the pool with any token of their choice, for any supported chain and set the emission schedule for their funds. For instance, a user can fund the IPRPC pool for the Osmosis chain with 300ulava, which will be dispersed over a period of three months. It's important to note that the IPRPC pool will start receiving funds from the beginning of the upcoming month.

In order to fund the IPRPC pool, the user's funds must cover the monthly minimum IPRPC cost, a parameter determined by governance. This minimum IPRPC cost will be subtracted from the monthly emission.

#### IPRPC over IBC

To ease the process of funding the IPRPC pool, users can send an `ibc-transfer` transaction directly from the source chain. For example, using IPRPC over IBC allows funding the IPRPC pool by sending a single `ibc-transfer` to an Osmosis node.

To make the `ibc-transfer` transaction fund the IPRPC pool, it must contain a custom memo with the following format:

```json
{
  "iprpc": {
    "creator": "alice",
    "spec": "ETH1",
    "duration": "3"
  }
}
```

The creator field can be any name, the spec field must be an on-chain spec ID, and the duration should be the funding period (in months). Users can use the `generate-ibc-iprpc-tx` helper command with the `--memo-only` flag to generate a valid IPRPC memo. If the flag is not included, this command creates a valid `ibc-transfer` transaction JSON with a custom memo. The only remaining step is to sign and send the transaction.

As mentioned above, funding the IPRPC pool requires a fee derived from the monthly minimum IPRPC cost. Consequently, all IPRPC over IBC requests are considered pending IPRPC fund requests until the fee is paid. To view the current pending requests, users can use the `pending-ibc-iprpc-funds` query and cover the minimum cost using the `cover-ibc-iprpc-fund-cost` transaction. The expiration of pending IPRPC fund requests is dictated by the `IbcIprpcExpiration`, which equals the expiration period in months.

## Parameters

The rewards module contains the following parameters:

| Key                                    | Type                    | Default Value    |
| -------------------------------------- | ----------------------- | -----------------|
| MinBondedTarget                        | math.LegacyDec          | 0.6              |
| MaxBondedTarget                        | math.LegacyDec          | 0.8              |
| LowFactor                              | math.LegacyDec          | 0.5              |
| LeftOverBurnRate                       | math.LegacyDec          | 1                |
| MaxRewardsBoost                        | uint64                  | 5                |
| ValidatorsSubscriptionParticipation    | math.LegacyDec          | 0.05             |
| IbcIprpcExpiration                     | uint64                  | 3                |

### MinBondedTarget

MinBondedTarget is used to calculate the [BondedTargetFactor](#bondedtargetfactor). This is the percentage of stake vs token supply that above it, reduction in validators block rewards is done.

### MaxBondedTarget

MaxBondedTarget is used to calculate the [BondedTargetFactor](#bondedtargetfactor). This is the percentage in which the validators block rewards reduction is capped and reaches LowFactor.

### LowFactor

LowFactor is used to calculate the [BondedTargetFactor](#bondedtargetfactor). This is the linear reduction rate/slope of the validators block rewards.

### LeftOverBurnRate

LeftOverBurnRate determines the percentage of tokens to burn before refilling the distribution rewards pool with the monthly quota (from the allocation pool). 
LeftOverBurnRate = 0 means there is no burn.

### BondedTargetFactor

In Lava we wanted to make validator rewards decrease linearly with the increase in stake. The BondedTargetFactor encapsulates this behaviour.

To calculate the `BondedTargetFactor` see the following formula (note that the staking module's `BondedRatio` parameter is used, which is the fraction of the staking tokens which are currently bonded):

```math
\text{BondedTargetFactor}= \\\begin{cases}
1 & \text{$\text{BondRatio} < \text{MinBonded}$}\\
\frac{\text{MaxBonded}-\text{BondRatio}}{\text{MaxBonded}-\text{MinBonded}} + (\text{LowFactor})\frac{\text{BondRatio}-\text{MinBonded}}{\text{MaxBonded}-\text{MinBonded}}  & \text{$\text{MinBonded} < \text{BondRatio} < \text{MaxBonded}$}\\
\text{LowFactor} & \text{$\text{BondRatio} > \text{MaxBonded}$}\\
\end{cases}
```

### MaxRewardsBoost

MaxRewardsBoost is a multiplier that determines the maximum bonus for provider rewards from subscriptions.

### ValidatorsSubscriptionParticipation

ValidatorsSubscriptionParticipation is used to calculate the providers rewards participation fees.

### IbcIprpcExpiration

IbcIprpcExpiration determines the pending IPRPC over IBC fund requests expiration in months.

## Queries

The rewards module supports the following queries:

| Query      | Arguments       | What it does                                  |
| ---------- | --------------- | ----------------------------------------------|
| `block-reward`     | none  | show the block reward for validators                  |
| `pools`     | none            | show the info of the distribution pools  |
| `params`   | none            | shows the module's parameters                 |
| `show-iprpc-data`   | none            | shows the IPRPC data that includes the minimum IPRPC cost and a list of IPRPC eligible subscriptions                 |
| `iprpc-provider-reward`   | provider (string)            | shows the estimated IPRPC rewards for a specific provider (relative to its serviced CU) for the upcoming monthly emission                 |
| `iprpc-spec-rewards`   | spec (string, optional)            | shows a specific spec's IPRPC rewards (for the entire period). If no spec is given, all IPRPC rewards are shown                 |
| `generate-ibc-iprpc-tx`   | spec (string), duration (uint64, in months), amount (sdk.Coin, optional), src-port (string, optional), src-channel (string, optional), --from (string, mandatory), --node (string, mandatory), --memo-only (optional)            | generates an `ibc-transfer` transaction JSON that can be used to fund the IPRPC pool over IBC. To generate only the custom memo that triggers the IPRPC funding, use the `--memo-only` flag.                 |
| `pending-ibc-iprpc-funds`   | filter (string, optional)            | Lists the pending IPRPC over IBC fund requests. Use the optional filter to filter by index, creator, or spec. Each entry is shown with the minimum IPRPC cost that needs to be paid to apply it.                  |

Note, use the provider's address for the `iprpc-provider-reward` query. For more information on the provider's two addresses (regular and vault) see the epochstorage module's [README.md](../epochstorage/README.md).

## Transactions

All the transactions below require setting the `--from` flag and gas related flags.

The rewards module supports the following transactions:

| Transaction      | Arguments       | What it does                                  |
| ---------- | --------------- | ----------------------------------------------|
| `fund-iprpc`     | spec (string), duration (uint64, in months), coins (sdk.Coins, for example: `100ulava,50ibctoken`)  | fund the IPRPC pool to a specific spec with ulava or IBC wrapped tokens. The tokens will be vested for `duration` months.                  |
| `cover-ibc-iprpc-fund-cost`     | index (uint64)  | cover the costs of a pending IPRPC over IBC fund request by index. The required minimum IPRPC cost is automatically paid by the transaction sender.                  |

Please note that the coins specified in the `fund-iprpc` transaction is the monthly emission fund. For instance, if you specify a fund of 100ulava for a duration of three months, providers will receive 100ulava each month, not 33ulava.

Also, the coins must include `duration*min_iprpc_cost` of ulava tokens (`min_iprpc_cost` is shown with the `show-iprpc-data` query).

## Proposals

The rewards module supports the `set-iprpc-data` proposal which set the minimum IPRPC cost and the IPRPC eligible subscriptions.

To send a proposal and vote use the following commands:

```
lavad tx gov submit-legacy-proposal set-iprpc-data <deposit> --min-cost 0ulava --add-subscriptions addr1,addr2 --remove-subscriptions addr3,addr4 --from alice <gas-flags>

lavad tx gov vote <latest_proposal_id> yes --from alice <gas-flags>
```

## Events

The rewards module has the following events:

| Event      | When it happens       |
| ---------- | --------------- |
| `distribution_pools_refill`     | a successful distribution rewards pools refill   |
| `provider_bonus_rewards`     | a successful distribution of provider bonus rewards   |
| `iprpc_pool_emmission`     | a successful distribution of IPRPC bonus rewards   |
| `iprpc_pool_emmission`     | a successful distribution of IPRPC bonus rewards   |
| `set_iprpc_data`     | a successful setting of IPRPC data   |
| `fund_iprpc`     | a successful funding of the IPRPC pool   |
| `transfer_iprpc_reward_to_next_month`     | a successful transfer of the current month's IPRPC reward to the next month. Happens when there are no providers eligible for IPRPC rewards in the current month   |
<<<<<<< HEAD
| `pending_ibc_iprpc_fund_created`     | a successful IPRPC over IBC fund request which creates a pending fund request entry on-chain   |
| `cover_ibc_iprpc_fund_cost`     | a successful cost coverage of a pending IPRPC fund request that applies the request and funds the IPRPC pool   |
| `expired_pending_ibc_iprpc_fund_removed`     | a successful removal of an expired pending IPRPC fund request   |
=======
| `provider_reward` | a successful reward transfer to a provider |
| `delegator_reward` | a successful reward transfer to a delegator |

Note, providers and their delegators get rewards for several reasons: subscription rewards (relay payments), providers bonus rewards and IPRPC rewards. Those reasons and additional information are included in the `provider_reward` and `delegator_reward` events.
>>>>>>> 520a81f5
<|MERGE_RESOLUTION|>--- conflicted
+++ resolved
@@ -263,13 +263,10 @@
 | `set_iprpc_data`     | a successful setting of IPRPC data   |
 | `fund_iprpc`     | a successful funding of the IPRPC pool   |
 | `transfer_iprpc_reward_to_next_month`     | a successful transfer of the current month's IPRPC reward to the next month. Happens when there are no providers eligible for IPRPC rewards in the current month   |
-<<<<<<< HEAD
 | `pending_ibc_iprpc_fund_created`     | a successful IPRPC over IBC fund request which creates a pending fund request entry on-chain   |
 | `cover_ibc_iprpc_fund_cost`     | a successful cost coverage of a pending IPRPC fund request that applies the request and funds the IPRPC pool   |
 | `expired_pending_ibc_iprpc_fund_removed`     | a successful removal of an expired pending IPRPC fund request   |
-=======
 | `provider_reward` | a successful reward transfer to a provider |
 | `delegator_reward` | a successful reward transfer to a delegator |
 
-Note, providers and their delegators get rewards for several reasons: subscription rewards (relay payments), providers bonus rewards and IPRPC rewards. Those reasons and additional information are included in the `provider_reward` and `delegator_reward` events.
->>>>>>> 520a81f5
+Note, providers and their delegators get rewards for several reasons: subscription rewards (relay payments), providers bonus rewards and IPRPC rewards. Those reasons and additional information are included in the `provider_reward` and `delegator_reward` events.