--- conflicted
+++ resolved
@@ -12,11 +12,7 @@
 var _ paramtypes.ParamSet = (*Params)(nil)
 
 const (
-<<<<<<< HEAD
-	TARGET_VERSION = "4.2.5"
-=======
-	TARGET_VERSION = "4.2.4"
->>>>>>> 736ee857
+	TARGET_VERSION = "4.2.7"
 	MIN_VERSION    = "3.1.0"
 )
 
