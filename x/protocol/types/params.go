package types

import (
	"fmt"
	"strconv"
	"strings"

	paramtypes "github.com/cosmos/cosmos-sdk/x/params/types"
	"gopkg.in/yaml.v2"
)

var _ paramtypes.ParamSet = (*Params)(nil)

const (
<<<<<<< HEAD
	TARGET_VERSION = "4.2.1"
=======
	TARGET_VERSION = "4.2.2"
>>>>>>> 08371e78
	MIN_VERSION    = "3.1.0"
)

var (
	KeyVersion     = []byte("Version")
	DefaultVersion = Version{
		ProviderTarget: TARGET_VERSION,
		ProviderMin:    MIN_VERSION,
		ConsumerTarget: TARGET_VERSION,
		ConsumerMin:    MIN_VERSION,
	}
)

const (
	MAX_MINOR    = 10000
	MAX_REVISION = 10000
)

// This is problematic, since for version parameters we would like to validate that:
// (1) the min version is not greater than the version (limit a,b); and
// (2) the provider and consumer versions are in (for now) sync (limit a,b)

// ParamKeyTable the param key table for launch module
func ParamKeyTable() paramtypes.KeyTable {
	return paramtypes.NewKeyTable().RegisterParamSet(&Params{})
}

// NewParams creates a new Params instance
func NewParams(
	version Version,
) Params {
	return Params{
		Version: version,
	}
}

// DefaultParams returns a default set of parameters
func DefaultParams() Params {
	return NewParams(
		DefaultVersion,
	)
}

// ParamSetPairs get the params.ParamSet
func (p *Params) ParamSetPairs() paramtypes.ParamSetPairs {
	return paramtypes.ParamSetPairs{
		paramtypes.NewParamSetPair(KeyVersion, &p.Version, validateVersion),
	}
}

// helper to convert Version to an integer (easily compared)
func versionToInteger(v string) (int, error) {
	s := strings.Split(v, ".")
	if len(s) != 3 {
		return 0, fmt.Errorf("invalid format")
	}

	maj, err := strconv.ParseUint(s[0], 10, 0)
	if err != nil {
		return 0, fmt.Errorf("%w (major)", err)
	}
	min, err := strconv.ParseUint(s[1], 10, 0)
	if err != nil {
		return 0, fmt.Errorf("%w (minor)", err)
	}
	rev, err := strconv.ParseUint(s[2], 10, 0)
	if err != nil {
		return 0, fmt.Errorf("%w (revision)", err)
	}

	if min > MAX_MINOR {
		return 0, fmt.Errorf("minor too big: %d > max %d", min, MAX_MINOR)
	}
	if rev > MAX_REVISION {
		return 0, fmt.Errorf("revision too big: %d > max %d", rev, MAX_REVISION)
	}

	n := maj*MAX_MINOR*MAX_REVISION + min*MAX_REVISION + rev

	return int(n), nil
}

// Validate validates the set of params
func (p Params) Validate() error {
	return validateVersion(p.Version)
}

// String implements the Stringer interface.
func (p Params) String() string {
	out, _ := yaml.Marshal(p)
	return string(out)
}

// validateVersion validates the Version param
func validateVersion(v interface{}) error {
	version, ok := v.(Version)
	if !ok {
		return fmt.Errorf("invalid parameter type: %T", v)
	}

	return version.validateVersion()
}<|MERGE_RESOLUTION|>--- conflicted
+++ resolved
@@ -12,11 +12,7 @@
 var _ paramtypes.ParamSet = (*Params)(nil)
 
 const (
-<<<<<<< HEAD
-	TARGET_VERSION = "4.2.1"
-=======
 	TARGET_VERSION = "4.2.2"
->>>>>>> 08371e78
 	MIN_VERSION    = "3.1.0"
 )
 
