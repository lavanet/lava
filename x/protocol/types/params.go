package types

import (
	"fmt"
	"strconv"
	"strings"

	paramtypes "github.com/cosmos/cosmos-sdk/x/params/types"
	"gopkg.in/yaml.v2"
)

var _ paramtypes.ParamSet = (*Params)(nil)

const (
<<<<<<< HEAD
	TARGET_VERSION = "3.2.1"
=======
	TARGET_VERSION = "4.1.1"
>>>>>>> 9f6e93d4
	MIN_VERSION    = "3.1.0"
)

var (
	KeyVersion     = []byte("Version")
	DefaultVersion = Version{
		ProviderTarget: TARGET_VERSION,
		ProviderMin:    MIN_VERSION,
		ConsumerTarget: TARGET_VERSION,
		ConsumerMin:    MIN_VERSION,
	}
)

const (
	MAX_MINOR    = 10000
	MAX_REVISION = 10000
)

// This is problematic, since for version parameters we would like to validate that:
// (1) the min version is not greater than the version (limit a,b); and
// (2) the provider and consumer versions are in (for now) sync (limit a,b)

// ParamKeyTable the param key table for launch module
func ParamKeyTable() paramtypes.KeyTable {
	return paramtypes.NewKeyTable().RegisterParamSet(&Params{})
}

// NewParams creates a new Params instance
func NewParams(
	version Version,
) Params {
	return Params{
		Version: version,
	}
}

// DefaultParams returns a default set of parameters
func DefaultParams() Params {
	return NewParams(
		DefaultVersion,
	)
}

// ParamSetPairs get the params.ParamSet
func (p *Params) ParamSetPairs() paramtypes.ParamSetPairs {
	return paramtypes.ParamSetPairs{
		paramtypes.NewParamSetPair(KeyVersion, &p.Version, validateVersion),
	}
}

// helper to convert Version to an integer (easily compared)
func versionToInteger(v string) (int, error) {
	s := strings.Split(v, ".")
	if len(s) != 3 {
		return 0, fmt.Errorf("invalid format")
	}

	maj, err := strconv.ParseUint(s[0], 10, 0)
	if err != nil {
		return 0, fmt.Errorf("%w (major)", err)
	}
	min, err := strconv.ParseUint(s[1], 10, 0)
	if err != nil {
		return 0, fmt.Errorf("%w (minor)", err)
	}
	rev, err := strconv.ParseUint(s[2], 10, 0)
	if err != nil {
		return 0, fmt.Errorf("%w (revision)", err)
	}

	if min > MAX_MINOR {
		return 0, fmt.Errorf("minor too big: %d > max %d", min, MAX_MINOR)
	}
	if rev > MAX_REVISION {
		return 0, fmt.Errorf("revision too big: %d > max %d", rev, MAX_REVISION)
	}

	n := maj*MAX_MINOR*MAX_REVISION + min*MAX_REVISION + rev

	return int(n), nil
}

// Validate validates the set of params
func (p Params) Validate() error {
	return validateVersion(p.Version)
}

// String implements the Stringer interface.
func (p Params) String() string {
	out, _ := yaml.Marshal(p)
	return string(out)
}

// validateVersion validates the Version param
func validateVersion(v interface{}) error {
	version, ok := v.(Version)
	if !ok {
		return fmt.Errorf("invalid parameter type: %T", v)
	}

	return version.validateVersion()
}<|MERGE_RESOLUTION|>--- conflicted
+++ resolved
@@ -12,11 +12,7 @@
 var _ paramtypes.ParamSet = (*Params)(nil)
 
 const (
-<<<<<<< HEAD
-	TARGET_VERSION = "3.2.1"
-=======
 	TARGET_VERSION = "4.1.1"
->>>>>>> 9f6e93d4
 	MIN_VERSION    = "3.1.0"
 )
 
