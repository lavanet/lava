--- conflicted
+++ resolved
@@ -40,9 +40,6 @@
 	}
 
 	var sub types.Subscription
-<<<<<<< HEAD
-	found := k.subsFS.FindEntry(ctx, consumer, block, &sub)
-=======
 	nextEpoch, err := k.epochstorageKeeper.GetNextEpoch(ctx, block)
 	if err != nil {
 		return utils.LavaFormatError("Got an error while trying to get next epoch on CreateSubscription", err,
@@ -54,8 +51,7 @@
 	// When we make a subscription upgrade, we append the new subscription entry on the next epoch,
 	// 	but, we want to get the most updated subscription here.
 	// Hence, in case of user making double upgrade in the same epoch, we take the next epoch.
-	found = k.subsFS.FindEntry(ctx, consumer, nextEpoch, &sub)
->>>>>>> 680426a4
+	found := k.subsFS.FindEntry(ctx, consumer, nextEpoch, &sub)
 
 	// Subscription creation:
 	//   When: if not already exists for consumer address)
@@ -70,13 +66,8 @@
 	//
 	// Subscription upgrade:
 	//   When: if already exists and existing plan, and new plan's price is higher than current plan's
-<<<<<<< HEAD
-	//   What: find subscription, check for sufficient funds, upgrade.
-	//
-=======
 	//   What: find subscription, verify new plan's price, upgrade, set duration, calculate price,
 	//         charge fees, save subscription.
->>>>>>> 680426a4
 	// Subscription downgrade: (TBD)
 
 	if !found {
@@ -89,36 +80,7 @@
 		// If the plan index is different - upgrade if the price is higher
 		// If the plan index is the same but the plan block is different - treat as advanced purchase
 		if plan.Index != sub.PlanIndex {
-<<<<<<< HEAD
 			return k.upgradeSubscriptionPlan(ctx, consumer, duration, &sub, &plan)
-=======
-			currentPlan, err := k.GetPlanFromSubscription(ctx, consumer, block)
-			if err != nil {
-				return utils.LavaFormatError("failed to find plan for current subscription", err,
-					utils.LogAttr("consumer", consumer),
-					utils.LogAttr("block", block),
-				)
-			}
-			if plan.Price.Amount.LT(currentPlan.Price.Amount) {
-				return utils.LavaFormatError("New plan's price must be higher than the old plan", nil,
-					utils.LogAttr("consumer", consumer),
-					utils.LogAttr("currentPlan", currentPlan),
-					utils.LogAttr("newPlan", plan),
-					utils.LogAttr("block", block),
-				)
-			}
-			err = k.upgradeSubscriptionPlan(ctx, duration, &sub, &plan)
-			if err != nil {
-				return err
-			}
-
-			details := map[string]string{
-				"consumer": consumer,
-				"oldPlan":  sub.PlanIndex,
-				"newPlan":  plan.Index,
-			}
-			utils.LogLavaEvent(ctx, k.Logger(ctx), types.UpgradeSubscriptionEventName, details, "subscription upgraded")
->>>>>>> 680426a4
 		} else if plan.Block != sub.PlanBlock {
 			return k.CreateFutureSubscription(ctx, creator, consumer, planIndex, duration)
 		}
@@ -147,27 +109,7 @@
 	price.Amount = price.Amount.MulRaw(int64(duration))
 	k.applyPlanDiscountIfEligible(duration, &plan, &price)
 
-<<<<<<< HEAD
 	err = k.chargeFromCreatorAccountToModule(ctx, creatorAcct, price)
-=======
-	if duration >= utils.MONTHS_IN_YEAR {
-		// adjust cost if discount given
-		discount := plan.GetAnnualDiscountPercentage()
-		if discount > 0 {
-			factor := int64(100 - discount)
-			price.Amount = price.Amount.MulRaw(factor).QuoRaw(100)
-		}
-	}
-
-	if k.bankKeeper.GetBalance(ctx, creatorAcct, k.stakingKeeper.BondDenom(ctx)).IsLT(price) {
-		return utils.LavaFormatWarning("create subscription failed", legacyerrors.ErrInsufficientFunds,
-			utils.Attribute{Key: "creator", Value: creator},
-			utils.Attribute{Key: "price", Value: price},
-		)
-	}
-
-	err = k.bankKeeper.SendCoinsFromAccountToModule(ctx, creatorAcct, types.ModuleName, []sdk.Coin{price})
->>>>>>> 680426a4
 	if err != nil {
 		return err
 	}
@@ -242,9 +184,7 @@
 	return sub, nil
 }
 
-<<<<<<< HEAD
 func (k Keeper) upgradeSubscriptionPlan(ctx sdk.Context, consumer string, duration uint64, sub *types.Subscription, newPlan *planstypes.Plan) error {
-	date := ctx.BlockTime()
 	block := uint64(ctx.BlockHeight())
 
 	currentPlan, err := k.GetPlanFromSubscription(ctx, consumer, block)
@@ -264,12 +204,7 @@
 		)
 	}
 
-=======
-func (k Keeper) upgradeSubscriptionPlan(ctx sdk.Context, duration uint64, sub *types.Subscription, toPlan *planstypes.Plan) error {
-	block := uint64(ctx.BlockHeight())
-
 	// Track CU for the previous subscription
->>>>>>> 680426a4
 	k.addCuTrackerTimerForSubscription(ctx, block, sub)
 
 	if sub.DurationLeft == 0 {
@@ -292,14 +227,9 @@
 			utils.LogAttr("consumer", sub.Consumer))
 	}
 
-<<<<<<< HEAD
 	sub.PlanIndex = newPlan.Index
 	sub.PlanBlock = newPlan.Block
-=======
-	sub.PlanIndex = toPlan.Index
-	sub.PlanBlock = toPlan.Block
-	sub.MonthCuTotal = toPlan.PlanPolicy.TotalCuLimit
->>>>>>> 680426a4
+	sub.MonthCuTotal = newPlan.PlanPolicy.TotalCuLimit
 
 	k.resetSubscriptionDetailsAndAppendEntry(ctx, sub, nextEpoch, true)
 
@@ -313,8 +243,6 @@
 }
 
 func (k Keeper) renewSubscription(ctx sdk.Context, sub *types.Subscription) error {
-	date := ctx.BlockTime()
-
 	planIndex := sub.AutoRenewalNextPlan
 	creatorAcct, plan, err := k.verifySubscriptionBuyInput(ctx, sub.Block, sub.Creator, sub.Consumer, planIndex)
 	if err != nil {
@@ -326,7 +254,7 @@
 	sub.DurationBought += 1
 	sub.DurationLeft = 1
 
-	k.resetSubscriptionDetailsAndAppendEntry(ctx, sub, sub.Block, date)
+	k.resetSubscriptionDetailsAndAppendEntry(ctx, sub, sub.Block, false)
 
 	// Charge creator for 1 extra month
 	price := plan.GetPrice()
@@ -373,7 +301,7 @@
 			sub.DurationTotal += 1
 			sub.FutureSubscription = nil
 
-			k.resetSubscriptionDetailsAndAppendEntry(ctx, &sub, block, date)
+			k.resetSubscriptionDetailsAndAppendEntry(ctx, &sub, block, false)
 		} else if sub.AutoRenewalNextPlan != types.AUTO_RENEWAL_PLAN_NONE {
 			// apply the DurationLeft decrease to 0 and buy an extra month
 			k.subsFS.ModifyEntry(ctx, sub.Consumer, sub.Block, &sub)
@@ -476,9 +404,8 @@
 	}
 }
 
-<<<<<<< HEAD
 func (k Keeper) applyPlanDiscountIfEligible(duration uint64, plan *planstypes.Plan, price *sdk.Coin) {
-	if duration >= MONTHS_IN_YEAR {
+	if duration >= utils.MONTHS_IN_YEAR {
 		// adjust cost if discount given
 		discount := plan.GetAnnualDiscountPercentage()
 		if discount > 0 {
@@ -592,10 +519,7 @@
 	return nil
 }
 
-func (k Keeper) RemoveExpiredSubscription(ctx sdk.Context, consumer string, block uint64) {
-=======
 func (k Keeper) RemoveExpiredSubscription(ctx sdk.Context, consumer string, block uint64, planIndex string, planBlock uint64) {
->>>>>>> 680426a4
 	// delete all projects before deleting
 	k.delAllProjectsFromSubscription(ctx, consumer)
 
