package keeper

import (
	"strconv"

	"cosmossdk.io/math"
	sdk "github.com/cosmos/cosmos-sdk/types"
	legacyerrors "github.com/cosmos/cosmos-sdk/types/errors"
	"github.com/lavanet/lava/utils"
	epochstoragetypes "github.com/lavanet/lava/x/epochstorage/types"
	planstypes "github.com/lavanet/lava/x/plans/types"
	"github.com/lavanet/lava/x/subscription/types"
)

// GetTrackedCu gets the tracked CU counter (with QoS influence) and the trackedCu entry's block
func (k Keeper) GetTrackedCu(ctx sdk.Context, sub string, provider string, chainID string, subBlock uint64) (cu uint64, found bool, key string) {
	cuTrackerKey := types.CuTrackerKey(sub, provider, chainID)
	var trackedCu types.TrackedCu
	entryBlock, _, _, found := k.cuTrackerFS.FindEntryDetailed(ctx, cuTrackerKey, subBlock, &trackedCu)
	if !found || entryBlock != subBlock {
		// entry not found/deleted -> this is the first, so not an error. return CU=0
		return 0, false, cuTrackerKey
	}
	return trackedCu.Cu, found, cuTrackerKey
}

// AddTrackedCu adds CU to the CU counters in relevant trackedCu entry
func (k Keeper) AddTrackedCu(ctx sdk.Context, sub string, provider string, chainID string, cuToAdd uint64, block uint64) error {
	cu, found, key := k.GetTrackedCu(ctx, sub, provider, chainID, block)

	// Note that the trackedCu entry usually has one version since we used
	// the subscription's block which is constant during a specific month
	// (updating an entry using append in the same block acts as ModifyEntry).
	// At most, there can be two trackedCu entries. Two entries occur
	// in the time period after a month has passed but before the payment
	// timer ended (in this time, a provider can still request payment for the previous month)
	if found {
		k.cuTrackerFS.ModifyEntry(ctx, key, block, &types.TrackedCu{Cu: cu + cuToAdd})
	} else {
		err := k.cuTrackerFS.AppendEntry(ctx, key, block, &types.TrackedCu{Cu: cuToAdd})
		if err != nil {
			return utils.LavaFormatError("cannot create new tracked CU entry", err,
				utils.Attribute{Key: "tracked_cu_key", Value: key},
				utils.Attribute{Key: "sub_block", Value: strconv.FormatUint(block, 10)},
				utils.Attribute{Key: "current_cu", Value: strconv.FormatUint(cu, 10)},
				utils.Attribute{Key: "cu_to_be_added", Value: strconv.FormatUint(cuToAdd, 10)})
		}
	}

	return nil
}

// GetAllSubTrackedCuIndices gets all the trackedCu entries that are related to a specific subscription
<<<<<<< HEAD
func (k Keeper) GetAllSubTrackedCuIndices(ctx sdk.Context, sub string, blockStr string) []string {
	if blockStr == "" && sub == "" {
		return k.cuTrackerFS.GetAllEntryIndicesWithPrefix(ctx, "")
	}
	return k.cuTrackerFS.GetAllEntryIndicesWithPrefix(ctx, sub+" "+blockStr)
=======
func (k Keeper) GetAllSubTrackedCuIndices(ctx sdk.Context, sub string) []string {
	return k.cuTrackerFS.GetAllEntryIndicesWithPrefix(ctx, sub)
>>>>>>> 239655e8
}

// removeCuTracker removes a trackedCu entry
func (k Keeper) resetCuTracker(ctx sdk.Context, sub string, info trackedCuInfo, subBlock uint64) error {
	key := types.CuTrackerKey(sub, info.provider, info.chainID)
	var trackedCu types.TrackedCu
	_, _, isLatest, _ := k.cuTrackerFS.FindEntryDetailed(ctx, key, subBlock, &trackedCu)
	if isLatest {
		return k.cuTrackerFS.DelEntry(ctx, key, uint64(ctx.BlockHeight()))
	}
	return nil
}

type trackedCuInfo struct {
	provider  string
	chainID   string
	trackedCu uint64
	block     uint64
}

<<<<<<< HEAD
func (k Keeper) GetSubTrackedCuInfo(ctx sdk.Context, sub string, subBlockStr string) (trackedCuList []trackedCuInfo, totalCuTracked uint64) {
	keys := k.GetAllSubTrackedCuIndices(ctx, sub, subBlockStr)
=======
func (k Keeper) getSubTrackedCuInfo(ctx sdk.Context, sub string, subBlockStr string) (trackedCuList []trackedCuInfo, totalCuTracked uint64) {
	keys := k.GetAllSubTrackedCuIndices(ctx, sub)
>>>>>>> 239655e8

	for _, key := range keys {
		_, provider, chainID := types.DecodeCuTrackerKey(key)
		block, err := strconv.ParseUint(subBlockStr, 10, 64)
		if err != nil {
			utils.LavaFormatError("cannot remove cu tracker", err,
				utils.Attribute{Key: "sub", Value: sub},
				utils.Attribute{Key: "provider", Value: provider},
				utils.Attribute{Key: "chain_id", Value: chainID},
				utils.Attribute{Key: "block_str", Value: subBlockStr},
			)
			continue
		}

		cu, found, _ := k.GetTrackedCu(ctx, sub, provider, chainID, block)
		if !found {
			utils.LavaFormatWarning("cannot remove cu tracker", legacyerrors.ErrKeyNotFound,
				utils.Attribute{Key: "sub", Value: sub},
				utils.Attribute{Key: "provider", Value: provider},
				utils.Attribute{Key: "chain_id", Value: chainID},
				utils.Attribute{Key: "block", Value: subBlockStr},
			)
			continue
		}
		trackedCuList = append(trackedCuList, trackedCuInfo{
			provider:  provider,
			trackedCu: cu,
			chainID:   chainID,
			block:     block,
		})
		totalCuTracked += cu
	}

	return trackedCuList, totalCuTracked
}

// remove only before the sub is deleted
func (k Keeper) RewardAndResetCuTracker(ctx sdk.Context, cuTrackerTimerKeyBytes []byte, cuTrackerTimerData []byte) {
	sub := string(cuTrackerTimerKeyBytes)
	blockStr := string(cuTrackerTimerData)
	_, err := strconv.ParseUint(blockStr, 10, 64)
	if err != nil {
		utils.LavaFormatError(types.ErrCuTrackerPayoutFailed.Error(), err,
			utils.Attribute{Key: "blockStr", Value: blockStr},
		)
		return
	}
	trackedCuList, totalCuTracked := k.GetSubTrackedCuInfo(ctx, sub, blockStr)

	var block uint64
	if len(trackedCuList) == 0 {
		utils.LavaFormatWarning("no tracked CU", types.ErrCuTrackerPayoutFailed,
			utils.Attribute{Key: "sub_consumer", Value: sub},
		)
		return
	}

	// note: there is an implicit assumption here that the subscription's
	// plan didn't change throughout the month. Currently there is no way
	// of altering the subscription's plan after being bought, but if there
	// might be in the future, this code should change
	block = trackedCuList[0].block
	plan, err := k.GetPlanFromSubscription(ctx, sub, block)
	if err != nil {
		utils.LavaFormatError("cannot find subscription's plan", types.ErrCuTrackerPayoutFailed,
			utils.Attribute{Key: "sub_consumer", Value: sub},
		)
		return
	}

	for _, trackedCuInfo := range trackedCuList {
		trackedCu := trackedCuInfo.trackedCu
		provider := trackedCuInfo.provider
		chainID := trackedCuInfo.chainID

		err := k.resetCuTracker(ctx, sub, trackedCuInfo, block)
		if err != nil {
			utils.LavaFormatError("removing/reseting tracked CU entry failed", err,
				utils.Attribute{Key: "provider", Value: provider},
				utils.Attribute{Key: "tracked_cu", Value: trackedCu},
				utils.Attribute{Key: "chain_id", Value: chainID},
				utils.Attribute{Key: "sub", Value: sub},
				utils.Attribute{Key: "block", Value: ctx.BlockHeight()},
			)
			return
		}

		// monthly reward = (tracked_CU / total_CU_used_in_sub_this_month) * plan_price
		// TODO: deal with the reward's remainder (uint division...)
		totalMonthlyReward := k.CalcTotalMonthlyReward(ctx, plan, trackedCu, totalCuTracked)

		// calculate the provider reward (smaller than totalMonthlyReward
		// because it's shared with delegators)
		providerAddr, err := sdk.AccAddressFromBech32(provider)
		if err != nil {
			utils.LavaFormatError("invalid provider address", err,
				utils.Attribute{Key: "provider", Value: provider},
			)
			return
		}

		// Note: if the reward function doesn't reward the provider
		// because he was unstaked, we only print an error and not returning
		providerReward, err := k.dualstakingKeeper.RewardProvidersAndDelegators(ctx, providerAddr, chainID, totalMonthlyReward, types.ModuleName, false)
		if err == epochstoragetypes.ErrProviderNotStaked || err == epochstoragetypes.ErrStakeStorageNotFound {
			utils.LavaFormatWarning("sending provider reward with delegations failed", err,
				utils.Attribute{Key: "provider", Value: provider},
				utils.Attribute{Key: "chain_id", Value: chainID},
				utils.Attribute{Key: "block", Value: strconv.FormatInt(ctx.BlockHeight(), 10)},
			)
		} else if err != nil {
			utils.LavaFormatError("sending provider reward with delegations failed", err,
				utils.Attribute{Key: "provider", Value: provider},
				utils.Attribute{Key: "tracked_cu", Value: trackedCu},
				utils.Attribute{Key: "chain_id", Value: chainID},
				utils.Attribute{Key: "sub", Value: sub},
				utils.Attribute{Key: "sub_total_used_cu", Value: totalCuTracked},
				utils.Attribute{Key: "block", Value: ctx.BlockHeight()},
			)
			return
		} else {
			utils.LogLavaEvent(ctx, k.Logger(ctx), types.MonthlyCuTrackerProviderRewardEventName, map[string]string{
				"provider":   provider,
				"sub":        sub,
				"plan":       plan.Index,
				"tracked_cu": strconv.FormatUint(trackedCu, 10),
				"plan_price": plan.Price.String(),
				"reward":     providerReward.String(),
				"block":      strconv.FormatInt(ctx.BlockHeight(), 10),
			}, "Provider got monthly reward successfully")
		}
	}
}

func (k Keeper) CalcTotalMonthlyReward(ctx sdk.Context, plan planstypes.Plan, trackedCu uint64, totalCuUsedBySub uint64) math.Int {
	// TODO: deal with the reward's remainder (uint division...)
	// monthly reward = (tracked_CU / total_CU_used_in_sub_this_month) * plan_price
	if totalCuUsedBySub == 0 {
		return math.ZeroInt()
	}
	totalMonthlyReward := plan.Price.Amount.MulRaw(int64(trackedCu)).QuoRaw(int64(totalCuUsedBySub))
	return totalMonthlyReward
}<|MERGE_RESOLUTION|>--- conflicted
+++ resolved
@@ -51,16 +51,8 @@
 }
 
 // GetAllSubTrackedCuIndices gets all the trackedCu entries that are related to a specific subscription
-<<<<<<< HEAD
-func (k Keeper) GetAllSubTrackedCuIndices(ctx sdk.Context, sub string, blockStr string) []string {
-	if blockStr == "" && sub == "" {
-		return k.cuTrackerFS.GetAllEntryIndicesWithPrefix(ctx, "")
-	}
-	return k.cuTrackerFS.GetAllEntryIndicesWithPrefix(ctx, sub+" "+blockStr)
-=======
 func (k Keeper) GetAllSubTrackedCuIndices(ctx sdk.Context, sub string) []string {
 	return k.cuTrackerFS.GetAllEntryIndicesWithPrefix(ctx, sub)
->>>>>>> 239655e8
 }
 
 // removeCuTracker removes a trackedCu entry
@@ -81,13 +73,8 @@
 	block     uint64
 }
 
-<<<<<<< HEAD
 func (k Keeper) GetSubTrackedCuInfo(ctx sdk.Context, sub string, subBlockStr string) (trackedCuList []trackedCuInfo, totalCuTracked uint64) {
-	keys := k.GetAllSubTrackedCuIndices(ctx, sub, subBlockStr)
-=======
-func (k Keeper) getSubTrackedCuInfo(ctx sdk.Context, sub string, subBlockStr string) (trackedCuList []trackedCuInfo, totalCuTracked uint64) {
 	keys := k.GetAllSubTrackedCuIndices(ctx, sub)
->>>>>>> 239655e8
 
 	for _, key := range keys {
 		_, provider, chainID := types.DecodeCuTrackerKey(key)
