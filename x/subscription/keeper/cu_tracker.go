--- conflicted
+++ resolved
@@ -234,40 +234,9 @@
 		}
 	}
 
-<<<<<<< HEAD
 	updatedCredit := sdk.NewCoin(k.stakingKeeper.BondDenom(ctx), math.ZeroInt())
 	if timerData.Credit.Amount.GT(totalTokenRewarded) {
 		updatedCredit = k.returnCreditToSub(ctx, sub, timerData.Credit.Amount.Sub(totalTokenRewarded))
-=======
-	rewardsRemainder := totalTokenAmount.Sub(totalTokenRewarded)
-
-	var latestSub types.Subscription
-	latestEntryBlock, _, _, found := k.subsFS.FindEntryDetailed(ctx, sub, uint64(ctx.BlockHeight()), &latestSub)
-	if found {
-		if latestSub.Credit.Amount.LT(totalTokenRewarded) {
-			latestSub.Credit.Amount = sdk.ZeroInt()
-			utils.LavaFormatWarning("providers rewarded more than the subscription credit", nil,
-				utils.LogAttr("credit", latestSub.Credit.String()),
-				utils.LogAttr("rewarded", totalTokenRewarded),
-				utils.LogAttr("subscription", sub),
-			)
-		} else {
-			latestSub.Credit.Amount = latestSub.Credit.Amount.Sub(totalTokenRewarded)
-		}
-
-		k.subsFS.ModifyEntry(ctx, latestSub.Consumer, latestEntryBlock, &latestSub)
-	} else if rewardsRemainder.IsPositive() {
-		{
-			// sub expired (no need to update credit), send rewards remainder to the validators
-			pool := rewardstypes.ValidatorsRewardsAllocationPoolName
-			err = k.bankKeeper.SendCoinsFromModuleToModule(ctx, types.ModuleName, string(pool), sdk.NewCoins(sdk.NewCoin(k.stakingKeeper.BondDenom(ctx), rewardsRemainder)))
-			if err != nil {
-				utils.LavaFormatError("failed sending remainder of rewards to the community pool", err,
-					utils.Attribute{Key: "rewards_remainder", Value: rewardsRemainder.String()},
-				)
-			}
-		}
->>>>>>> 4ba7b945
 	}
 
 	utils.LogLavaEvent(ctx, k.Logger(ctx), types.RemainingCreditEventName, map[string]string{
