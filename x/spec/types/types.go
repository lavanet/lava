package types

import (
	"bytes"
	"encoding/json"
)

const (
<<<<<<< HEAD
	ParamChangeEventName = "param_change"
	SpecAddEventName     = "spec_add"
	SpecModifyEventName  = "spec_modify"
)

const (
	NOT_APPLICABLE  int64 = -1
	LATEST_BLOCK    int64 = -2
	EARLIEST_BLOCK  int64 = -3
	PENDING_BLOCK   int64 = -4
	SAFE_BLOCK      int64 = -5
	FINALIZED_BLOCK int64 = -6
=======
	NOT_APPLICABLE            int64 = -1
	LATEST_BLOCK              int64 = -2
	EARLIEST_BLOCK            int64 = -3
	PENDING_BLOCK             int64 = -4
	SAFE_BLOCK                int64 = -5
	FINALIZED_BLOCK           int64 = -6
	APIInterfaceJsonRPC             = "jsonrpc"
	APIInterfaceTendermintRPC       = "tendermintrpc"
	APIInterfaceRest                = "rest"
	APIInterfaceGrpc                = "grpc"
>>>>>>> 5732e150
)

const (
	GET_BLOCKNUM                = "getBlockNumber"
	GET_BLOCK_BY_NUM            = "getBlockByNumber"
	DEFAULT_PARSED_RESULT_INDEX = 0
)

var SupportedTags = [...]string{GET_BLOCKNUM, GET_BLOCK_BY_NUM}

// allows unmarshaling parser func
func (s PARSER_FUNC) MarshalJSON() ([]byte, error) {
	buffer := bytes.NewBufferString(`"`)
	buffer.WriteString(PARSER_FUNC_name[int32(s)])
	buffer.WriteString(`"`)
	return buffer.Bytes(), nil
}

// UnmarshalJSON unmashals a quoted json string to the enum value
func (s *PARSER_FUNC) UnmarshalJSON(b []byte) error {
	var j string
	err := json.Unmarshal(b, &j)
	if err != nil {
		return err
	}
	// Note that if the string cannot be found then it will be set to the zero value, 'Created' in this case.
	*s = PARSER_FUNC(PARSER_FUNC_value[j])
	return nil
}

func IsFinalizedBlock(requestedBlock int64, latestBlock int64, finalizationCriteria uint32) bool {
	switch requestedBlock {
	case NOT_APPLICABLE:
		return false
		// TODO: handle safe & finalized key words, currently returns false
	default:
		if requestedBlock < 0 {
			return false
		}
		if requestedBlock <= latestBlock-int64(finalizationCriteria) {
			return true
		}
	}
	return false
}<|MERGE_RESOLUTION|>--- conflicted
+++ resolved
@@ -6,20 +6,12 @@
 )
 
 const (
-<<<<<<< HEAD
 	ParamChangeEventName = "param_change"
 	SpecAddEventName     = "spec_add"
 	SpecModifyEventName  = "spec_modify"
 )
 
 const (
-	NOT_APPLICABLE  int64 = -1
-	LATEST_BLOCK    int64 = -2
-	EARLIEST_BLOCK  int64 = -3
-	PENDING_BLOCK   int64 = -4
-	SAFE_BLOCK      int64 = -5
-	FINALIZED_BLOCK int64 = -6
-=======
 	NOT_APPLICABLE            int64 = -1
 	LATEST_BLOCK              int64 = -2
 	EARLIEST_BLOCK            int64 = -3
@@ -30,7 +22,6 @@
 	APIInterfaceTendermintRPC       = "tendermintrpc"
 	APIInterfaceRest                = "rest"
 	APIInterfaceGrpc                = "grpc"
->>>>>>> 5732e150
 )
 
 const (
