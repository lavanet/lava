package types

import (
	"fmt"

	sdk "github.com/cosmos/cosmos-sdk/types"
	paramtypes "github.com/cosmos/cosmos-sdk/x/params/types"
	"gopkg.in/yaml.v2"
)

var _ paramtypes.ParamSet = (*Params)(nil)

var (
	KeyMinStakeProvider            = []byte("MinStakeProvider")
	DefaultMinStakeProvider uint64 = 1000
)

var (
	KeyMinStakeClient            = []byte("MinStakeClient")
	DefaultMinStakeClient uint64 = 100
)

var (
	KeyMintCoinsPerCU             = []byte("MintCoinsPerCU")
	DefaultMintCoinsPerCU sdk.Dec = sdk.NewDecWithPrec(1, 1) //0.1
)

var (
	KeyBurnCoinsPerCU             = []byte("BurnCoinsPerCU")
	DefaultBurnCoinsPerCU sdk.Dec = sdk.NewDecWithPrec(5, 2) //0.05
)

var (
	KeyFraudStakeSlashingFactor = []byte("FraudStakeSlashingFactor")
	// TODO: Determine the default value
	DefaultFraudStakeSlashingFactor sdk.Dec = sdk.NewDecWithPrec(0, 0) //0
)

var (
	KeyFraudSlashingAmount = []byte("FraudSlashingAmount")
	// TODO: Determine the default value
	DefaultFraudSlashingAmount uint64 = 0
)

var (
	KeyServicersToPairCount = []byte("ServicersToPairCount")
	// TODO: Determine the default value
	DefaultServicersToPairCount uint64 = 2
)

var (
	KeyEpochBlocksOverlap = []byte("EpochBlocksOverlap")
	// TODO: Determine the default value
	DefaultEpochBlocksOverlap uint64 = 5
)

var (
	KeyStakeToMaxCUList = []byte("StakeToMaxCUList")
	// TODO: Determine the default value
	DefaultStakeToMaxCUList StakeToMaxCUList = StakeToMaxCUList{List: []StakeToMaxCU{

		{sdk.Coin{Denom: "stake", Amount: sdk.NewIntFromUint64(0)}, 5000},
		{sdk.Coin{Denom: "stake", Amount: sdk.NewIntFromUint64(500)}, 15000},
		{sdk.Coin{Denom: "stake", Amount: sdk.NewIntFromUint64(2000)}, 50000},
		{sdk.Coin{Denom: "stake", Amount: sdk.NewIntFromUint64(5000)}, 250000},
		{sdk.Coin{Denom: "stake", Amount: sdk.NewIntFromUint64(100000)}, 500000},
		{sdk.Coin{Denom: "stake", Amount: sdk.NewIntFromUint64(9999900000)}, 9999999999},
	}}
)

var (
<<<<<<< HEAD
	KeyUnpayLimit            = []byte("UnpayLimit")
	DefaultUnpayLimit uint64 = 10 // out of 100
)
var (
	KeySlashLimit            = []byte("SlashLimit")
	DefaultSlashLimit uint64 = 20 // out of 100
)
var (
	KeyLimitDivisor            = []byte("LimitDivisor")
	DefaultLimitDivisor uint64 = 100
=======
	KeyUnpayLimit             = []byte("UnpayLimit")
	DefaultUnpayLimit sdk.Dec = sdk.NewDecWithPrec(1, 1) //0.1 = 10%
)
var (
	KeySlashLimit             = []byte("SlashLimit")
	DefaultSlashLimit sdk.Dec = sdk.NewDecWithPrec(2, 1) //0.2 = 20%
>>>>>>> 11a67abe
)

// ParamKeyTable the param key table for launch module
func ParamKeyTable() paramtypes.KeyTable {
	return paramtypes.NewKeyTable().RegisterParamSet(&Params{})
}

// NewParams creates a new Params instance
func NewParams(
	minStakeProvider uint64,
	minStakeClient uint64,
	mintCoinsPerCU sdk.Dec,
	burnCoinsPerCU sdk.Dec,
	fraudStakeSlashingFactor sdk.Dec,
	fraudSlashingAmount uint64,
	servicersToPairCount uint64,
	epochBlocksOverlap uint64,
	stakeToMaxCUList StakeToMaxCUList,
<<<<<<< HEAD
	unpayLimit uint64,
	slashLimit uint64,
	limitDivisor uint64,
=======
	unpayLimit sdk.Dec,
	slashLimit sdk.Dec,
>>>>>>> 11a67abe
) Params {
	return Params{
		MinStakeProvider:         minStakeProvider,
		MinStakeClient:           minStakeClient,
		MintCoinsPerCU:           mintCoinsPerCU,
		BurnCoinsPerCU:           burnCoinsPerCU,
		FraudStakeSlashingFactor: fraudStakeSlashingFactor,
		FraudSlashingAmount:      fraudSlashingAmount,
		ServicersToPairCount:     servicersToPairCount,
		EpochBlocksOverlap:       epochBlocksOverlap,
		StakeToMaxCUList:         stakeToMaxCUList,
		UnpayLimit:               unpayLimit,
		SlashLimit:               slashLimit,
<<<<<<< HEAD
		LimitDivisor:             limitDivisor,
=======
>>>>>>> 11a67abe
	}
}

// DefaultParams returns a default set of parameters
func DefaultParams() Params {
	return NewParams(
		DefaultMinStakeProvider,
		DefaultMinStakeClient,
		DefaultMintCoinsPerCU,
		DefaultBurnCoinsPerCU,
		DefaultFraudStakeSlashingFactor,
		DefaultFraudSlashingAmount,
		DefaultServicersToPairCount,
		DefaultEpochBlocksOverlap,
		DefaultStakeToMaxCUList,
		DefaultUnpayLimit,
		DefaultSlashLimit,
<<<<<<< HEAD
		DefaultLimitDivisor,
=======
>>>>>>> 11a67abe
	)
}

// ParamSetPairs get the params.ParamSet
func (p *Params) ParamSetPairs() paramtypes.ParamSetPairs {
	return paramtypes.ParamSetPairs{
		paramtypes.NewParamSetPair(KeyMinStakeProvider, &p.MinStakeProvider, validateMinStakeProvider),
		paramtypes.NewParamSetPair(KeyMinStakeClient, &p.MinStakeClient, validateMinStakeClient),
		paramtypes.NewParamSetPair(KeyMintCoinsPerCU, &p.MintCoinsPerCU, validateMintCoinsPerCU),
		paramtypes.NewParamSetPair(KeyBurnCoinsPerCU, &p.BurnCoinsPerCU, validateBurnCoinsPerCU),
		paramtypes.NewParamSetPair(KeyFraudStakeSlashingFactor, &p.FraudStakeSlashingFactor, validateFraudStakeSlashingFactor),
		paramtypes.NewParamSetPair(KeyFraudSlashingAmount, &p.FraudSlashingAmount, validateFraudSlashingAmount),
		paramtypes.NewParamSetPair(KeyServicersToPairCount, &p.ServicersToPairCount, validateServicersToPairCount),
		paramtypes.NewParamSetPair(KeyEpochBlocksOverlap, &p.EpochBlocksOverlap, validateEpochBlocksOverlap),
		paramtypes.NewParamSetPair(KeyStakeToMaxCUList, &p.StakeToMaxCUList, validateStakeToMaxCUList),
	}
}

// Validate validates the set of params
func (p Params) Validate() error {
	if err := validateMinStakeProvider(p.MinStakeProvider); err != nil {
		return err
	}

	if err := validateMinStakeClient(p.MinStakeClient); err != nil {
		return err
	}

	if err := validateMintCoinsPerCU(p.MintCoinsPerCU); err != nil {
		return err
	}

	if err := validateBurnCoinsPerCU(p.BurnCoinsPerCU); err != nil {
		return err
	}

	if err := validateFraudStakeSlashingFactor(p.FraudStakeSlashingFactor); err != nil {
		return err
	}

	if err := validateFraudSlashingAmount(p.FraudSlashingAmount); err != nil {
		return err
	}

	if err := validateServicersToPairCount(p.ServicersToPairCount); err != nil {
		return err
	}

	if err := validateEpochBlocksOverlap(p.EpochBlocksOverlap); err != nil {
		return err
	}

	if err := validateStakeToMaxCUList(p.StakeToMaxCUList); err != nil {
		return err
	}

	return nil
}

// String implements the Stringer interface.
func (p Params) String() string {
	out, _ := yaml.Marshal(p)
	return string(out)
}

// validateMinStakeProvider validates the MinStakeProvider param
func validateMinStakeProvider(v interface{}) error {
	minStakeProvider, ok := v.(uint64)
	if !ok {
		return fmt.Errorf("invalid parameter type: %T", v)
	}

	// TODO implement validation
	_ = minStakeProvider

	return nil
}

// validateMinStakeClient validates the MinStakeClient param
func validateMinStakeClient(v interface{}) error {
	minStakeClient, ok := v.(uint64)
	if !ok {
		return fmt.Errorf("invalid parameter type: %T", v)
	}

	// TODO implement validation
	_ = minStakeClient

	return nil
}

// validateMintCoinsPerCU validates the MintCoinsPerCU param
func validateMintCoinsPerCU(v interface{}) error {
	mintCoinsPerCU, ok := v.(sdk.Dec)
	if !ok {
		return fmt.Errorf("invalid parameter type: %T", v)
	}

	// TODO implement validation
	_ = mintCoinsPerCU

	return nil
}

// validateBurnCoinsPerCU validates the BurnCoinsPerCU param
func validateBurnCoinsPerCU(v interface{}) error {
	burnCoinsPerCU, ok := v.(sdk.Dec)
	if !ok {
		return fmt.Errorf("invalid parameter type: %T", v)
	}

	// TODO implement validation
	_ = burnCoinsPerCU

	return nil
}

// validateFraudStakeSlashingFactor validates the FraudStakeSlashingFactor param
func validateFraudStakeSlashingFactor(v interface{}) error {
	fraudStakeSlashingFactor, ok := v.(sdk.Dec)
	if !ok {
		return fmt.Errorf("invalid parameter type: %T", v)
	}

	// TODO implement validation
	_ = fraudStakeSlashingFactor

	return nil
}

// validateFraudSlashingAmount validates the FraudSlashingAmount param
func validateFraudSlashingAmount(v interface{}) error {
	fraudSlashingAmount, ok := v.(uint64)
	if !ok {
		return fmt.Errorf("invalid parameter type: %T", v)
	}

	// TODO implement validation
	_ = fraudSlashingAmount

	return nil
}

// validateServicersToPairCount validates the ServicersToPairCount param
func validateServicersToPairCount(v interface{}) error {
	servicersToPairCount, ok := v.(uint64)
	if !ok {
		return fmt.Errorf("invalid parameter type: %T", v)
	}

	// TODO implement validation
	_ = servicersToPairCount

	return nil
}

// validateEpochBlocksOverlap validates the EpochBlocksOverlap param
func validateEpochBlocksOverlap(v interface{}) error {
	epochBlocksOverlap, ok := v.(uint64)
	if !ok {
		return fmt.Errorf("invalid parameter type: %T", v)
	}

	// TODO implement validation
	_ = epochBlocksOverlap

	return nil
}

// validateStakeToMaxCUList validates the StakeToMaxCUList param
func validateStakeToMaxCUList(v interface{}) error {
	stakeToMaxCUList, ok := v.(StakeToMaxCUList)
	if !ok {
		return fmt.Errorf("invalid parameter type: %T", v)
	}

	for i, stakeToMaxCU := range stakeToMaxCUList.List {
		if i > 0 {
			if stakeToMaxCU.StakeThreshold.IsLT(stakeToMaxCUList.List[i-1].StakeThreshold) ||
				stakeToMaxCU.MaxComputeUnits <= stakeToMaxCUList.List[i-1].MaxComputeUnits {
				return fmt.Errorf("invalid parameter order: %T", v)
			}
		}
	}

	return nil
}<|MERGE_RESOLUTION|>--- conflicted
+++ resolved
@@ -69,25 +69,12 @@
 )
 
 var (
-<<<<<<< HEAD
-	KeyUnpayLimit            = []byte("UnpayLimit")
-	DefaultUnpayLimit uint64 = 10 // out of 100
-)
-var (
-	KeySlashLimit            = []byte("SlashLimit")
-	DefaultSlashLimit uint64 = 20 // out of 100
-)
-var (
-	KeyLimitDivisor            = []byte("LimitDivisor")
-	DefaultLimitDivisor uint64 = 100
-=======
 	KeyUnpayLimit             = []byte("UnpayLimit")
 	DefaultUnpayLimit sdk.Dec = sdk.NewDecWithPrec(1, 1) //0.1 = 10%
 )
 var (
 	KeySlashLimit             = []byte("SlashLimit")
 	DefaultSlashLimit sdk.Dec = sdk.NewDecWithPrec(2, 1) //0.2 = 20%
->>>>>>> 11a67abe
 )
 
 // ParamKeyTable the param key table for launch module
@@ -106,14 +93,8 @@
 	servicersToPairCount uint64,
 	epochBlocksOverlap uint64,
 	stakeToMaxCUList StakeToMaxCUList,
-<<<<<<< HEAD
-	unpayLimit uint64,
-	slashLimit uint64,
-	limitDivisor uint64,
-=======
 	unpayLimit sdk.Dec,
 	slashLimit sdk.Dec,
->>>>>>> 11a67abe
 ) Params {
 	return Params{
 		MinStakeProvider:         minStakeProvider,
@@ -127,10 +108,6 @@
 		StakeToMaxCUList:         stakeToMaxCUList,
 		UnpayLimit:               unpayLimit,
 		SlashLimit:               slashLimit,
-<<<<<<< HEAD
-		LimitDivisor:             limitDivisor,
-=======
->>>>>>> 11a67abe
 	}
 }
 
@@ -148,10 +125,6 @@
 		DefaultStakeToMaxCUList,
 		DefaultUnpayLimit,
 		DefaultSlashLimit,
-<<<<<<< HEAD
-		DefaultLimitDivisor,
-=======
->>>>>>> 11a67abe
 	)
 }
 
