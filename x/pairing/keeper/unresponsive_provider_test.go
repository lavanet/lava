package keeper_test

import (
	"testing"

	sdk "github.com/cosmos/cosmos-sdk/types"
	"github.com/lavanet/lava/testutil/common"
	"github.com/lavanet/lava/utils/lavaslices"
	"github.com/lavanet/lava/utils/rand"
	"github.com/lavanet/lava/utils/sigs"
	epochstoragetypes "github.com/lavanet/lava/x/epochstorage/types"
	"github.com/lavanet/lava/x/pairing/types"
	"github.com/stretchr/testify/require"
)

func (ts *tester) checkProviderFreeze(provider string, shouldFreeze bool) {
	stakeEntry, stakeStorageFound := ts.Keepers.Epochstorage.GetStakeEntryByAddressCurrent(ts.Ctx, ts.spec.Name, provider)
	require.True(ts.T, stakeStorageFound)
	if shouldFreeze {
		require.Equal(ts.T, uint64(epochstoragetypes.FROZEN_BLOCK), stakeEntry.StakeAppliedBlock)
	} else {
		require.NotEqual(ts.T, uint64(epochstoragetypes.FROZEN_BLOCK), stakeEntry.StakeAppliedBlock)
	}
}

func (ts *tester) checkComplainerReset(provider string, epoch uint64) {
	// validate the complainers CU field in the unresponsive provider's providerPaymentStorage
	// was reset after being punished (use the epoch from the relay - when it got reported)
	pec, found := ts.Keepers.Pairing.GetProviderEpochComplainerCu(ts.Ctx, epoch, provider, ts.spec.Name)
	require.Equal(ts.T, true, found)
	require.Equal(ts.T, uint64(0), pec.ComplainersCu)
}

func (ts *tester) checkProviderStaked(provider string) {
	_, unstakeStoragefound := ts.Keepers.Epochstorage.UnstakeEntryByAddress(ts.Ctx, provider)
	require.False(ts.T, unstakeStoragefound)
	_, stakeStorageFound := ts.Keepers.Epochstorage.GetStakeEntryByAddressCurrent(ts.Ctx, ts.spec.Name, provider)
	require.True(ts.T, stakeStorageFound)
}

func TestUnresponsivenessStressTest(t *testing.T) {
	rand.InitRandomSeed()
	clientsCount := 100
	providersCount := 6

	ts := newTester(t)
	ts.setupForPayments(providersCount, clientsCount, providersCount-1) // set providers-to-pair

	clients := ts.Accounts(common.CONSUMER)
	providers := ts.Accounts(common.PROVIDER)

	recommendedEpochNumToCollectPayment := ts.Keepers.Pairing.RecommendedEpochNumToCollectPayment(ts.Ctx)

	largerConst := types.EPOCHS_NUM_TO_CHECK_CU_FOR_UNRESPONSIVE_PROVIDER
	if largerConst < types.EPOCHS_NUM_TO_CHECK_FOR_COMPLAINERS {
		largerConst = types.EPOCHS_NUM_TO_CHECK_FOR_COMPLAINERS
	}

	// advance enough epochs so we can check punishment due to unresponsiveness
	// (if the epoch is too early, there's no punishment)
	ts.AdvanceEpochs(largerConst + recommendedEpochNumToCollectPayment)

	// create list of providers to claim unresponsiveness about
	unresponsiveCount := 1
	var unresponsiveDataList [][]*types.ReportedProvider
	for i := 0; i < unresponsiveCount; i++ {
		unresponsiveData := []*types.ReportedProvider{{Address: providers[i].Addr.String()}}
		unresponsiveDataList = append(unresponsiveDataList, unresponsiveData)
	}

	// create relay requests for that contain complaints about providers
	relayEpoch := ts.BlockHeight()
	for clientIndex := 0; clientIndex < clientsCount; clientIndex++ {
		// Get pairing for the client to pick a valid provider
		pairing, err := ts.QueryPairingGetPairing(ts.spec.Name, clients[clientIndex].Addr.String())
		require.NoError(t, err)
		providerIndex := rand.Intn(len(pairing.Providers))
		providerAddress := pairing.Providers[providerIndex].Operator
		// NOTE: the following loop contains a random factor in it. We make sure that we pick
		// a provider in random that is not one of the defined unresponsive providers
		// If we did, we pick one of the providers in random again and check whether it's
		// one of the unresponsive ones.
		// With a large number of provider and a small number of unresponsive providers,
		// this is very likely not to get stuck in an infinite loop
		for {
			isProviderUnresponsive := false
			for _, unresponsiveProviderList := range unresponsiveDataList {
				for _, unresponsiveProvider := range unresponsiveProviderList {
					if providerAddress == unresponsiveProvider.Address {
						isProviderUnresponsive = true
					}
				}
			}
			if !isProviderUnresponsive {
				break
			}
			providerIndex = rand.Intn(len(pairing.Providers))
			providerAddress = pairing.Providers[providerIndex].Operator
		}

		cuSum := ts.spec.ApiCollections[0].Apis[0].ComputeUnits*10 + uint64(clientIndex)

		relaySession := ts.newRelaySession(providerAddress, 0, cuSum, relayEpoch, 0)
		relaySession.UnresponsiveProviders = unresponsiveDataList[clientIndex%unresponsiveCount]
		sig, err := sigs.Sign(clients[clientIndex].SK, *relaySession)
		relaySession.Sig = sig
		require.NoError(t, err)
		relayPaymentMessage := types.MsgRelayPayment{
			Creator: providerAddress,
			Relays:  lavaslices.Slice(relaySession),
		}

		// send relay payment and check the funds did transfer normally
		ts.relayPaymentWithoutPay(relayPaymentMessage, true)
	}

	// advance enough epochs so the unresponsive providers will be punished
	if largerConst < recommendedEpochNumToCollectPayment {
		largerConst = recommendedEpochNumToCollectPayment
	}

	ts.AdvanceEpochs(largerConst)

	for i := 0; i < unresponsiveCount; i++ {
		ts.checkProviderFreeze(providers[i].Addr.String(), true)
		ts.checkComplainerReset(providers[i].Addr.String(), relayEpoch)
	}

	for i := unresponsiveCount; i < providersCount; i++ {
		ts.checkProviderStaked(providers[i].Addr.String())
	}
}

// Test to measure the time the check for unresponsiveness every epoch start takes
func TestFreezingProviderForUnresponsiveness(t *testing.T) {
	// setup test for unresponsiveness
	clientsCount := 1
	providersCount := 10

	ts := newTester(t)
	ts.setupForPayments(providersCount, clientsCount, providersCount-1) // set providers-to-pair

	clients := ts.Accounts(common.CONSUMER)

	recommendedEpochNumToCollectPayment := ts.Keepers.Pairing.RecommendedEpochNumToCollectPayment(ts.Ctx)

	largerConst := types.EPOCHS_NUM_TO_CHECK_CU_FOR_UNRESPONSIVE_PROVIDER
	if largerConst < types.EPOCHS_NUM_TO_CHECK_FOR_COMPLAINERS {
		largerConst = types.EPOCHS_NUM_TO_CHECK_FOR_COMPLAINERS
	}

	// advance enough epochs so we can check punishment due to unresponsiveness
	// (if the epoch is too early, there's no punishment)
	ts.AdvanceEpochs(largerConst + recommendedEpochNumToCollectPayment)

	// find two providers in the pairing
	pairing, err := ts.QueryPairingGetPairing(ts.spec.Name, clients[0].Addr.String())
	require.NoError(t, err)
<<<<<<< HEAD
	provider0_addr := sdk.MustAccAddressFromBech32(pairing.Providers[0].Operator)
	provider1_addr := sdk.MustAccAddressFromBech32(pairing.Providers[1].Operator)
=======
	provider0 := pairing.Providers[0].Address
	provider1 := pairing.Providers[1].Address
>>>>>>> 176507ce

	// get provider1's balance before the stake
	unresponsiveProvidersData := []*types.ReportedProvider{{Address: provider1}}

	// create relay requests for provider0 that contain complaints about provider1
	relayEpoch := ts.BlockHeight()
	for clientIndex := 0; clientIndex < clientsCount; clientIndex++ {
		cuSum := ts.spec.ApiCollections[0].Apis[0].ComputeUnits*10 + uint64(clientIndex)

		relaySession := ts.newRelaySession(provider0, 0, cuSum, relayEpoch, 0)
		relaySession.UnresponsiveProviders = unresponsiveProvidersData
		sig, err := sigs.Sign(clients[clientIndex].SK, *relaySession)
		relaySession.Sig = sig
		require.NoError(t, err)
		relayPaymentMessage := types.MsgRelayPayment{
			Creator: provider0,
			Relays:  lavaslices.Slice(relaySession),
		}

		ts.relayPaymentWithoutPay(relayPaymentMessage, true)
	}

	// advance enough epochs so the unresponsive provider will be punished
	if largerConst < recommendedEpochNumToCollectPayment {
		largerConst = recommendedEpochNumToCollectPayment
	}

	ts.AdvanceEpochs(largerConst)

	ts.checkProviderFreeze(provider1, true)
	ts.checkComplainerReset(provider1, relayEpoch)
	ts.checkProviderStaked(provider0)
}

func TestFreezingProviderForUnresponsivenessContinueComplainingAfterFreeze(t *testing.T) {
	clientsCount := 1
	providersCount := 5

	ts := newTester(t)
	ts.setupForPayments(providersCount, clientsCount, providersCount-1) // set providers-to-pair

	clients := ts.Accounts(common.CONSUMER)

	recommendedEpochNumToCollectPayment := ts.Keepers.Pairing.RecommendedEpochNumToCollectPayment(ts.Ctx)

	largerConst := types.EPOCHS_NUM_TO_CHECK_CU_FOR_UNRESPONSIVE_PROVIDER
	if largerConst < types.EPOCHS_NUM_TO_CHECK_FOR_COMPLAINERS {
		largerConst = types.EPOCHS_NUM_TO_CHECK_FOR_COMPLAINERS
	}

	// advance enough epochs so we can check punishment due to unresponsiveness
	// (if the epoch is too early, there's no punishment)
	ts.AdvanceEpochs(largerConst + recommendedEpochNumToCollectPayment)

	// find two providers in the pairing
	pairing, err := ts.QueryPairingGetPairing(ts.spec.Name, clients[0].Addr.String())
	require.NoError(t, err)
<<<<<<< HEAD
	provider0_addr := sdk.MustAccAddressFromBech32(pairing.Providers[0].Operator)
	provider1_addr := sdk.MustAccAddressFromBech32(pairing.Providers[1].Operator)
=======
	provider0 := pairing.Providers[0].Address
	provider1 := pairing.Providers[1].Address
>>>>>>> 176507ce

	// create relay requests for provider0 that contain complaints about provider1
	unresponsiveProvidersData := []*types.ReportedProvider{{Address: provider1}}

	relayEpoch := ts.BlockHeight()
	cuSum := ts.spec.ApiCollections[0].Apis[0].ComputeUnits * 10

	relaySession := ts.newRelaySession(provider0, 0, cuSum, relayEpoch, 0)

	relaySession.UnresponsiveProviders = unresponsiveProvidersData
	sig, err := sigs.Sign(clients[0].SK, *relaySession)
	relaySession.Sig = sig
	require.NoError(t, err)
	relayPaymentMessage := types.MsgRelayPayment{
		Creator: provider0,
		Relays:  lavaslices.Slice(relaySession),
	}

	ts.relayPaymentWithoutPay(relayPaymentMessage, true)

	// advance enough epochs so the unresponsive provider will be punished
	if largerConst < recommendedEpochNumToCollectPayment {
		largerConst = recommendedEpochNumToCollectPayment
	}

	ts.AdvanceEpochs(largerConst)

	ts.checkProviderFreeze(provider1, true)
	ts.checkComplainerReset(provider1, relayEpoch)

	ts.AdvanceEpochs(2)

	// create more relay requests for provider0 that contain complaints about provider1
	for clientIndex := 0; clientIndex < clientsCount; clientIndex++ {
		relaySession := ts.newRelaySession(provider0, 2, cuSum, ts.BlockHeight(), 0)
		relaySession.UnresponsiveProviders = unresponsiveProvidersData
		sig, err := sigs.Sign(clients[clientIndex].SK, *relaySession)
		relaySession.Sig = sig
		require.NoError(t, err)

		relayPaymentMessage := types.MsgRelayPayment{
			Creator: provider0,
			Relays:  lavaslices.Slice(relaySession),
		}

		ts.relayPaymentWithoutPay(relayPaymentMessage, true)
	}

	// test the provider is still frozen
	ts.checkProviderFreeze(provider1, true)
}

func TestNotFreezingProviderForUnresponsivenessWithMinProviders(t *testing.T) {
	clientsCount := 1
	providersCount := 2
	plays := []struct {
		providersToPair uint64
		shouldBeFrozen  bool
	}{
		{
			providersToPair: 4,
			shouldBeFrozen:  false,
		},
		{
			providersToPair: 2,
			shouldBeFrozen:  true,
		},
	}
	for _, play := range plays {
		ts := newTester(t)
		ts.setupForPayments(providersCount, clientsCount, providersCount) // set providers-to-pair
		err := ts.addProviderGeolocation(2, 2)
		require.NoError(t, err)
		plan := ts.plan
		plan.PlanPolicy.MaxProvidersToPair = play.providersToPair
		ts.ModifyPlan(ts.plan.Index, plan)
		clients := ts.Accounts(common.CONSUMER)
		recommendedEpochNumToCollectPayment := ts.Keepers.Pairing.RecommendedEpochNumToCollectPayment(ts.Ctx)

		// check which const is larger
		largerConst := types.EPOCHS_NUM_TO_CHECK_CU_FOR_UNRESPONSIVE_PROVIDER
		if largerConst < types.EPOCHS_NUM_TO_CHECK_FOR_COMPLAINERS {
			largerConst = types.EPOCHS_NUM_TO_CHECK_FOR_COMPLAINERS
		}
		// advance enough epochs so we can check punishment due to unresponsiveness
		// (if the epoch is too early, there's no punishment)
		ts.AdvanceEpochs(largerConst + recommendedEpochNumToCollectPayment)

		// find two providers in the pairing
		pairing, err := ts.QueryPairingGetPairing(ts.spec.Name, clients[0].Addr.String())
		require.NoError(t, err)
<<<<<<< HEAD
		provider0_operator := sdk.MustAccAddressFromBech32(pairing.Providers[0].Operator)
		provider1_operator := sdk.MustAccAddressFromBech32(pairing.Providers[1].Operator)
		provider0_vault := sdk.MustAccAddressFromBech32(pairing.Providers[0].Vault)

		// create unresponsive data that includes provider1 being unresponsive
		unresponsiveProvidersData := []*types.ReportedProvider{{Address: provider1_operator.String()}}
=======
		provider0_addr := sdk.MustAccAddressFromBech32(pairing.Providers[0].Address)
		provider1 := pairing.Providers[1].Address

		// create unresponsive data that includes provider1 being unresponsive
		unresponsiveProvidersData := []*types.ReportedProvider{{Address: provider1}}
>>>>>>> 176507ce
		// create relay requests for provider0 that contain complaints about provider1
		relayEpoch := ts.BlockHeight()
		for clientIndex := 0; clientIndex < clientsCount; clientIndex++ {
			cuSum := ts.spec.ApiCollections[0].Apis[0].ComputeUnits*10 + uint64(clientIndex)

			relaySession := ts.newRelaySession(provider0_operator.String(), 0, cuSum, relayEpoch, 0)
			relaySession.UnresponsiveProviders = unresponsiveProvidersData
			sig, err := sigs.Sign(clients[clientIndex].SK, *relaySession)
			relaySession.Sig = sig
			require.NoError(t, err)

			relayPaymentMessage := types.MsgRelayPayment{
				Creator: provider0_operator.String(),
				Relays:  lavaslices.Slice(relaySession),
			}

			ts.payAndVerifyBalance(relayPaymentMessage, clients[clientIndex].Addr, provider0_vault, true, true, 100)
		}

		// advance enough epochs so the unresponsive provider will be punished
		if largerConst < recommendedEpochNumToCollectPayment {
			largerConst = recommendedEpochNumToCollectPayment
		}

		ts.AdvanceEpochs(largerConst)

		// test the unresponsive provider1 hasn't froze
<<<<<<< HEAD
		ts.checkProviderFreeze(provider1_operator, play.shouldBeFrozen)
=======
		ts.checkProviderFreeze(provider1, play.shouldBeFrozen)
>>>>>>> 176507ce
	}
}<|MERGE_RESOLUTION|>--- conflicted
+++ resolved
@@ -156,13 +156,8 @@
 	// find two providers in the pairing
 	pairing, err := ts.QueryPairingGetPairing(ts.spec.Name, clients[0].Addr.String())
 	require.NoError(t, err)
-<<<<<<< HEAD
-	provider0_addr := sdk.MustAccAddressFromBech32(pairing.Providers[0].Operator)
-	provider1_addr := sdk.MustAccAddressFromBech32(pairing.Providers[1].Operator)
-=======
-	provider0 := pairing.Providers[0].Address
-	provider1 := pairing.Providers[1].Address
->>>>>>> 176507ce
+	provider0 := pairing.Providers[0].Operator
+	provider1 := pairing.Providers[1].Operator
 
 	// get provider1's balance before the stake
 	unresponsiveProvidersData := []*types.ReportedProvider{{Address: provider1}}
@@ -220,13 +215,8 @@
 	// find two providers in the pairing
 	pairing, err := ts.QueryPairingGetPairing(ts.spec.Name, clients[0].Addr.String())
 	require.NoError(t, err)
-<<<<<<< HEAD
-	provider0_addr := sdk.MustAccAddressFromBech32(pairing.Providers[0].Operator)
-	provider1_addr := sdk.MustAccAddressFromBech32(pairing.Providers[1].Operator)
-=======
-	provider0 := pairing.Providers[0].Address
-	provider1 := pairing.Providers[1].Address
->>>>>>> 176507ce
+	provider0 := pairing.Providers[0].Operator
+	provider1 := pairing.Providers[1].Operator
 
 	// create relay requests for provider0 that contain complaints about provider1
 	unresponsiveProvidersData := []*types.ReportedProvider{{Address: provider1}}
@@ -318,37 +308,29 @@
 		// find two providers in the pairing
 		pairing, err := ts.QueryPairingGetPairing(ts.spec.Name, clients[0].Addr.String())
 		require.NoError(t, err)
-<<<<<<< HEAD
-		provider0_operator := sdk.MustAccAddressFromBech32(pairing.Providers[0].Operator)
-		provider1_operator := sdk.MustAccAddressFromBech32(pairing.Providers[1].Operator)
-		provider0_vault := sdk.MustAccAddressFromBech32(pairing.Providers[0].Vault)
+		provider0Operator := pairing.Providers[0].Operator
+		provider1Operator := pairing.Providers[1].Operator
+		provider0Vault := sdk.MustAccAddressFromBech32(pairing.Providers[0].Vault)
 
 		// create unresponsive data that includes provider1 being unresponsive
-		unresponsiveProvidersData := []*types.ReportedProvider{{Address: provider1_operator.String()}}
-=======
-		provider0_addr := sdk.MustAccAddressFromBech32(pairing.Providers[0].Address)
-		provider1 := pairing.Providers[1].Address
-
-		// create unresponsive data that includes provider1 being unresponsive
-		unresponsiveProvidersData := []*types.ReportedProvider{{Address: provider1}}
->>>>>>> 176507ce
+		unresponsiveProvidersData := []*types.ReportedProvider{{Address: provider1Operator}}
 		// create relay requests for provider0 that contain complaints about provider1
 		relayEpoch := ts.BlockHeight()
 		for clientIndex := 0; clientIndex < clientsCount; clientIndex++ {
 			cuSum := ts.spec.ApiCollections[0].Apis[0].ComputeUnits*10 + uint64(clientIndex)
 
-			relaySession := ts.newRelaySession(provider0_operator.String(), 0, cuSum, relayEpoch, 0)
+			relaySession := ts.newRelaySession(provider0Operator, 0, cuSum, relayEpoch, 0)
 			relaySession.UnresponsiveProviders = unresponsiveProvidersData
 			sig, err := sigs.Sign(clients[clientIndex].SK, *relaySession)
 			relaySession.Sig = sig
 			require.NoError(t, err)
 
 			relayPaymentMessage := types.MsgRelayPayment{
-				Creator: provider0_operator.String(),
+				Creator: provider0Operator,
 				Relays:  lavaslices.Slice(relaySession),
 			}
 
-			ts.payAndVerifyBalance(relayPaymentMessage, clients[clientIndex].Addr, provider0_vault, true, true, 100)
+			ts.payAndVerifyBalance(relayPaymentMessage, clients[clientIndex].Addr, provider0Vault, true, true, 100)
 		}
 
 		// advance enough epochs so the unresponsive provider will be punished
@@ -359,10 +341,6 @@
 		ts.AdvanceEpochs(largerConst)
 
 		// test the unresponsive provider1 hasn't froze
-<<<<<<< HEAD
-		ts.checkProviderFreeze(provider1_operator, play.shouldBeFrozen)
-=======
-		ts.checkProviderFreeze(provider1, play.shouldBeFrozen)
->>>>>>> 176507ce
+		ts.checkProviderFreeze(provider1Operator, play.shouldBeFrozen)
 	}
 }