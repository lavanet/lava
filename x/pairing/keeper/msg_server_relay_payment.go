package keeper

import (
	"context"
	"fmt"
	"strconv"
	"strings"
	"time"

	sdk "github.com/cosmos/cosmos-sdk/types"
	commontypes "github.com/lavanet/lava/common/types"
	"github.com/lavanet/lava/utils"
	"github.com/lavanet/lava/utils/sigs"
	epochstoragetypes "github.com/lavanet/lava/x/epochstorage/types"
	"github.com/lavanet/lava/x/pairing/types"
	subscriptiontypes "github.com/lavanet/lava/x/subscription/types"
)

type BadgeData struct {
	Badge       types.Badge
	BadgeSigner sdk.AccAddress
}

func (k msgServer) RelayPayment(goCtx context.Context, msg *types.MsgRelayPayment) (*types.MsgRelayPaymentResponse, error) {
	if len(msg.LatestBlockReports) > len(msg.Relays) {
		return nil, utils.LavaFormatError("RelayPayment_invalid_latest_block_reports", fmt.Errorf("invalid latest block reports"),
			utils.LogAttr("latestBlockReports", msg.LatestBlockReports),
			utils.LogAttr("len(latestBlockReports)", len(msg.LatestBlockReports)),
			utils.LogAttr("relays", msg.Relays),
			utils.LogAttr("len(relays)", len(msg.Relays)),
		)
	}

	if !commontypes.ValidateString(msg.GetDescriptionString(), commontypes.DESCRIPTION_RESTRICTIONS, nil) &&
		len(msg.GetDescriptionString()) != 0 {
		return nil, utils.LavaFormatWarning("RelayPayment_invalid_description", fmt.Errorf("invalid string"),
			utils.LogAttr("reason", msg.GetDescriptionString()),
		)
	}

	ctx := sdk.UnwrapSDKContext(goCtx)
	logger := k.Logger(ctx)
	paymentHandler := k.NewEpochPaymentHandler(ctx)
	lavaChainID := ctx.BlockHeader().ChainID
	creator, err := sdk.AccAddressFromBech32(msg.Creator)
	if err != nil {
		return nil, err
	}
	addressEpochBadgeMap := map[string]BadgeData{}
	for _, relay := range msg.Relays {
		if relay.Badge != nil {
			mapKey := types.CreateAddressEpochBadgeMapKey(relay.Badge.Address, relay.Badge.Epoch)
			_, ok := addressEpochBadgeMap[mapKey]
			if !ok {
				badgeSigner, err := sigs.ExtractSignerAddress(*relay.Badge)
				if err != nil {
					utils.LavaFormatError("can't extract badge's signer from badge's project signature", err,
						utils.Attribute{Key: "badgeUserAddress", Value: relay.Badge.Address},
						utils.Attribute{Key: "epoch", Value: relay.Badge.Epoch},
					)
					continue
				}
				badgeData := BadgeData{
					Badge:       *relay.Badge,
					BadgeSigner: badgeSigner,
				}
				addressEpochBadgeMap[mapKey] = badgeData
			}
		}
	}

	var rejectedCu uint64 // aggregated rejected CU (due to badge CU overuse or provider double spending)
	rejected_relays_num := len(msg.Relays)
	validatePairingCache := map[string][]epochstoragetypes.StakeEntry{}
	for relayIdx, relay := range msg.Relays {
		rejectedCu += relay.CuSum
		providerAddr, err := sdk.AccAddressFromBech32(relay.Provider)
		if err != nil {
			return nil, utils.LavaFormatWarning("invalid provider address in relay msg", err,
				utils.Attribute{Key: "provider", Value: relay.Provider},
				utils.Attribute{Key: "creator", Value: msg.Creator},
			)
		}
		if !providerAddr.Equals(creator) {
			return nil, utils.LavaFormatWarning("invalid provider address in relay msg", fmt.Errorf("creator and signed provider mismatch"),
				utils.Attribute{Key: "provider", Value: relay.Provider},
				utils.Attribute{Key: "creator", Value: msg.Creator},
			)
		}

		var newBadgeTimerExpiry uint64 // if the badge is new and need to setup a timer, this will be a non-zero value
		if relay.LavaChainId != lavaChainID {
			utils.LavaFormatWarning("relay request for the wrong lava chain", fmt.Errorf("relay_payment_wrong_lava_chain_id"),
				utils.Attribute{Key: "relay.LavaChainId", Value: relay.LavaChainId},
				utils.Attribute{Key: "expected_ChainID", Value: lavaChainID},
			)
			continue
		}
		if relay.Epoch > ctx.BlockHeight() || relay.Epoch < 0 {
			utils.LavaFormatWarning("invalid block in relay msg", fmt.Errorf("relay request for a block in the future"),
				utils.Attribute{Key: "blockheight", Value: ctx.BlockHeight()},
				utils.Attribute{Key: "relayBlock", Value: relay.Epoch},
			)
			continue
		}

		clientAddr, err := sigs.ExtractSignerAddress(relay)
		if err != nil {
			utils.LavaFormatWarning("recover PubKey from relay failed", err,
				utils.Attribute{Key: "sig", Value: relay.Sig},
			)
			continue
		}

		addressEpochBadgeMapKey := types.CreateAddressEpochBadgeMapKey(clientAddr.String(), uint64(relay.Epoch))
		badgeData, badgeFound := addressEpochBadgeMap[addressEpochBadgeMapKey]
		badgeSig := []byte{}
		// if badge is found in the map, clientAddr will change (assuming the badge is valid) since the badge user is not a valid consumer (the badge signer is)
		if badgeFound {
			newBadgeTimerExpiry, err = k.checkBadge(ctx, badgeData, clientAddr.String(), relay)
			if err != nil {
				utils.LavaFormatWarning("badge check failed", err)
				continue
			}

			// badge is valid & CU enforced -> switch address to badge signer (developer key) and continue with payment
			clientAddr = badgeData.BadgeSigner
			badgeSig = badgeData.Badge.ProjectSig
		}

		project, err := k.GetProjectData(ctx, clientAddr, relay.SpecId, uint64(relay.Epoch))
		if err != nil {
			utils.LavaFormatWarning("invalid project data", err)
			continue
		}

		epochStart, _, err := k.epochStorageKeeper.GetEpochStartForBlock(ctx, uint64(relay.Epoch))
		if err != nil {
			utils.LavaFormatWarning("problem getting epoch start", err,
				utils.Attribute{Key: "relayEpoch", Value: relay.Epoch},
				utils.Attribute{Key: "epochStart", Value: epochStart},
			)
			continue
		}

<<<<<<< HEAD
		// check the epoch is within the chain's memory
		if epochStart < k.epochStorageKeeper.GetEarliestEpochStart(ctx) {
			utils.LavaFormatWarning("relay epoch is older than earliest epohc", fmt.Errorf("invalid relay payment request"),
				utils.Attribute{Key: "relayEpoch", Value: relay.Epoch},
				utils.Attribute{Key: "epochStart", Value: epochStart},
			)
			continue
		}

		if k.GetUniqueEpochSession(ctx, epochStart, relay.Provider, project.Index, relay.SpecId, relay.SessionId) {
=======
		if paymentHandler.IsDoubleSpend(ctx, relay.SpecId, epochStart, project.Index, providerAddr, strconv.FormatUint(relay.SessionId, 16)) {
>>>>>>> 62255295
			utils.LavaFormatWarning("double spending detected", err,
				utils.Attribute{Key: "epoch", Value: epochStart},
				utils.Attribute{Key: "client", Value: clientAddr.String()},
				utils.Attribute{Key: "provider", Value: providerAddr.String()},
				utils.Attribute{Key: "unique_ID", Value: relay.SessionId},
			)
			continue
		}

		// *** up until here we checked non-critical traits of the relay and didn't fail the TX
		// if they failed (one relay should affect all of them). From here on, every check will
		// fail the TX ***

<<<<<<< HEAD
		totalCUInEpochForUserProvider := k.Keeper.AddEpochPayment(ctx, relay.SpecId, epochStart, project.Index, relay.Provider, relay.CuSum, relay.SessionId)
		ctx.GasMeter().RefundGas(ctx.GasMeter().GasConsumed(), "")
=======
		totalCUInEpochForUserProvider := paymentHandler.AddEpochPayment(ctx, relay.SpecId, epochStart, project.Index, providerAddr, relay.CuSum, strconv.FormatUint(relay.SessionId, 16))
>>>>>>> 62255295
		if badgeFound {
			k.handleBadgeCu(ctx, badgeData, relay.Provider, relay.CuSum, newBadgeTimerExpiry)
		}

		// TODO: add support for spec changes
		spec, found := k.specKeeper.GetSpec(ctx, relay.SpecId)
		if !found || !spec.Enabled {
			return nil, utils.LavaFormatWarning("invalid spec ID in relay msg", fmt.Errorf("spec in proof is not found or disabled"),
				utils.Attribute{Key: "chainID", Value: relay.SpecId},
			)
		}

		// generate validate pairing cache key with CuTrackerKey() to reuse code (doesn't relate to CU tracking at all)
		validatePairingKey := subscriptiontypes.CuTrackerKey(clientAddr.String(), relay.Provider, relay.SpecId)
		var providers []epochstoragetypes.StakeEntry
		allowedCU := uint64(0)
		val, ok := validatePairingCache[validatePairingKey]
		if ok {
			providers = val
			strictestPolicy, _, err := k.GetProjectStrictestPolicy(ctx, project, relay.SpecId, epochStart)
			if err != nil {
				return nil, utils.LavaFormatError("strictest policy calculation for pairing validation cache failed", err,
					utils.LogAttr("project", project.Index),
					utils.LogAttr("chainID", relay.SpecId),
					utils.LogAttr("block", strconv.FormatUint(epochStart, 10)),
				)
			}
			allowedCU = strictestPolicy.EpochCuLimit
		} else {
			isValidPairing := false
			isValidPairing, allowedCU, providers, err = k.Keeper.ValidatePairingForClient(
				ctx,
				relay.SpecId,
				providerAddr,
				uint64(relay.Epoch),
				project,
			)
			if err != nil {
				return nil, utils.LavaFormatWarning("invalid pairing on proof of relay", err,
					utils.Attribute{Key: "client", Value: clientAddr.String()},
					utils.Attribute{Key: "provider", Value: providerAddr.String()},
				)
			}
			if !isValidPairing {
				return nil, utils.LavaFormatWarning("invalid pairing on proof of relay", fmt.Errorf("pairing result doesn't include provider"),
					utils.Attribute{Key: "client", Value: clientAddr.String()},
					utils.Attribute{Key: "provider", Value: providerAddr.String()},
				)
			}
			validatePairingCache[validatePairingKey] = providers
		}

		rewardedCU, err := k.Keeper.EnforceClientCUsUsageInEpoch(ctx, relay.CuSum, allowedCU, totalCUInEpochForUserProvider, clientAddr, relay.SpecId, uint64(relay.Epoch))
		if err != nil {
			// TODO: maybe give provider money but burn user, colluding?
			// TODO: display correct totalCU and usedCU for provider
			return nil, utils.LavaFormatWarning("user bypassed CU limit", err,
				utils.Attribute{Key: "epoch", Value: epochStart},
				utils.Attribute{Key: "client", Value: clientAddr.String()},
				utils.Attribute{Key: "provider", Value: providerAddr.String()},
				utils.Attribute{Key: "cuToPay", Value: relay.CuSum},
				utils.Attribute{Key: "totalCUInEpochForUserProvider", Value: totalCUInEpochForUserProvider},
			)
		}

		// pairing is valid, we can pay provider for work
		rewardedCUDec := sdk.NewDecFromInt(sdk.NewIntFromUint64(rewardedCU))

		if len(msg.DescriptionString) > 20 {
			msg.DescriptionString = msg.DescriptionString[:20]
		}
		details := map[string]string{"chainID": fmt.Sprintf(relay.SpecId), "epoch": strconv.FormatInt(relay.Epoch, 10), "client": clientAddr.String(), "provider": providerAddr.String(), "CU": strconv.FormatUint(relay.CuSum, 10), "totalCUInEpoch": strconv.FormatUint(totalCUInEpochForUserProvider, 10), "uniqueIdentifier": strconv.FormatUint(relay.SessionId, 10), "descriptionString": msg.DescriptionString}
		details["rewardedCU"] = strconv.FormatUint(relay.CuSum, 10)

		if relay.QosReport != nil {
			QoS, err := relay.QosReport.ComputeQoS()
			if err != nil {
				return nil, utils.LavaFormatWarning("bad QoSReport", err)
			}
			// TODO: QoSReport is deprecated remove after version 0.12.0
			details["QoSReport"] = "Latency: " + relay.QosReport.Latency.String() + ", Availability: " + relay.QosReport.Availability.String() + ", Sync: " + relay.QosReport.Sync.String()
			// allow easier extraction of components
			details["QoSLatency"] = relay.QosReport.Latency.String()
			details["QoSAvailability"] = relay.QosReport.Availability.String()
			details["QoSSync"] = relay.QosReport.Sync.String()
			details["QoSScore"] = QoS.String()

			rewardedCUDec = rewardedCUDec.Mul(QoS.Mul(k.QoSWeight(ctx)).Add(sdk.OneDec().Sub(k.QoSWeight(ctx)))) // reward*QOSScore*QOSWeight + reward*(1-QOSWeight) = reward*(QOSScore*QOSWeight + (1-QOSWeight))
		}

		if relay.QosExcellenceReport != nil {
			details["ExcellenceQoSLatency"] = relay.QosExcellenceReport.Latency.String()
			details["ExcellenceQoSAvailability"] = relay.QosExcellenceReport.Availability.String()
			details["ExcellenceQoSSync"] = relay.QosExcellenceReport.Sync.String()
		}

		details["projectID"] = project.Index
		details["badge"] = fmt.Sprint(badgeSig)
		details["clientFee"] = "0"
		details["reliabilityPay"] = "false"
		details["Mint"] = "0ulava"
		details["relayNumber"] = strconv.FormatUint(relay.RelayNum, 10)
		details["rewardedCU"] = strconv.FormatUint(rewardedCU, 10)
		// differentiate between different relays by providing the index in the keys
		successDetails := appendRelayPaymentDetailsToEvent(details, uint64(relayIdx))
		// calling the same event repeatedly within a transaction just appends the new keys to the event
		utils.LogLavaEvent(ctx, logger, types.RelayPaymentEventName, successDetails, "New Proof Of Work Was Accepted")

		cuAfterQos := rewardedCUDec.TruncateInt().Uint64()
		err = k.chargeCuToSubscriptionAndCreditProvider(ctx, clientAddr, relay, cuAfterQos)
		if err != nil {
			return nil, utils.LavaFormatError("Failed charging CU to project and subscription", err)
		}

		// update provider payment storage with complainer's CU
<<<<<<< HEAD
		err = k.updateProvidersComplainerCU(ctx, relay.UnresponsiveProviders, epochStart, relay.SpecId, cuAfterQos, providers, project.Index)
=======
		err = paymentHandler.updateProviderPaymentStorageWithComplainerCU(ctx, relay.UnresponsiveProviders, logger, epochStart, relay.SpecId, cuAfterQos, providers, project.Index)
>>>>>>> 62255295
		if err != nil {
			var reportedProviders []string
			for _, p := range relay.UnresponsiveProviders {
				reportedProviders = append(reportedProviders, p.String())
			}
			reportedProvidersStr := strings.Join(reportedProviders, ",")
			utils.LavaFormatError("failed to update complainers CU for providers", err,
				utils.Attribute{Key: "reported_providers", Value: reportedProvidersStr},
				utils.Attribute{Key: "epoch", Value: strconv.FormatUint(epochStart, 10)},
				utils.Attribute{Key: "chain_id", Value: relay.SpecId},
				utils.Attribute{Key: "cu", Value: strconv.FormatUint(relay.CuSum, 10)},
				utils.Attribute{Key: "project_index", Value: project.Index},
			)
		}
		rejectedCu -= relay.CuSum
		rejected_relays_num--
	}

	// if all relays failed, fail the TX
	if rejected_relays_num != 0 {
		return nil, utils.LavaFormatWarning("relay payment failed", fmt.Errorf("all relays rejected"),
			utils.Attribute{Key: "provider", Value: msg.Creator},
			utils.Attribute{Key: "description", Value: msg.DescriptionString},
		)
	}

	// only some of the relays were rejected - event for rejected CU
	var rejected_relays bool
	if rejectedCu != 0 {
		utils.LogLavaEvent(ctx, k.Logger(ctx), types.RejectedCuEventName, map[string]string{"rejected_cu": strconv.FormatUint(rejectedCu, 10)}, "Total rejected CU (not paid) in current RelayPayment TX")
		rejected_relays = true
	}

	latestBlockReports := map[string]string{
		"provider": msg.GetCreator(),
	}
	for _, report := range msg.LatestBlockReports {
		latestBlockReports[report.GetSpecId()] = strconv.FormatUint(report.GetLatestBlock(), 10)
		k.setStakeEntryBlockReport(ctx, creator, report.GetSpecId(), report.GetLatestBlock())
	}
	utils.LogLavaEvent(ctx, logger, types.LatestBlocksReportEventName, latestBlockReports, "New LatestBlocks Report for provider")

	paymentHandler.Flush()

	return &types.MsgRelayPaymentResponse{RejectedRelays: rejected_relays}, nil
}

func (k msgServer) setStakeEntryBlockReport(ctx sdk.Context, providerAddr sdk.AccAddress, chainID string, latestBlock uint64) {
	stakeEntry, found, ind := k.epochStorageKeeper.GetStakeEntryByAddressCurrent(ctx, chainID, providerAddr)
	if found {
		stakeEntry.BlockReport = &epochstoragetypes.BlockReport{
			Epoch:       k.epochStorageKeeper.GetEpochStart(ctx),
			LatestBlock: latestBlock,
		}
		k.epochStorageKeeper.ModifyStakeEntryCurrent(ctx, chainID, stakeEntry, ind)
	}
}

<<<<<<< HEAD
func (k msgServer) updateProvidersComplainerCU(ctx sdk.Context, unresponsiveProviders []*types.ReportedProvider, epoch uint64, chainID string, cu uint64, pairedProviders []epochstoragetypes.StakeEntry, project string) error {
	// check that unresponsiveData exists and that the paired providers list is larger than 1
	if len(unresponsiveProviders) == 0 || len(pairedProviders) <= 1 {
=======
func (k EpochPaymentHandler) updateProviderPaymentStorageWithComplainerCU(ctx sdk.Context, unresponsiveProviders []*types.ReportedProvider, logger log.Logger, epoch uint64, chainID string, cuSum uint64, providersToPair []epochstoragetypes.StakeEntry, projectID string) error {
	// check that unresponsiveData exists
	if len(unresponsiveProviders) == 0 {
>>>>>>> 62255295
		return nil
	}

	// the added complainer CU takes into account the number of providers the client complained on and the number of paired providers
	complainerCuToAdd := cu / (uint64(len(unresponsiveProviders)) * uint64(len(pairedProviders)-1))

	// iterate over the unresponsive providers list and update their complainers total cu
	for _, unresponsiveProvider := range unresponsiveProviders {
		found := false
		for _, provider := range pairedProviders {
			if provider.Address == unresponsiveProvider.Address {
				found = true
				break
			}
		}
		if !found {
			utils.LavaFormatError("reported provider that is not in the pairing list of the client",
				fmt.Errorf("cannot update unresponsive provider complainer CU"),
				utils.Attribute{Key: "unresponsive_provider", Value: unresponsiveProvider},
			)
			continue
		}

<<<<<<< HEAD
		pec, found := k.GetProviderEpochCu(ctx, epoch, unresponsiveProvider.Address, chainID)
		if !found {
			pec = types.ProviderEpochCu{ComplainersCu: complainerCuToAdd}
		} else {
			pec.ComplainersCu += complainerCuToAdd
=======
		// get this epoch's epochPayments object
		epochPayments, found := k.GetEpochPaymentsCached(ctx, epochPaymentKey(epoch))
		if !found {
			// the epochPayments object should exist since we already paid. if not found, print an error and continue
			utils.LavaFormatError("did not find epochPayments object", err, utils.Attribute{Key: "epochPaymentsKey", Value: epoch})
			continue
		}

		// get the providerPaymentStorage object using the providerStorageKey
		providerStorageKey := k.GetProviderPaymentStorageKey(ctx, chainID, epoch, sdkUnresponsiveProviderAddress)
		providerPaymentStorage, found := k.GetProviderPaymentStorageCached(ctx, providerStorageKey)
		if !found {
			// providerPaymentStorage not found (this provider has no payments in this epoch and also no complaints) -> we need to add one complaint
			providerPaymentStorage = types.ProviderPaymentStorage{
				Index:                                  providerStorageKey,
				UniquePaymentStorageClientProviderKeys: []string{},
				Epoch:                                  epoch,
				ComplainersTotalCu:                     uint64(0),
			}

			// append the providerPaymentStorage to the epochPayments object's providerPaymentStorages
			epochPayments.ProviderPaymentStorageKeys = append(epochPayments.GetProviderPaymentStorageKeys(), providerPaymentStorage.GetIndex())
			k.SetEpochPaymentsCached(ctx, epochPayments)
>>>>>>> 62255295
		}
		k.SetProviderEpochCu(ctx, epoch, unresponsiveProvider.Address, chainID, pec)

		timestamp := time.Unix(unresponsiveProvider.TimestampS, 0)
<<<<<<< HEAD
		details := map[string]string{
			"provider":                   unresponsiveProvider.Address,
			"timestamp":                  timestamp.Format(time.DateTime),
			"disconnections":             strconv.FormatUint(unresponsiveProvider.GetDisconnections(), 10),
			"errors":                     strconv.FormatUint(unresponsiveProvider.GetErrors(), 10),
			"project":                    project,
			"cu":                         strconv.FormatUint(complainerCuToAdd, 10),
			"epoch":                      strconv.FormatUint(epoch, 10),
			"total_complaint_this_epoch": strconv.FormatUint(pec.ComplainersCu, 10)}
		utils.LogLavaEvent(ctx, k.Logger(ctx), types.ProviderReportedEventName, details, "provider got reported by consumer")
=======
		utils.LogLavaEvent(ctx, logger, types.ProviderReportedEventName, map[string]string{"provider": unresponsiveProvider.GetAddress(), "timestamp": timestamp.Format(time.DateTime), "disconnections": strconv.FormatUint(unresponsiveProvider.GetDisconnections(), 10), "errors": strconv.FormatUint(unresponsiveProvider.GetErrors(), 10), "project": projectID, "cu": strconv.FormatUint(complainerCuToAdd, 10), "epoch": strconv.FormatUint(epoch, 10), "total_complaint_this_epoch": strconv.FormatUint(providerPaymentStorage.ComplainersTotalCu, 10)}, "provider got reported by consumer")
		// set the final provider payment storage state including the complaints
		k.SetProviderPaymentStorageCached(ctx, providerPaymentStorage)
>>>>>>> 62255295
	}

	return nil
}

func (k Keeper) chargeCuToSubscriptionAndCreditProvider(ctx sdk.Context, clientAddr sdk.AccAddress, relay *types.RelaySession, cuAfterQos uint64) error {
	epoch := uint64(relay.Epoch)

	project, err := k.projectsKeeper.GetProjectForDeveloper(ctx, clientAddr.String(), epoch)
	if err != nil {
		return fmt.Errorf("failed to get project for client")
	}

	err = k.projectsKeeper.ChargeComputeUnitsToProject(ctx, project, epoch, relay.CuSum)
	if err != nil {
		return fmt.Errorf("failed to add CU to the project")
	}

	sub, err := k.subscriptionKeeper.ChargeComputeUnitsToSubscription(ctx, project.GetSubscription(), epoch, relay.CuSum)
	if err != nil {
		return fmt.Errorf("failed to add CU to the subscription")
	}

	err = k.subscriptionKeeper.AddTrackedCu(ctx, sub.Consumer, relay.Provider, relay.SpecId, cuAfterQos, sub.Block)
	if err != nil {
		return err
	}

	return nil
}

func appendRelayPaymentDetailsToEvent(from map[string]string, uniqueIdentifier uint64) (to map[string]string) {
	to = map[string]string{}
	sessionIDStr := strconv.FormatUint(uniqueIdentifier, 10)
	for key, value := range from {
		to[key+"."+sessionIDStr] = value
	}
	return to
}

func (k Keeper) checkBadge(ctx sdk.Context, badgeData BadgeData, client string, relay *types.RelaySession) (newTimerExpiry uint64, err error) {
	if !badgeData.Badge.IsBadgeValid(client, relay.LavaChainId, uint64(relay.Epoch)) {
		return 0, utils.LavaFormatWarning("badge must match traits in relay request", fmt.Errorf("invalid badge"),
			utils.Attribute{Key: "badgeAddress", Value: badgeData.Badge.Address},
			utils.Attribute{Key: "badgeLavaChainId", Value: badgeData.Badge.LavaChainId},
			utils.Attribute{Key: "badgeEpoch", Value: badgeData.Badge.Epoch},
			utils.Attribute{Key: "relayAddress", Value: client},
			utils.Attribute{Key: "relayLavaChainId", Value: relay.LavaChainId},
			utils.Attribute{Key: "relayEpoch", Value: relay.Epoch},
		)
	}

	badgeUsedCuKey := types.BadgeUsedCuKey(badgeData.Badge.ProjectSig, relay.Provider)
	badgeUsedCuMapEntry, found := k.GetBadgeUsedCu(ctx, badgeUsedCuKey)
	if !found {
		// calculate the expiry timestamp for a new timer that will be created later
		// (the timer with a callback to delete the badgeUsedCuEntry after badge.Epoch+blocksToSave (see keeper.go))
		badgeUsedCuTimerExpiryBlock := k.BadgeUsedCuExpiry(ctx, badgeData.Badge)
		if badgeUsedCuTimerExpiryBlock <= uint64(ctx.BlockHeight()) {
			return 0, utils.LavaFormatWarning("badge rejected", fmt.Errorf("badge used CU entry validity expired"),
				utils.Attribute{Key: "badgeUsedCuTimerExpiryBlock", Value: badgeUsedCuTimerExpiryBlock},
				utils.Attribute{Key: "currentBlock", Value: uint64(ctx.BlockHeight())},
			)
		}
		newTimerExpiry = badgeUsedCuTimerExpiryBlock
		badgeUsedCuMapEntry = types.BadgeUsedCu{
			UsedCu: 0,
		}
	}

	// enforce badge CU overuse
	if relay.CuSum+badgeUsedCuMapEntry.UsedCu > badgeData.Badge.CuAllocation {
		return newTimerExpiry, utils.LavaFormatWarning("badge CU allocation exceeded", fmt.Errorf("could not update badge's used CU"),
			utils.Attribute{Key: "relayCuSum", Value: relay.CuSum},
			utils.Attribute{Key: "badgeCuLeft", Value: badgeData.Badge.CuAllocation - badgeUsedCuMapEntry.UsedCu},
		)
	}

	return newTimerExpiry, nil
}

func (k Keeper) handleBadgeCu(ctx sdk.Context, badgeData BadgeData, provider string, relayCuSum uint64, newTimerExpiry uint64) {
	badgeUsedCuKey := types.BadgeUsedCuKey(badgeData.Badge.ProjectSig, provider)
	badgeUsedCuMapEntry, found := k.GetBadgeUsedCu(ctx, badgeUsedCuKey)
	if newTimerExpiry != 0 && !found {
		// setting a timer with a callback to delete the badgeUsedCuEntry after badge.Epoch+blocksToSave (see keeper.go)
		// timerKey = badgeUsedCuMapKey since all badgeUsedCuMapKey keys are unique - can be used to differentiate the timers
		k.badgeTimerStore.AddTimerByBlockHeight(ctx, newTimerExpiry, badgeUsedCuKey, []byte{})

		badgeUsedCuMapEntry = types.BadgeUsedCu{
			BadgeUsedCuKey: badgeUsedCuKey,
			UsedCu:         0,
		}
	}

	badgeUsedCuMapEntry.UsedCu += relayCuSum
	k.SetBadgeUsedCu(ctx, badgeUsedCuMapEntry)
}<|MERGE_RESOLUTION|>--- conflicted
+++ resolved
@@ -40,7 +40,6 @@
 
 	ctx := sdk.UnwrapSDKContext(goCtx)
 	logger := k.Logger(ctx)
-	paymentHandler := k.NewEpochPaymentHandler(ctx)
 	lavaChainID := ctx.BlockHeader().ChainID
 	creator, err := sdk.AccAddressFromBech32(msg.Creator)
 	if err != nil {
@@ -143,7 +142,6 @@
 			continue
 		}
 
-<<<<<<< HEAD
 		// check the epoch is within the chain's memory
 		if epochStart < k.epochStorageKeeper.GetEarliestEpochStart(ctx) {
 			utils.LavaFormatWarning("relay epoch is older than earliest epohc", fmt.Errorf("invalid relay payment request"),
@@ -154,9 +152,6 @@
 		}
 
 		if k.GetUniqueEpochSession(ctx, epochStart, relay.Provider, project.Index, relay.SpecId, relay.SessionId) {
-=======
-		if paymentHandler.IsDoubleSpend(ctx, relay.SpecId, epochStart, project.Index, providerAddr, strconv.FormatUint(relay.SessionId, 16)) {
->>>>>>> 62255295
 			utils.LavaFormatWarning("double spending detected", err,
 				utils.Attribute{Key: "epoch", Value: epochStart},
 				utils.Attribute{Key: "client", Value: clientAddr.String()},
@@ -170,12 +165,7 @@
 		// if they failed (one relay should affect all of them). From here on, every check will
 		// fail the TX ***
 
-<<<<<<< HEAD
 		totalCUInEpochForUserProvider := k.Keeper.AddEpochPayment(ctx, relay.SpecId, epochStart, project.Index, relay.Provider, relay.CuSum, relay.SessionId)
-		ctx.GasMeter().RefundGas(ctx.GasMeter().GasConsumed(), "")
-=======
-		totalCUInEpochForUserProvider := paymentHandler.AddEpochPayment(ctx, relay.SpecId, epochStart, project.Index, providerAddr, relay.CuSum, strconv.FormatUint(relay.SessionId, 16))
->>>>>>> 62255295
 		if badgeFound {
 			k.handleBadgeCu(ctx, badgeData, relay.Provider, relay.CuSum, newBadgeTimerExpiry)
 		}
@@ -291,11 +281,7 @@
 		}
 
 		// update provider payment storage with complainer's CU
-<<<<<<< HEAD
 		err = k.updateProvidersComplainerCU(ctx, relay.UnresponsiveProviders, epochStart, relay.SpecId, cuAfterQos, providers, project.Index)
-=======
-		err = paymentHandler.updateProviderPaymentStorageWithComplainerCU(ctx, relay.UnresponsiveProviders, logger, epochStart, relay.SpecId, cuAfterQos, providers, project.Index)
->>>>>>> 62255295
 		if err != nil {
 			var reportedProviders []string
 			for _, p := range relay.UnresponsiveProviders {
@@ -338,8 +324,6 @@
 	}
 	utils.LogLavaEvent(ctx, logger, types.LatestBlocksReportEventName, latestBlockReports, "New LatestBlocks Report for provider")
 
-	paymentHandler.Flush()
-
 	return &types.MsgRelayPaymentResponse{RejectedRelays: rejected_relays}, nil
 }
 
@@ -354,15 +338,9 @@
 	}
 }
 
-<<<<<<< HEAD
 func (k msgServer) updateProvidersComplainerCU(ctx sdk.Context, unresponsiveProviders []*types.ReportedProvider, epoch uint64, chainID string, cu uint64, pairedProviders []epochstoragetypes.StakeEntry, project string) error {
 	// check that unresponsiveData exists and that the paired providers list is larger than 1
 	if len(unresponsiveProviders) == 0 || len(pairedProviders) <= 1 {
-=======
-func (k EpochPaymentHandler) updateProviderPaymentStorageWithComplainerCU(ctx sdk.Context, unresponsiveProviders []*types.ReportedProvider, logger log.Logger, epoch uint64, chainID string, cuSum uint64, providersToPair []epochstoragetypes.StakeEntry, projectID string) error {
-	// check that unresponsiveData exists
-	if len(unresponsiveProviders) == 0 {
->>>>>>> 62255295
 		return nil
 	}
 
@@ -386,42 +364,15 @@
 			continue
 		}
 
-<<<<<<< HEAD
 		pec, found := k.GetProviderEpochCu(ctx, epoch, unresponsiveProvider.Address, chainID)
 		if !found {
 			pec = types.ProviderEpochCu{ComplainersCu: complainerCuToAdd}
 		} else {
 			pec.ComplainersCu += complainerCuToAdd
-=======
-		// get this epoch's epochPayments object
-		epochPayments, found := k.GetEpochPaymentsCached(ctx, epochPaymentKey(epoch))
-		if !found {
-			// the epochPayments object should exist since we already paid. if not found, print an error and continue
-			utils.LavaFormatError("did not find epochPayments object", err, utils.Attribute{Key: "epochPaymentsKey", Value: epoch})
-			continue
-		}
-
-		// get the providerPaymentStorage object using the providerStorageKey
-		providerStorageKey := k.GetProviderPaymentStorageKey(ctx, chainID, epoch, sdkUnresponsiveProviderAddress)
-		providerPaymentStorage, found := k.GetProviderPaymentStorageCached(ctx, providerStorageKey)
-		if !found {
-			// providerPaymentStorage not found (this provider has no payments in this epoch and also no complaints) -> we need to add one complaint
-			providerPaymentStorage = types.ProviderPaymentStorage{
-				Index:                                  providerStorageKey,
-				UniquePaymentStorageClientProviderKeys: []string{},
-				Epoch:                                  epoch,
-				ComplainersTotalCu:                     uint64(0),
-			}
-
-			// append the providerPaymentStorage to the epochPayments object's providerPaymentStorages
-			epochPayments.ProviderPaymentStorageKeys = append(epochPayments.GetProviderPaymentStorageKeys(), providerPaymentStorage.GetIndex())
-			k.SetEpochPaymentsCached(ctx, epochPayments)
->>>>>>> 62255295
 		}
 		k.SetProviderEpochCu(ctx, epoch, unresponsiveProvider.Address, chainID, pec)
 
 		timestamp := time.Unix(unresponsiveProvider.TimestampS, 0)
-<<<<<<< HEAD
 		details := map[string]string{
 			"provider":                   unresponsiveProvider.Address,
 			"timestamp":                  timestamp.Format(time.DateTime),
@@ -432,11 +383,6 @@
 			"epoch":                      strconv.FormatUint(epoch, 10),
 			"total_complaint_this_epoch": strconv.FormatUint(pec.ComplainersCu, 10)}
 		utils.LogLavaEvent(ctx, k.Logger(ctx), types.ProviderReportedEventName, details, "provider got reported by consumer")
-=======
-		utils.LogLavaEvent(ctx, logger, types.ProviderReportedEventName, map[string]string{"provider": unresponsiveProvider.GetAddress(), "timestamp": timestamp.Format(time.DateTime), "disconnections": strconv.FormatUint(unresponsiveProvider.GetDisconnections(), 10), "errors": strconv.FormatUint(unresponsiveProvider.GetErrors(), 10), "project": projectID, "cu": strconv.FormatUint(complainerCuToAdd, 10), "epoch": strconv.FormatUint(epoch, 10), "total_complaint_this_epoch": strconv.FormatUint(providerPaymentStorage.ComplainersTotalCu, 10)}, "provider got reported by consumer")
-		// set the final provider payment storage state including the complaints
-		k.SetProviderPaymentStorageCached(ctx, providerPaymentStorage)
->>>>>>> 62255295
 	}
 
 	return nil
