package keeper

import (
	"context"
	"encoding/json"
	"fmt"
	"strconv"

	sdk "github.com/cosmos/cosmos-sdk/types"
	"github.com/lavanet/lava/relayer/sigs"
	"github.com/lavanet/lava/utils"
	epochstoragetypes "github.com/lavanet/lava/x/epochstorage/types"
	"github.com/lavanet/lava/x/pairing/types"
	"github.com/tendermint/tendermint/libs/log"
)

const (
	maxComplaintsPerEpoch                     = 3
	collectPaymentsFromNumberOfPreviousEpochs = 2
	providerPaymentMultiplier                 = 2 // multiplying the amount of payments to protect provider from unstaking
)

func (k msgServer) RelayPayment(goCtx context.Context, msg *types.MsgRelayPayment) (*types.MsgRelayPaymentResponse, error) {
	ctx := sdk.UnwrapSDKContext(goCtx)
	logger := k.Logger(ctx)

	creator, err := sdk.AccAddressFromBech32(msg.Creator)
	if err != nil {
		return nil, err
	}
	errorLogAndFormat := func(name string, attrs map[string]string, details string) (*types.MsgRelayPaymentResponse, error) {
		return nil, utils.LavaError(ctx, logger, name, attrs, details)
	}
	for _, relay := range msg.Relays {
		if relay.BlockHeight > ctx.BlockHeight() {
			return errorLogAndFormat("relay_future_block", map[string]string{"blockheight": string(relay.Sig)}, "relay request for a block in the future")
		}

		pubKey, err := sigs.RecoverPubKeyFromRelay(*relay)
		if err != nil {
			return errorLogAndFormat("relay_payment_sig", map[string]string{"sig": string(relay.Sig)}, "recover PubKey from relay failed")
		}
		clientAddr, err := sdk.AccAddressFromHex(pubKey.Address().String())
		if err != nil {
			return errorLogAndFormat("relay_payment_user_addr", map[string]string{"user": pubKey.Address().String()}, "invalid user address in relay msg")
		}
		providerAddr, err := sdk.AccAddressFromBech32(relay.Provider)
		if err != nil {
			return errorLogAndFormat("relay_payment_addr", map[string]string{"provider": relay.Provider, "creator": msg.Creator}, "invalid provider address in relay msg")
		}
		if !providerAddr.Equals(creator) {
			return errorLogAndFormat("relay_payment_addr", map[string]string{"provider": relay.Provider, "creator": msg.Creator}, "invalid provider address in relay msg, creator and signed provider mismatch")
		}

		// TODO: add support for spec changes
		spec, found := k.specKeeper.GetSpec(ctx, relay.ChainID)
		if !found || !spec.Enabled {
			return errorLogAndFormat("relay_payment_spec", map[string]string{"chainID": relay.ChainID}, "invalid spec ID specified in proof")
		}

		isValidPairing, userStake, thisProviderIndex, err := k.Keeper.ValidatePairingForClient(
			ctx,
			relay.ChainID,
			clientAddr,
			providerAddr,
			uint64(relay.BlockHeight),
		)
		if err != nil {
			details := map[string]string{"client": clientAddr.String(), "provider": providerAddr.String(), "error": err.Error()}
			return errorLogAndFormat("relay_payment_pairing", details, "invalid pairing on proof of relay")
		}
		if !isValidPairing {
			details := map[string]string{"client": clientAddr.String(), "provider": providerAddr.String(), "error": "pairing result doesn't include provider"}
			return errorLogAndFormat("relay_payment_pairing", details, "invalid pairing claim on proof of relay")
		}

		epochStart, _, err := k.epochStorageKeeper.GetEpochStartForBlock(ctx, uint64(relay.BlockHeight))
		if err != nil {
			details := map[string]string{"epoch": strconv.FormatUint(epochStart, 10), "block": strconv.FormatUint(uint64(relay.BlockHeight), 10), "error": err.Error()}
			return errorLogAndFormat("relay_payment_epoch_start", details, "problem getting epoch start")
		}

		payReliability := false
		// validate data reliability
		if relay.DataReliability != nil {
			details := map[string]string{"client": clientAddr.String(), "provider": providerAddr.String()}
			if !spec.DataReliabilityEnabled {
				details["chainID"] = relay.ChainID
				return errorLogAndFormat("relay_payment_data_reliability_disabled", details, "compares_hashes false for spec and reliability was received")
			}

			// verify user signed this data reliability
			valid, err := sigs.ValidateSignerOnVRFData(clientAddr, *relay.DataReliability)
			if err != nil || !valid {
				details["error"] = err.Error()
				return errorLogAndFormat("relay_data_reliability_signer", details, "invalid signature by consumer on data reliability message")
			}
			otherProviderAddress, err := sigs.RecoverProviderPubKeyFromVrfDataOnly(relay.DataReliability)
			if err != nil {
				return errorLogAndFormat("relay_data_reliability_other_provider", details, "invalid signature by other provider on data reliability message")
			}
			if otherProviderAddress.Equals(providerAddr) {
				// provider signed his own stuff
				details["error"] = "provider attempted to claim data reliability sent by himself"
				return errorLogAndFormat("relay_data_reliability_other_provider", details, "invalid signature by other provider on data reliability message, provider signed his own message")
			}
			// check this other provider is indeed legitimate
			isValidPairing, _, _, err := k.Keeper.ValidatePairingForClient(
				ctx,
				relay.ChainID,
				clientAddr,
				otherProviderAddress,
				uint64(relay.BlockHeight),
			)
			if err != nil {
				details["error"] = err.Error()
				return errorLogAndFormat("relay_data_reliability_other_provider_pairing", details, "invalid signature by other provider on data reliability message, provider pairing error")
			}
			if !isValidPairing {
				details["error"] = "pairing isn't valid"
				return errorLogAndFormat("relay_data_reliability_other_provider_pairing", details, "invalid signature by other provider on data reliability message, provider pairing mismatch")
			}
			vrfPk := &utils.VrfPubKey{}
			vrfPk, err = vrfPk.DecodeFromBech32(userStake.Vrfpk)
			if err != nil {
				details["error"] = err.Error()
				details["vrf_bech32"] = userStake.Vrfpk
				return errorLogAndFormat("relay_data_reliability_client_vrf_pk", details, "invalid parsing of vrf pk form bech32")
			}
			// signatures valid, validate VRF signing
			valid = utils.VerifyVrfProofFromVRFData(relay.DataReliability, *vrfPk, epochStart)
			if !valid {
				details["error"] = "vrf signing is invalid, proof result mismatch"
				return errorLogAndFormat("relay_data_reliability_vrf_proof", details, "invalid vrf proof by consumer, result doesn't correspond to proof")
			}

			providersCount, err := k.ServicersToPairCount(ctx, uint64(relay.BlockHeight))
			if err != nil {
				details["error"] = err.Error()
				return errorLogAndFormat("relay_payment_reliability_servicerstopaircount", details, err.Error())
			}

			index, vrfErr := utils.GetIndexForVrf(relay.DataReliability.VrfValue, uint32(providersCount), spec.ReliabilityThreshold)
			if vrfErr != nil {
				details["error"] = vrfErr.Error()
				details["VRF_index"] = strconv.FormatInt(index, 10)
				return errorLogAndFormat("relay_payment_reliability_vrf_data", details, details["error"])
			}
			if index != int64(thisProviderIndex) {
				details["error"] = "data reliability returned mismatch index"
				details["VRF_index"] = strconv.FormatInt(index, 10)
				details["thisProviderIndex"] = strconv.FormatInt(int64(thisProviderIndex), 10)
				return errorLogAndFormat("relay_payment_reliability_vrf_data", details, details["error"])
			}
			// all checks passed
			payReliability = true
		}

		// this prevents double spend attacks, and tracks the CU per session a client can use
		totalCUInEpochForUserProvider, err := k.Keeper.AddEpochPayment(ctx, relay.ChainID, epochStart, clientAddr, providerAddr, relay.CuSum, strconv.FormatUint(relay.SessionId, 16))
		if err != nil {
			// double spending on user detected!
			details := map[string]string{
				"epoch":     strconv.FormatUint(epochStart, 10),
				"client":    clientAddr.String(),
				"provider":  providerAddr.String(),
				"error":     err.Error(),
				"unique_ID": strconv.FormatUint(relay.SessionId, 16),
			}
			return errorLogAndFormat("relay_payment_claim", details, "double spending detected")
		}

		err = k.Keeper.EnforceClientCUsUsageInEpoch(ctx, relay.CuSum, userStake, totalCUInEpochForUserProvider, epochStart)
		if err != nil {
			// TODO: maybe give provider money but burn user, colluding?
			// TODO: display correct totalCU and usedCU for provider
			details := map[string]string{
				"epoch":                         strconv.FormatUint(epochStart, 10),
				"client":                        clientAddr.String(),
				"provider":                      providerAddr.String(),
				"error":                         err.Error(),
				"CU":                            strconv.FormatUint(relay.CuSum, 10),
				"cuToPay":                       strconv.FormatUint(relay.CuSum, 10),
				"totalCUInEpochForUserProvider": strconv.FormatUint(totalCUInEpochForUserProvider, 10),
			}
			return errorLogAndFormat("relay_payment_user_limit", details, "user bypassed CU limit")
		}

		// pairing is valid, we can pay provider for work
		reward := k.Keeper.MintCoinsPerCU(ctx).MulInt64(int64(relay.CuSum))
		if reward.IsZero() {
			continue
		}

		rewardCoins := sdk.Coins{sdk.Coin{Denom: epochstoragetypes.TokenDenom, Amount: reward.TruncateInt()}}

		if len(msg.DescriptionString) > 20 {
			msg.DescriptionString = msg.DescriptionString[:20]
		}
		details := map[string]string{"chainID": fmt.Sprintf(relay.ChainID), "client": clientAddr.String(), "provider": providerAddr.String(), "CU": strconv.FormatUint(relay.CuSum, 10), "BasePay": rewardCoins.String(), "totalCUInEpoch": strconv.FormatUint(totalCUInEpochForUserProvider, 10), "uniqueIdentifier": strconv.FormatUint(relay.SessionId, 10), "descriptionString": msg.DescriptionString}

		if relay.QoSReport != nil {
			QoS, err := relay.QoSReport.ComputeQoS()
			if err != nil {
				details["error"] = err.Error()
				return errorLogAndFormat("relay_payment_QoS", details, "bad QoSReport")
			}
			details["QoSReport"] = "Latency: " + relay.QoSReport.Latency.String() + ", Availability: " + relay.QoSReport.Availability.String() + ", Sync: " + relay.QoSReport.Sync.String()
			details["QoSScore"] = QoS.String()

			reward = reward.Mul(QoS.Mul(k.QoSWeight(ctx)).Add(sdk.OneDec().Sub(k.QoSWeight(ctx)))) // reward*QOSScore*QOSWeight + reward*(1-QOSWeight) = reward*(QOSScore*QOSWeight + (1-QOSWeight))
			rewardCoins = sdk.Coins{sdk.Coin{Denom: epochstoragetypes.TokenDenom, Amount: reward.TruncateInt()}}
		}

		// first check we can burn user before we give money to the provider
		amountToBurnClient := k.Keeper.BurnCoinsPerCU(ctx).MulInt64(int64(relay.CuSum))

		burnAmount := sdk.Coin{Amount: amountToBurnClient.TruncateInt(), Denom: epochstoragetypes.TokenDenom}
		burnSucceeded, err2 := k.BurnClientStake(ctx, relay.ChainID, clientAddr, burnAmount, false)

		if err2 != nil {
			details["amountToBurn"] = burnAmount.String()
			details["error"] = err2.Error()
			return errorLogAndFormat("relay_payment_burn", details, "BurnUserStake failed on user")
		}
		if !burnSucceeded {
			details["amountToBurn"] = burnAmount.String()
			details["error"] = "insufficient funds or didn't find user"
			return errorLogAndFormat("relay_payment_burn", details, "BurnUserStake failed on user, did not find user, or insufficient funds")
		}

		if payReliability {
			details["reliabilityPay"] = "true"
			rewardAddition := reward.Mul(k.Keeper.DataReliabilityReward(ctx))
			reward = reward.Add(rewardAddition)
			rewardCoins = sdk.Coins{sdk.Coin{Denom: epochstoragetypes.TokenDenom, Amount: reward.TruncateInt()}}
			details["Mint"] = rewardCoins.String()
		} else {
			details["reliabilityPay"] = "false"
			details["Mint"] = details["BasePay"]
		}

		// Mint to module
		if !rewardCoins.AmountOf(epochstoragetypes.TokenDenom).IsZero() {
			err = k.Keeper.bankKeeper.MintCoins(ctx, types.ModuleName, rewardCoins)
			if err != nil {
				details["error"] = err.Error()
				utils.LavaError(ctx, logger, "relay_payment", details, "MintCoins Failed,")
				panic(fmt.Sprintf("module failed to mint coins to give to provider: %s", err))
			}
			//
			// Send to provider
			err = k.bankKeeper.SendCoinsFromModuleToAccount(ctx, types.ModuleName, providerAddr, rewardCoins)
			if err != nil {
				details["error"] = err.Error()
				utils.LavaError(ctx, logger, types.RelayPaymentEventName, details, "SendCoinsFromModuleToAccount Failed,")
				panic(fmt.Sprintf("failed to transfer minted new coins to provider, %s account: %s", err, providerAddr))
			}
		}
		details["clientFee"] = burnAmount.String()
		details["relayNumber"] = strconv.FormatUint(relay.RelayNum, 10)
		utils.LogLavaEvent(ctx, logger, types.RelayPaymentEventName, details, "New Proof Of Work Was Accepted")

		// Get servicersToPair param
		servicersToPair, err := k.ServicersToPairCount(ctx, epochStart)
		if err != nil {
			return nil, utils.LavaError(ctx, k.Logger(ctx), "get_servicers_to_pair", map[string]string{"err": err.Error(), "epoch": fmt.Sprintf("%+v", epochStart)}, "couldn't get servicers to pair")
		}

		// update provider payment storage with complainer's CU
		err = k.updateProviderPaymentStorageWithComplainerCU(ctx, relay.UnresponsiveProviders, logger, epochStart, relay.ChainID, relay.CuSum, servicersToPair)
		if err != nil {
			utils.LogLavaEvent(ctx, logger, types.UnresponsiveProviderUnstakeFailedEventName, map[string]string{"err:": err.Error()}, "Error Unresponsive Providers could not unstake")
		}
	}
	return &types.MsgRelayPaymentResponse{}, nil
}

func (k msgServer) updateProviderPaymentStorageWithComplainerCU(ctx sdk.Context, unresponsiveData []byte, logger log.Logger, epoch uint64, chainID string, cuSum uint64, servicersToPair uint64) error {
	var unresponsiveProviders []string

	// check that unresponsiveData exists
	if len(unresponsiveData) == 0 {
		return nil
	}

	// check that servicersToPair is bigger than 1
	if servicersToPair <= 1 {
		return utils.LavaFormatError("servicersToPair is less than or equal to one. The value is invalid", nil, &map[string]string{"servicersToPair": strconv.FormatUint(servicersToPair, 10)})
	}

	// unmarshal the byte array unresponsiveData to get a list of unresponsive providers Bech32 addresses
	err := json.Unmarshal(unresponsiveData, &unresponsiveProviders)
	if err != nil {
		return utils.LavaFormatError("unable to unmarshal unresponsive providers", err, &map[string]string{"UnresponsiveProviders": string(unresponsiveData), "dataLength": strconv.Itoa(len(unresponsiveData))})
	}

	// check there are unresponsive providers
	if len(unresponsiveProviders) == 0 {
		// nothing to do.
		return nil
	}

	// the added complainer CU takes into account the number of providers the client complained on and the number
	complainerCuToAdd := cuSum / (uint64(len(unresponsiveProviders)) * (servicersToPair - 1))

	// iterate over the unresponsive providers list and update their complainers_total_cu
	for _, unresponsiveProvider := range unresponsiveProviders {
		// get provider address
		sdkUnresponsiveProviderAddress, err := sdk.AccAddressFromBech32(unresponsiveProvider)
		if err != nil { // if bad data was given, we cant parse it so we ignote it and continue this protects from spamming wrong information.
			utils.LavaFormatError("unable to sdk.AccAddressFromBech32(unresponsive_provider)", err, &map[string]string{"unresponsive_provider_address": unresponsiveProvider})
			continue
		}

		// get this epoch's epochPayments object
		epochPayments, found, key := k.GetEpochPaymentsFromBlock(ctx, epoch)
		if !found {
			// the epochPayments object should exist since we already paid. if not found, print an error and continue
			utils.LavaFormatError("did not find epochPayments object", err, &map[string]string{"epochPaymentskey": key})
			continue
		}

		// get the providerPaymentStorage object using the providerStorageKey
		providerStorageKey := k.GetProviderPaymentStorageKey(ctx, chainID, epoch, sdkUnresponsiveProviderAddress)
		providerPaymentStorage, found := k.GetProviderPaymentStorage(ctx, providerStorageKey)

		if !found {
			// providerPaymentStorage not found (this provider has no payments in this epoch and also no complaints) -> we need to add one complaint
			emptyProviderPaymentStorageWithComplaint := types.ProviderPaymentStorage{
<<<<<<< HEAD
				Index:                              providerStorageKey,
				UniquePaymentStorageClientProvider: []*types.UniquePaymentStorageClientProvider{},
				Epoch:                              epoch,
				ComplainersTotalCu:                 0,
=======
				Index:                                  providerStorageKey,
				UniquePaymentStorageClientProviderKeys: []string{},
				Epoch:                                  epoch,
				UnresponsivenessComplaints:             []string{clientAddr.String()},
>>>>>>> 4e2acf18
			}

			// append the emptyProviderPaymentStorageWithComplaint to the epochPayments object's providerPaymentStorages
			epochPayments.ProviderPaymentStorages = append(epochPayments.GetProviderPaymentStorages(), &emptyProviderPaymentStorageWithComplaint)
			k.SetEpochPayments(ctx, epochPayments)

<<<<<<< HEAD
			// assign providerPaymentStorage with the new empty providerPaymentStorage
			providerPaymentStorage = emptyProviderPaymentStorageWithComplaint
=======
		// now we check if we have more UnresponsivenessComplaints than maxComplaintsPerEpoch
		if len(providerPaymentStorage.UnresponsivenessComplaints) >= maxComplaintsPerEpoch {
			// we check if we have double complaints than previous "collectPaymentsFromNumberOfPreviousEpochs" epochs (including this one) payment requests
			totalPaymentsInPreviousEpochs, err := k.getTotalPaymentsForPreviousEpochs(ctx, collectPaymentsFromNumberOfPreviousEpochs, epoch, chainID, sdkUnresponsiveProviderAddress)
			totalPaymentRequests := totalPaymentsInPreviousEpochs + len(providerPaymentStorage.UniquePaymentStorageClientProviderKeys) // get total number of payments including this epoch
			if err != nil {
				utils.LavaFormatError("lava_unresponsive_providers: couldnt fetch getTotalPaymentsForPreviousEpochs", err, nil)
			} else if totalPaymentRequests*providerPaymentMultiplier < len(providerPaymentStorage.UnresponsivenessComplaints) {
				// unstake provider
				utils.LogLavaEvent(ctx, logger, types.ProviderJailedEventName, map[string]string{"provider_address": sdkUnresponsiveProviderAddress.String(), "chain_id": chainID}, "Unresponsive provider was unstaked from the chain due to unresponsiveness")
				err = k.unSafeUnstakeProviderEntry(ctx, epochstoragetypes.ProviderKey, chainID, indexInStakeStorage, existingEntry)
				if err != nil {
					utils.LavaFormatError("unable to unstake provider entry (unsafe method)", err, &map[string]string{"chainID": chainID, "indexInStakeStorage": strconv.FormatUint(indexInStakeStorage, 10), "existingEntry": existingEntry.GetStake().String()})
					continue
				}
			}
>>>>>>> 4e2acf18
		}

		// add complainer's used CU to providerPaymentStorage
		providerPaymentStorage.ComplainersTotalCu += complainerCuToAdd

		// set the final provider payment storage state including the complaints
		k.SetProviderPaymentStorage(ctx, providerPaymentStorage)

<<<<<<< HEAD
		// update the complainer CU also in epochPayments (providerPaymentStorage objects are saved in a list inside epochPayments and also separately - need to update both)
		providerPaymentStorageList := epochPayments.GetProviderPaymentStorages()
		for _, providerPaymentStorageElem := range providerPaymentStorageList {
			if providerPaymentStorage.GetIndex() == providerPaymentStorageElem.GetIndex() {
				providerPaymentStorageElem.ComplainersTotalCu += complainerCuToAdd
			}
=======
func (k msgServer) getTotalPaymentsForPreviousEpochs(ctx sdk.Context, numberOfEpochs int, currentEpoch uint64, chainID string, sdkUnresponsiveProviderAddress sdk.AccAddress) (totalPaymentsReceived int, errorsGettingEpochs error) {
	var totalPaymentRequests int
	epochTemp := currentEpoch
	for payment := 0; payment < numberOfEpochs; payment++ {
		previousEpoch, err := k.epochStorageKeeper.GetPreviousEpochStartForBlock(ctx, epochTemp)
		if err != nil {
			return 0, err
		}
		previousEpochProviderStorageKey := k.GetProviderPaymentStorageKey(ctx, chainID, previousEpoch, sdkUnresponsiveProviderAddress)
		previousEpochProviderPaymentStorage, providerPaymentStorageFound := k.GetProviderPaymentStorage(ctx, previousEpochProviderStorageKey)
		if providerPaymentStorageFound {
			totalPaymentRequests += len(previousEpochProviderPaymentStorage.UniquePaymentStorageClientProviderKeys) // increase by the amount of previous epoch
>>>>>>> 4e2acf18
		}
		k.SetEpochPayments(ctx, epochPayments)
	}
<<<<<<< HEAD
=======

	unstakeHoldBlocks, err := k.unstakeHoldBlocks(ctx, existingEntry.Chain, true)
	if err != nil {
		return err
	}

	k.epochStorageKeeper.AppendUnstakeEntry(ctx, epochstoragetypes.ProviderKey, existingEntry, unstakeHoldBlocks)
>>>>>>> 4e2acf18
	return nil
}<|MERGE_RESOLUTION|>--- conflicted
+++ resolved
@@ -2,7 +2,6 @@
 
 import (
 	"context"
-	"encoding/json"
 	"fmt"
 	"strconv"
 
@@ -11,7 +10,6 @@
 	"github.com/lavanet/lava/utils"
 	epochstoragetypes "github.com/lavanet/lava/x/epochstorage/types"
 	"github.com/lavanet/lava/x/pairing/types"
-	"github.com/tendermint/tendermint/libs/log"
 )
 
 const (
@@ -261,152 +259,135 @@
 		details["relayNumber"] = strconv.FormatUint(relay.RelayNum, 10)
 		utils.LogLavaEvent(ctx, logger, types.RelayPaymentEventName, details, "New Proof Of Work Was Accepted")
 
-		// Get servicersToPair param
-		servicersToPair, err := k.ServicersToPairCount(ctx, epochStart)
-		if err != nil {
-			return nil, utils.LavaError(ctx, k.Logger(ctx), "get_servicers_to_pair", map[string]string{"err": err.Error(), "epoch": fmt.Sprintf("%+v", epochStart)}, "couldn't get servicers to pair")
-		}
-
-		// update provider payment storage with complainer's CU
-		err = k.updateProviderPaymentStorageWithComplainerCU(ctx, relay.UnresponsiveProviders, logger, epochStart, relay.ChainID, relay.CuSum, servicersToPair)
-		if err != nil {
-			utils.LogLavaEvent(ctx, logger, types.UnresponsiveProviderUnstakeFailedEventName, map[string]string{"err:": err.Error()}, "Error Unresponsive Providers could not unstake")
-		}
+		// // Get servicersToPair param
+		// servicersToPair, err := k.ServicersToPairCount(ctx, epochStart)
+		// if err != nil {
+		// 	return nil, utils.LavaError(ctx, k.Logger(ctx), "get_servicers_to_pair", map[string]string{"err": err.Error(), "epoch": fmt.Sprintf("%+v", epochStart)}, "couldn't get servicers to pair")
+		// }
+
+		// // update provider payment storage with complainer's CU
+		// err = k.updateProviderPaymentStorageWithComplainerCU(ctx, relay.UnresponsiveProviders, logger, epochStart, relay.ChainID, relay.CuSum, servicersToPair)
+		// if err != nil {
+		// 	utils.LogLavaEvent(ctx, logger, types.UnresponsiveProviderUnstakeFailedEventName, map[string]string{"err:": err.Error()}, "Error Unresponsive Providers could not unstake")
+		// }
 	}
 	return &types.MsgRelayPaymentResponse{}, nil
 }
 
-func (k msgServer) updateProviderPaymentStorageWithComplainerCU(ctx sdk.Context, unresponsiveData []byte, logger log.Logger, epoch uint64, chainID string, cuSum uint64, servicersToPair uint64) error {
-	var unresponsiveProviders []string
-
-	// check that unresponsiveData exists
-	if len(unresponsiveData) == 0 {
-		return nil
-	}
-
-	// check that servicersToPair is bigger than 1
-	if servicersToPair <= 1 {
-		return utils.LavaFormatError("servicersToPair is less than or equal to one. The value is invalid", nil, &map[string]string{"servicersToPair": strconv.FormatUint(servicersToPair, 10)})
-	}
-
-	// unmarshal the byte array unresponsiveData to get a list of unresponsive providers Bech32 addresses
-	err := json.Unmarshal(unresponsiveData, &unresponsiveProviders)
-	if err != nil {
-		return utils.LavaFormatError("unable to unmarshal unresponsive providers", err, &map[string]string{"UnresponsiveProviders": string(unresponsiveData), "dataLength": strconv.Itoa(len(unresponsiveData))})
-	}
-
-	// check there are unresponsive providers
-	if len(unresponsiveProviders) == 0 {
-		// nothing to do.
-		return nil
-	}
-
-	// the added complainer CU takes into account the number of providers the client complained on and the number
-	complainerCuToAdd := cuSum / (uint64(len(unresponsiveProviders)) * (servicersToPair - 1))
-
-	// iterate over the unresponsive providers list and update their complainers_total_cu
-	for _, unresponsiveProvider := range unresponsiveProviders {
-		// get provider address
-		sdkUnresponsiveProviderAddress, err := sdk.AccAddressFromBech32(unresponsiveProvider)
-		if err != nil { // if bad data was given, we cant parse it so we ignote it and continue this protects from spamming wrong information.
-			utils.LavaFormatError("unable to sdk.AccAddressFromBech32(unresponsive_provider)", err, &map[string]string{"unresponsive_provider_address": unresponsiveProvider})
-			continue
-		}
-
-		// get this epoch's epochPayments object
-		epochPayments, found, key := k.GetEpochPaymentsFromBlock(ctx, epoch)
-		if !found {
-			// the epochPayments object should exist since we already paid. if not found, print an error and continue
-			utils.LavaFormatError("did not find epochPayments object", err, &map[string]string{"epochPaymentskey": key})
-			continue
-		}
-
-		// get the providerPaymentStorage object using the providerStorageKey
-		providerStorageKey := k.GetProviderPaymentStorageKey(ctx, chainID, epoch, sdkUnresponsiveProviderAddress)
-		providerPaymentStorage, found := k.GetProviderPaymentStorage(ctx, providerStorageKey)
-
-		if !found {
-			// providerPaymentStorage not found (this provider has no payments in this epoch and also no complaints) -> we need to add one complaint
-			emptyProviderPaymentStorageWithComplaint := types.ProviderPaymentStorage{
-<<<<<<< HEAD
-				Index:                              providerStorageKey,
-				UniquePaymentStorageClientProvider: []*types.UniquePaymentStorageClientProvider{},
-				Epoch:                              epoch,
-				ComplainersTotalCu:                 0,
-=======
-				Index:                                  providerStorageKey,
-				UniquePaymentStorageClientProviderKeys: []string{},
-				Epoch:                                  epoch,
-				UnresponsivenessComplaints:             []string{clientAddr.String()},
->>>>>>> 4e2acf18
-			}
-
-			// append the emptyProviderPaymentStorageWithComplaint to the epochPayments object's providerPaymentStorages
-			epochPayments.ProviderPaymentStorages = append(epochPayments.GetProviderPaymentStorages(), &emptyProviderPaymentStorageWithComplaint)
-			k.SetEpochPayments(ctx, epochPayments)
-
-<<<<<<< HEAD
-			// assign providerPaymentStorage with the new empty providerPaymentStorage
-			providerPaymentStorage = emptyProviderPaymentStorageWithComplaint
-=======
-		// now we check if we have more UnresponsivenessComplaints than maxComplaintsPerEpoch
-		if len(providerPaymentStorage.UnresponsivenessComplaints) >= maxComplaintsPerEpoch {
-			// we check if we have double complaints than previous "collectPaymentsFromNumberOfPreviousEpochs" epochs (including this one) payment requests
-			totalPaymentsInPreviousEpochs, err := k.getTotalPaymentsForPreviousEpochs(ctx, collectPaymentsFromNumberOfPreviousEpochs, epoch, chainID, sdkUnresponsiveProviderAddress)
-			totalPaymentRequests := totalPaymentsInPreviousEpochs + len(providerPaymentStorage.UniquePaymentStorageClientProviderKeys) // get total number of payments including this epoch
-			if err != nil {
-				utils.LavaFormatError("lava_unresponsive_providers: couldnt fetch getTotalPaymentsForPreviousEpochs", err, nil)
-			} else if totalPaymentRequests*providerPaymentMultiplier < len(providerPaymentStorage.UnresponsivenessComplaints) {
-				// unstake provider
-				utils.LogLavaEvent(ctx, logger, types.ProviderJailedEventName, map[string]string{"provider_address": sdkUnresponsiveProviderAddress.String(), "chain_id": chainID}, "Unresponsive provider was unstaked from the chain due to unresponsiveness")
-				err = k.unSafeUnstakeProviderEntry(ctx, epochstoragetypes.ProviderKey, chainID, indexInStakeStorage, existingEntry)
-				if err != nil {
-					utils.LavaFormatError("unable to unstake provider entry (unsafe method)", err, &map[string]string{"chainID": chainID, "indexInStakeStorage": strconv.FormatUint(indexInStakeStorage, 10), "existingEntry": existingEntry.GetStake().String()})
-					continue
-				}
-			}
->>>>>>> 4e2acf18
-		}
-
-		// add complainer's used CU to providerPaymentStorage
-		providerPaymentStorage.ComplainersTotalCu += complainerCuToAdd
-
-		// set the final provider payment storage state including the complaints
-		k.SetProviderPaymentStorage(ctx, providerPaymentStorage)
-
-<<<<<<< HEAD
-		// update the complainer CU also in epochPayments (providerPaymentStorage objects are saved in a list inside epochPayments and also separately - need to update both)
-		providerPaymentStorageList := epochPayments.GetProviderPaymentStorages()
-		for _, providerPaymentStorageElem := range providerPaymentStorageList {
-			if providerPaymentStorage.GetIndex() == providerPaymentStorageElem.GetIndex() {
-				providerPaymentStorageElem.ComplainersTotalCu += complainerCuToAdd
-			}
-=======
-func (k msgServer) getTotalPaymentsForPreviousEpochs(ctx sdk.Context, numberOfEpochs int, currentEpoch uint64, chainID string, sdkUnresponsiveProviderAddress sdk.AccAddress) (totalPaymentsReceived int, errorsGettingEpochs error) {
-	var totalPaymentRequests int
-	epochTemp := currentEpoch
-	for payment := 0; payment < numberOfEpochs; payment++ {
-		previousEpoch, err := k.epochStorageKeeper.GetPreviousEpochStartForBlock(ctx, epochTemp)
-		if err != nil {
-			return 0, err
-		}
-		previousEpochProviderStorageKey := k.GetProviderPaymentStorageKey(ctx, chainID, previousEpoch, sdkUnresponsiveProviderAddress)
-		previousEpochProviderPaymentStorage, providerPaymentStorageFound := k.GetProviderPaymentStorage(ctx, previousEpochProviderStorageKey)
-		if providerPaymentStorageFound {
-			totalPaymentRequests += len(previousEpochProviderPaymentStorage.UniquePaymentStorageClientProviderKeys) // increase by the amount of previous epoch
->>>>>>> 4e2acf18
-		}
-		k.SetEpochPayments(ctx, epochPayments)
-	}
-<<<<<<< HEAD
-=======
-
-	unstakeHoldBlocks, err := k.unstakeHoldBlocks(ctx, existingEntry.Chain, true)
-	if err != nil {
-		return err
-	}
-
-	k.epochStorageKeeper.AppendUnstakeEntry(ctx, epochstoragetypes.ProviderKey, existingEntry, unstakeHoldBlocks)
->>>>>>> 4e2acf18
-	return nil
-}+// func (k msgServer) updateProviderPaymentStorageWithComplainerCU(ctx sdk.Context, unresponsiveData []byte, logger log.Logger, epoch uint64, chainID string, cuSum uint64, servicersToPair uint64) error {
+// 	var unresponsiveProviders []string
+
+// 	// check that unresponsiveData exists
+// 	if len(unresponsiveData) == 0 {
+// 		return nil
+// 	}
+
+// 	// check that servicersToPair is bigger than 1
+// 	if servicersToPair <= 1 {
+// 		return utils.LavaFormatError("servicersToPair is less than or equal to one. The value is invalid", nil, &map[string]string{"servicersToPair": strconv.FormatUint(servicersToPair, 10)})
+// 	}
+
+// 	// unmarshal the byte array unresponsiveData to get a list of unresponsive providers Bech32 addresses
+// 	err := json.Unmarshal(unresponsiveData, &unresponsiveProviders)
+// 	if err != nil {
+// 		return utils.LavaFormatError("unable to unmarshal unresponsive providers", err, &map[string]string{"UnresponsiveProviders": string(unresponsiveData), "dataLength": strconv.Itoa(len(unresponsiveData))})
+// 	}
+
+// 	// check there are unresponsive providers
+// 	if len(unresponsiveProviders) == 0 {
+// 		// nothing to do.
+// 		return nil
+// 	}
+
+// 	// the added complainer CU takes into account the number of providers the client complained on and the number
+// 	complainerCuToAdd := cuSum / (uint64(len(unresponsiveProviders)) * (servicersToPair - 1))
+
+// 	// iterate over the unresponsive providers list and update their complainers_total_cu
+// 	for _, unresponsiveProvider := range unresponsiveProviders {
+// 		// get provider address
+// 		sdkUnresponsiveProviderAddress, err := sdk.AccAddressFromBech32(unresponsiveProvider)
+// 		if err != nil { // if bad data was given, we cant parse it so we ignote it and continue this protects from spamming wrong information.
+// 			utils.LavaFormatError("unable to sdk.AccAddressFromBech32(unresponsive_provider)", err, &map[string]string{"unresponsive_provider_address": unresponsiveProvider})
+// 			continue
+// 		}
+
+// 		// get this epoch's epochPayments object
+// 		epochPayments, found, key := k.GetEpochPaymentsFromBlock(ctx, epoch)
+// 		if !found {
+// 			// the epochPayments object should exist since we already paid. if not found, print an error and continue
+// 			utils.LavaFormatError("did not find epochPayments object", err, &map[string]string{"epochPaymentskey": key})
+// 			continue
+// 		}
+
+// 		// get the providerPaymentStorage object using the providerStorageKey
+// 		providerStorageKey := k.GetProviderPaymentStorageKey(ctx, chainID, epoch, sdkUnresponsiveProviderAddress)
+// 		providerPaymentStorage, found := k.GetProviderPaymentStorage(ctx, providerStorageKey)
+
+// 		if !found {
+// 			// providerPaymentStorage not found (this provider has no payments in this epoch and also no complaints) -> we need to add one complaint
+// 			emptyProviderPaymentStorageWithComplaint := types.ProviderPaymentStorage{
+// 				Index:                                  providerStorageKey,
+// 				UniquePaymentStorageClientProviderKeys: []string{},
+// 				Epoch:                                  epoch,
+// 				UnresponsivenessComplaints:             []string{clientAddr.String()},
+// 			}
+
+// 			// append the emptyProviderPaymentStorageWithComplaint to the epochPayments object's providerPaymentStorages
+// 			epochPayments.ProviderPaymentStorages = append(epochPayments.GetProviderPaymentStorages(), &emptyProviderPaymentStorageWithComplaint)
+// 			k.SetEpochPayments(ctx, epochPayments)
+
+// 			// assign providerPaymentStorage with the new empty providerPaymentStorage
+// 			providerPaymentStorage = emptyProviderPaymentStorageWithComplaint
+// 		}
+
+// 		// add complainer's used CU to providerPaymentStorage
+// 		providerPaymentStorage.ComplainersTotalCu += complainerCuToAdd
+
+// 		// now we check if we have more UnresponsivenessComplaints than maxComplaintsPerEpoch
+// 		if len(providerPaymentStorage.UnresponsivenessComplaints) >= maxComplaintsPerEpoch {
+// 			// we check if we have double complaints than previous "collectPaymentsFromNumberOfPreviousEpochs" epochs (including this one) payment requests
+// 			totalPaymentsInPreviousEpochs, err := k.getTotalPaymentsForPreviousEpochs(ctx, collectPaymentsFromNumberOfPreviousEpochs, epoch, chainID, sdkUnresponsiveProviderAddress)
+// 			totalPaymentRequests := totalPaymentsInPreviousEpochs + len(providerPaymentStorage.UniquePaymentStorageClientProviderKeys) // get total number of payments including this epoch
+// 			if err != nil {
+// 				utils.LavaFormatError("lava_unresponsive_providers: couldnt fetch getTotalPaymentsForPreviousEpochs", err, nil)
+// 			} else if totalPaymentRequests*providerPaymentMultiplier < len(providerPaymentStorage.UnresponsivenessComplaints) {
+// 				// unstake provider
+// 				utils.LogLavaEvent(ctx, logger, types.ProviderJailedEventName, map[string]string{"provider_address": sdkUnresponsiveProviderAddress.String(), "chain_id": chainID}, "Unresponsive provider was unstaked from the chain due to unresponsiveness")
+// 				err = k.unSafeUnstakeProviderEntry(ctx, epochstoragetypes.ProviderKey, chainID, indexInStakeStorage, existingEntry)
+// 				if err != nil {
+// 					utils.LavaFormatError("unable to unstake provider entry (unsafe method)", err, &map[string]string{"chainID": chainID, "indexInStakeStorage": strconv.FormatUint(indexInStakeStorage, 10), "existingEntry": existingEntry.GetStake().String()})
+// 					continue
+// 				}
+// 			}
+// 		}
+// 		// set the final provider payment storage state including the complaints
+// 		k.SetProviderPaymentStorage(ctx, providerPaymentStorage)
+// 	}
+
+// 	return nil
+// }
+
+// func (k msgServer) getTotalPaymentsForPreviousEpochs(ctx sdk.Context, numberOfEpochs int, currentEpoch uint64, chainID string, sdkUnresponsiveProviderAddress sdk.AccAddress) (totalPaymentsReceived int, errorsGettingEpochs error) {
+// 	var totalPaymentRequests int
+// 	epochTemp := currentEpoch
+// 	for payment := 0; payment < numberOfEpochs; payment++ {
+// 		previousEpoch, err := k.epochStorageKeeper.GetPreviousEpochStartForBlock(ctx, epochTemp)
+// 		if err != nil {
+// 			return 0, err
+// 		}
+// 		previousEpochProviderStorageKey := k.GetProviderPaymentStorageKey(ctx, chainID, previousEpoch, sdkUnresponsiveProviderAddress)
+// 		previousEpochProviderPaymentStorage, providerPaymentStorageFound := k.GetProviderPaymentStorage(ctx, previousEpochProviderStorageKey)
+// 		if providerPaymentStorageFound {
+// 			totalPaymentRequests += len(previousEpochProviderPaymentStorage.UniquePaymentStorageClientProviderKeys) // increase by the amount of previous epoch
+// 		}
+// 		k.SetEpochPayments(ctx, epochPayments)
+// 	}
+
+// 	unstakeHoldBlocks, err := k.unstakeHoldBlocks(ctx, existingEntry.Chain, true)
+// 	if err != nil {
+// 		return err
+// 	}
+
+// 	k.epochStorageKeeper.AppendUnstakeEntry(ctx, epochstoragetypes.ProviderKey, existingEntry, unstakeHoldBlocks)
+// 	return nil
+// }