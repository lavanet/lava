package keeper

import (
	"context"
	"encoding/json"
	"fmt"
	"strconv"

	sdk "github.com/cosmos/cosmos-sdk/types"
	"github.com/lavanet/lava/utils"
	"github.com/lavanet/lava/utils/sigs"
	epochstoragetypes "github.com/lavanet/lava/x/epochstorage/types"
	"github.com/lavanet/lava/x/pairing/types"
	"github.com/tendermint/tendermint/libs/log"
)

const (
	maxComplaintsPerEpoch                     = 3
	collectPaymentsFromNumberOfPreviousEpochs = 2
	providerPaymentMultiplier                 = 2 // multiplying the amount of payments to protect provider from unstaking
)

func (k msgServer) RelayPayment(goCtx context.Context, msg *types.MsgRelayPayment) (*types.MsgRelayPaymentResponse, error) {
	ctx := sdk.UnwrapSDKContext(goCtx)
	logger := k.Logger(ctx)
	lavaChainID := ctx.BlockHeader().ChainID
	creator, err := sdk.AccAddressFromBech32(msg.Creator)
	if err != nil {
		return nil, err
	}
	errorLogAndFormat := func(name string, attrs map[string]string, details string) (*types.MsgRelayPaymentResponse, error) {
		return nil, utils.LavaError(ctx, logger, name, attrs, details)
	}

	dataReliabilityStore, err := dataReliabilityByConsumer(msg.VRFs)
	if err != nil {
		return errorLogAndFormat("data_reliability_claim", map[string]string{"error": err.Error()}, "error creating dataReliabilityByConsumer")
	}

	for _, relay := range msg.Relays {
		if relay.LavaChainId != lavaChainID {
			return errorLogAndFormat("relay_payment_lava_chain_id", map[string]string{"relay.LavaChainId": relay.LavaChainId, "expected_ChainID": lavaChainID}, "relay request for the wrong lava chain")
		}
		if relay.Epoch > ctx.BlockHeight() {
			return errorLogAndFormat("relay_future_block", map[string]string{"blockheight": string(relay.Sig)}, "relay request for a block in the future")
		}

		clientAddr, err := sigs.ExtractSignerAddress(relay)
		if err != nil {
			return errorLogAndFormat("relay_payment_sig", map[string]string{"sig": string(relay.Sig)}, "recover PubKey from relay failed")
		}
		providerAddr, err := sdk.AccAddressFromBech32(relay.Provider)
		if err != nil {
			return errorLogAndFormat("relay_payment_addr", map[string]string{"provider": relay.Provider, "creator": msg.Creator}, "invalid provider address in relay msg")
		}
		if !providerAddr.Equals(creator) {
			return errorLogAndFormat("relay_payment_addr", map[string]string{"provider": relay.Provider, "creator": msg.Creator}, "invalid provider address in relay msg, creator and signed provider mismatch")
		}

		// TODO: add support for spec changes
<<<<<<< HEAD
		spec, found := k.specKeeper.GetSpec(ctx, relay.SpecID)
		if !found || !spec.Enabled {
			return errorLogAndFormat("relay_payment_spec", map[string]string{"chainID": relay.SpecID}, "invalid spec ID specified in proof")
=======
		spec, found := k.specKeeper.GetSpec(ctx, relay.SpecId)
		if !found || !spec.Enabled {
			return errorLogAndFormat("relay_payment_spec", map[string]string{"chainID": relay.SpecId}, "invalid spec ID specified in proof")
>>>>>>> da297d1d
		}

		isValidPairing, vrfk, thisProviderIndex, allowedCU, providersToPair, legacy, err := k.Keeper.ValidatePairingForClient(
			ctx,
<<<<<<< HEAD
			relay.SpecID,
=======
			relay.SpecId,
>>>>>>> da297d1d
			clientAddr,
			providerAddr,
			uint64(relay.Epoch),
		)
		if err != nil {
			details := map[string]string{"client": clientAddr.String(), "provider": providerAddr.String(), "error": err.Error()}
			return errorLogAndFormat("relay_payment_pairing", details, "invalid pairing on proof of relay")
		}
		if !isValidPairing {
			details := map[string]string{"client": clientAddr.String(), "provider": providerAddr.String(), "error": "pairing result doesn't include provider"}
			return errorLogAndFormat("relay_payment_pairing", details, "invalid pairing claim on proof of relay")
		}

		epochStart, _, err := k.epochStorageKeeper.GetEpochStartForBlock(ctx, uint64(relay.Epoch))
		if err != nil {
			details := map[string]string{"epoch": strconv.FormatUint(epochStart, 10), "block": strconv.FormatUint(uint64(relay.Epoch), 10), "error": err.Error()}
			return errorLogAndFormat("relay_payment_epoch_start", details, "problem getting epoch start")
		}

		payReliability := false
		// validate data reliability
<<<<<<< HEAD
		vrfStoreKey := VRFKey{ChainID: relay.SpecID, Epoch: epochStart, Consumer: clientAddr.String()}
=======
		vrfStoreKey := VRFKey{ChainID: relay.SpecId, Epoch: epochStart, Consumer: clientAddr.String()}
>>>>>>> da297d1d
		if vrfData, ok := dataReliabilityStore[vrfStoreKey]; ok {
			delete(dataReliabilityStore, vrfStoreKey)
			details := map[string]string{"client": clientAddr.String(), "provider": providerAddr.String()}
			if !spec.DataReliabilityEnabled {
<<<<<<< HEAD
				details["chainID"] = relay.SpecID
=======
				details["chainID"] = relay.SpecId
>>>>>>> da297d1d
				return errorLogAndFormat("relay_payment_data_reliability_disabled", details, "compares_hashes false for spec and reliability was received")
			}

			// verify user signed this data reliability
			valid, err := sigs.ValidateSignerOnVRFData(clientAddr, *vrfData)
			if err != nil || !valid {
				details["error"] = err.Error()
				return errorLogAndFormat("relay_data_reliability_signer", details, "invalid signature by consumer on data reliability message")
			}
			otherProviderAddress, err := sigs.RecoverProviderPubKeyFromVrfDataOnly(vrfData)
			if err != nil {
				return errorLogAndFormat("relay_data_reliability_other_provider", details, "invalid signature by other provider on data reliability message")
			}
			if otherProviderAddress.Equals(providerAddr) {
				// provider signed his own stuff
				details["error"] = "provider attempted to claim data reliability sent by himself"
				return errorLogAndFormat("relay_data_reliability_other_provider", details, "invalid signature by other provider on data reliability message, provider signed his own message")
			}
			// check this other provider is indeed legitimate
			isValidPairing, _, _, _, _, _, err := k.Keeper.ValidatePairingForClient(
				ctx,
<<<<<<< HEAD
				relay.SpecID,
=======
				relay.SpecId,
>>>>>>> da297d1d
				clientAddr,
				otherProviderAddress,
				uint64(relay.Epoch),
			)
			if err != nil {
				details["error"] = err.Error()
				return errorLogAndFormat("relay_data_reliability_other_provider_pairing", details, "invalid signature by other provider on data reliability message, provider pairing error")
			}
			if !isValidPairing {
				details["error"] = "pairing isn't valid"
				return errorLogAndFormat("relay_data_reliability_other_provider_pairing", details, "invalid signature by other provider on data reliability message, provider pairing mismatch")
			}
			vrfPk := &utils.VrfPubKey{}
			vrfPk, err = vrfPk.DecodeFromBech32(vrfk)
			if err != nil {
				details["error"] = err.Error()
				details["vrf_bech32"] = vrfk
				return errorLogAndFormat("relay_data_reliability_client_vrf_pk", details, "invalid parsing of vrf pk form bech32")
			}
			// signatures valid, validate VRF signing
			valid = utils.VerifyVrfProofFromVRFData(vrfData, *vrfPk, epochStart)
			if !valid {
				details["error"] = "vrf signing is invalid, proof result mismatch"
				return errorLogAndFormat("relay_data_reliability_vrf_proof", details, "invalid vrf proof by consumer, result doesn't correspond to proof")
			}

			index, vrfErr := utils.GetIndexForVrf(vrfData.VrfValue, uint32(providersToPair), spec.ReliabilityThreshold)
			if vrfErr != nil {
				details["error"] = vrfErr.Error()
				details["VRF_index"] = strconv.FormatInt(index, 10)
				return errorLogAndFormat("relay_payment_reliability_vrf_data", details, details["error"])
			}
			if index != int64(thisProviderIndex) {
				details["error"] = "data reliability returned mismatch index"
				details["VRF_index"] = strconv.FormatInt(index, 10)
				details["thisProviderIndex"] = strconv.FormatInt(int64(thisProviderIndex), 10)
				return errorLogAndFormat("relay_payment_reliability_vrf_data", details, details["error"])
			}
			// all checks passed
			payReliability = true
		}

		// this prevents double spend attacks, and tracks the CU per session a client can use
<<<<<<< HEAD
		totalCUInEpochForUserProvider, err := k.Keeper.AddEpochPayment(ctx, relay.SpecID, epochStart, clientAddr, providerAddr, relay.CuSum, strconv.FormatUint(relay.SessionId, 16))
=======
		totalCUInEpochForUserProvider, err := k.Keeper.AddEpochPayment(ctx, relay.SpecId, epochStart, clientAddr, providerAddr, relay.CuSum, strconv.FormatUint(relay.SessionId, 16))
>>>>>>> da297d1d
		if err != nil {
			// double spending on user detected!
			details := map[string]string{
				"epoch":     strconv.FormatUint(epochStart, 10),
				"client":    clientAddr.String(),
				"provider":  providerAddr.String(),
				"error":     err.Error(),
				"unique_ID": strconv.FormatUint(relay.SessionId, 16),
			}
			return errorLogAndFormat("relay_payment_claim", details, "double spending detected")
		}

		err = k.Keeper.EnforceClientCUsUsageInEpoch(ctx, relay.CuSum, allowedCU, totalCUInEpochForUserProvider, epochStart)
		if err != nil {
			// TODO: maybe give provider money but burn user, colluding?
			// TODO: display correct totalCU and usedCU for provider
			details := map[string]string{
				"epoch":                         strconv.FormatUint(epochStart, 10),
				"client":                        clientAddr.String(),
				"provider":                      providerAddr.String(),
				"error":                         err.Error(),
				"CU":                            strconv.FormatUint(relay.CuSum, 10),
				"cuToPay":                       strconv.FormatUint(relay.CuSum, 10),
				"totalCUInEpochForUserProvider": strconv.FormatUint(totalCUInEpochForUserProvider, 10),
			}
			return errorLogAndFormat("relay_payment_user_limit", details, "user bypassed CU limit")
		}

		// pairing is valid, we can pay provider for work
		reward := k.Keeper.MintCoinsPerCU(ctx).MulInt64(int64(relay.CuSum))
		if reward.IsZero() {
			continue
		}

		rewardCoins := sdk.Coins{sdk.Coin{Denom: epochstoragetypes.TokenDenom, Amount: reward.TruncateInt()}}

		if len(msg.DescriptionString) > 20 {
			msg.DescriptionString = msg.DescriptionString[:20]
		}
<<<<<<< HEAD
		details := map[string]string{"chainID": fmt.Sprintf(relay.SpecID), "client": clientAddr.String(), "provider": providerAddr.String(), "CU": strconv.FormatUint(relay.CuSum, 10), "BasePay": rewardCoins.String(), "totalCUInEpoch": strconv.FormatUint(totalCUInEpochForUserProvider, 10), "uniqueIdentifier": strconv.FormatUint(relay.SessionId, 10), "descriptionString": msg.DescriptionString}
=======
		details := map[string]string{"chainID": fmt.Sprintf(relay.SpecId), "client": clientAddr.String(), "provider": providerAddr.String(), "CU": strconv.FormatUint(relay.CuSum, 10), "BasePay": rewardCoins.String(), "totalCUInEpoch": strconv.FormatUint(totalCUInEpochForUserProvider, 10), "uniqueIdentifier": strconv.FormatUint(relay.SessionId, 10), "descriptionString": msg.DescriptionString}
>>>>>>> da297d1d

		if relay.QosReport != nil {
			QoS, err := relay.QosReport.ComputeQoS()
			if err != nil {
				details["error"] = err.Error()
				return errorLogAndFormat("relay_payment_QoS", details, "bad QoSReport")
			}
			details["QoSReport"] = "Latency: " + relay.QosReport.Latency.String() + ", Availability: " + relay.QosReport.Availability.String() + ", Sync: " + relay.QosReport.Sync.String()
			details["QoSScore"] = QoS.String()

			reward = reward.Mul(QoS.Mul(k.QoSWeight(ctx)).Add(sdk.OneDec().Sub(k.QoSWeight(ctx)))) // reward*QOSScore*QOSWeight + reward*(1-QOSWeight) = reward*(QOSScore*QOSWeight + (1-QOSWeight))
			rewardCoins = sdk.Coins{sdk.Coin{Denom: epochstoragetypes.TokenDenom, Amount: reward.TruncateInt()}}
		}

		// first check we can burn user before we give money to the provider
		amountToBurnClient := k.Keeper.BurnCoinsPerCU(ctx).MulInt64(int64(relay.CuSum))
		if legacy {
			burnAmount := sdk.Coin{Amount: amountToBurnClient.TruncateInt(), Denom: epochstoragetypes.TokenDenom}
<<<<<<< HEAD
			burnSucceeded, err2 := k.BurnClientStake(ctx, relay.SpecID, clientAddr, burnAmount, false)
=======
			burnSucceeded, err2 := k.BurnClientStake(ctx, relay.SpecId, clientAddr, burnAmount, false)
>>>>>>> da297d1d

			if err2 != nil {
				details["amountToBurn"] = burnAmount.String()
				details["error"] = err2.Error()
				return errorLogAndFormat("relay_payment_burn", details, "BurnUserStake failed on user")
			}
			if !burnSucceeded {
				details["amountToBurn"] = burnAmount.String()
				details["error"] = "insufficient funds or didn't find user"
				return errorLogAndFormat("relay_payment_burn", details, "BurnUserStake failed on user, did not find user, or insufficient funds")
			}

			details["clientFee"] = burnAmount.String()
		}

		if payReliability {
			details["reliabilityPay"] = "true"
			rewardAddition := reward.Mul(k.Keeper.DataReliabilityReward(ctx))
			reward = reward.Add(rewardAddition)
			rewardCoins = sdk.Coins{sdk.Coin{Denom: epochstoragetypes.TokenDenom, Amount: reward.TruncateInt()}}
			details["Mint"] = rewardCoins.String()
		} else {
			details["reliabilityPay"] = "false"
			details["Mint"] = details["BasePay"]
		}

		// Mint to module
		if !rewardCoins.AmountOf(epochstoragetypes.TokenDenom).IsZero() {
			err = k.Keeper.bankKeeper.MintCoins(ctx, types.ModuleName, rewardCoins)
			if err != nil {
				details["error"] = err.Error()
				utils.LavaError(ctx, logger, "relay_payment", details, "MintCoins Failed,")
				panic(fmt.Sprintf("module failed to mint coins to give to provider: %s", err))
			}
			//
			// Send to provider
			err = k.bankKeeper.SendCoinsFromModuleToAccount(ctx, types.ModuleName, providerAddr, rewardCoins)
			if err != nil {
				details["error"] = err.Error()
				utils.LavaError(ctx, logger, types.RelayPaymentEventName, details, "SendCoinsFromModuleToAccount Failed,")
				panic(fmt.Sprintf("failed to transfer minted new coins to provider, %s account: %s", err, providerAddr))
			}
		}

		details["relayNumber"] = strconv.FormatUint(relay.RelayNum, 10)
		utils.LogLavaEvent(ctx, logger, types.RelayPaymentEventName, details, "New Proof Of Work Was Accepted")

		// if this returns an error it means this is legacy consumer
		if !legacy {
			err = k.projectsKeeper.AddComputeUnitsToProject(ctx, clientAddr.String(), uint64(relay.Epoch), relay.CuSum)
			if err != nil {
				details["error"] = err.Error()
				return errorLogAndFormat("relay_payment_failed_project_add_cu", details, "Failed to add CU to the project")
			}
		}

		// Get servicersToPair param
		servicersToPair, err := k.ServicersToPairCount(ctx, epochStart)
		if err != nil {
			return nil, utils.LavaError(ctx, k.Logger(ctx), "get_servicers_to_pair", map[string]string{"err": err.Error(), "epoch": fmt.Sprintf("%+v", epochStart)}, "couldn't get servicers to pair")
		}

		// update provider payment storage with complainer's CU
<<<<<<< HEAD
		err = k.updateProviderPaymentStorageWithComplainerCU(ctx, relay.UnresponsiveProviders, logger, epochStart, relay.SpecID, relay.CuSum, servicersToPair, clientAddr)
=======
		err = k.updateProviderPaymentStorageWithComplainerCU(ctx, relay.UnresponsiveProviders, logger, epochStart, relay.SpecId, relay.CuSum, servicersToPair, clientAddr)
>>>>>>> da297d1d
		if err != nil {
			utils.LogLavaEvent(ctx, logger, types.UnresponsiveProviderUnstakeFailedEventName, map[string]string{"err:": err.Error()}, "Error Unresponsive Providers could not unstake")
		}
	}
	if len(dataReliabilityStore) > 0 {
		return nil, utils.LavaError(ctx, k.Logger(ctx), "invalid relay payment with unused data reliability proofs", map[string]string{"dataReliabilityProofs": fmt.Sprintf("%+v", dataReliabilityStore)}, "didn't find a usage match for each relay")
	}
	return &types.MsgRelayPaymentResponse{}, nil
}

func (k msgServer) updateProviderPaymentStorageWithComplainerCU(ctx sdk.Context, unresponsiveData []byte, logger log.Logger, epoch uint64, chainID string, cuSum uint64, servicersToPair uint64, clientAddr sdk.AccAddress) error {
	var unresponsiveProviders []string

	// check that unresponsiveData exists
	if len(unresponsiveData) == 0 {
		return nil
	}

	// check that servicersToPair is bigger than 1
	if servicersToPair <= 1 {
		servicersToPair = 2
	}

	// unmarshal the byte array unresponsiveData to get a list of unresponsive providers Bech32 addresses
	err := json.Unmarshal(unresponsiveData, &unresponsiveProviders)
	if err != nil {
		return utils.LavaFormatError("unable to unmarshal unresponsive providers", err, []utils.Attribute{{Key: "UnresponsiveProviders", Value: unresponsiveData}, {Key: "dataLength", Value: len(unresponsiveData)}}...)
	}

	// check there are unresponsive providers
	if len(unresponsiveProviders) == 0 {
		// nothing to do.
		return nil
	}

	// the added complainer CU takes into account the number of providers the client complained on and the number
	complainerCuToAdd := cuSum / (uint64(len(unresponsiveProviders)) * (servicersToPair - 1))

	// iterate over the unresponsive providers list and update their complainers_total_cu
	for _, unresponsiveProvider := range unresponsiveProviders {
		// get provider address
		sdkUnresponsiveProviderAddress, err := sdk.AccAddressFromBech32(unresponsiveProvider)
		if err != nil { // if bad data was given, we cant parse it so we ignote it and continue this protects from spamming wrong information.
			utils.LavaFormatError("unable to sdk.AccAddressFromBech32(unresponsive_provider)", err, utils.Attribute{Key: "unresponsive_provider_address", Value: unresponsiveProvider})
			continue
		}

		// get this epoch's epochPayments object
		epochPayments, found, key := k.GetEpochPaymentsFromBlock(ctx, epoch)
		if !found {
			// the epochPayments object should exist since we already paid. if not found, print an error and continue
			utils.LavaFormatError("did not find epochPayments object", err, utils.Attribute{Key: "epochPaymentsKey", Value: key})
			continue
		}

		// get the providerPaymentStorage object using the providerStorageKey
		providerStorageKey := k.GetProviderPaymentStorageKey(ctx, chainID, epoch, sdkUnresponsiveProviderAddress)
		providerPaymentStorage, found := k.GetProviderPaymentStorage(ctx, providerStorageKey)

		if !found {
			// providerPaymentStorage not found (this provider has no payments in this epoch and also no complaints) -> we need to add one complaint
			emptyProviderPaymentStorageWithComplaint := types.ProviderPaymentStorage{
				Index:                                  providerStorageKey,
				UniquePaymentStorageClientProviderKeys: []string{},
				Epoch:                                  epoch,
				ComplainersTotalCu:                     uint64(0),
			}

			// append the emptyProviderPaymentStorageWithComplaint to the epochPayments object's providerPaymentStorages
			epochPayments.ProviderPaymentStorageKeys = append(epochPayments.GetProviderPaymentStorageKeys(), emptyProviderPaymentStorageWithComplaint.GetIndex())
			k.SetEpochPayments(ctx, epochPayments)

			// assign providerPaymentStorage with the new empty providerPaymentStorage
			providerPaymentStorage = emptyProviderPaymentStorageWithComplaint
		}

		// add complainer's used CU to providerPaymentStorage
		providerPaymentStorage.ComplainersTotalCu += complainerCuToAdd

		// set the final provider payment storage state including the complaints
		k.SetProviderPaymentStorage(ctx, providerPaymentStorage)
	}

	return nil
}

type VRFKey struct {
	Consumer string
	Epoch    uint64
	ChainID  string
}

func dataReliabilityByConsumer(vrfs []*types.VRFData) (dataReliabilityByConsumer map[VRFKey]*types.VRFData, err error) {
	dataReliabilityByConsumer = map[VRFKey]*types.VRFData{}
	if len(vrfs) == 0 {
		return
	}
	for _, vrf := range vrfs {
		signer, err := sigs.GetSignerForVRF(*vrf)
		if err != nil {
			return nil, err
		}
		dataReliabilityByConsumer[VRFKey{
			Consumer: signer.String(),
			Epoch:    uint64(vrf.Epoch),
<<<<<<< HEAD
			ChainID:  vrf.ChainID,
=======
			ChainID:  vrf.ChainId,
>>>>>>> da297d1d
		}] = vrf
	}
	return dataReliabilityByConsumer, nil
}<|MERGE_RESOLUTION|>--- conflicted
+++ resolved
@@ -58,24 +58,14 @@
 		}
 
 		// TODO: add support for spec changes
-<<<<<<< HEAD
-		spec, found := k.specKeeper.GetSpec(ctx, relay.SpecID)
-		if !found || !spec.Enabled {
-			return errorLogAndFormat("relay_payment_spec", map[string]string{"chainID": relay.SpecID}, "invalid spec ID specified in proof")
-=======
 		spec, found := k.specKeeper.GetSpec(ctx, relay.SpecId)
 		if !found || !spec.Enabled {
 			return errorLogAndFormat("relay_payment_spec", map[string]string{"chainID": relay.SpecId}, "invalid spec ID specified in proof")
->>>>>>> da297d1d
 		}
 
 		isValidPairing, vrfk, thisProviderIndex, allowedCU, providersToPair, legacy, err := k.Keeper.ValidatePairingForClient(
 			ctx,
-<<<<<<< HEAD
-			relay.SpecID,
-=======
 			relay.SpecId,
->>>>>>> da297d1d
 			clientAddr,
 			providerAddr,
 			uint64(relay.Epoch),
@@ -97,20 +87,12 @@
 
 		payReliability := false
 		// validate data reliability
-<<<<<<< HEAD
-		vrfStoreKey := VRFKey{ChainID: relay.SpecID, Epoch: epochStart, Consumer: clientAddr.String()}
-=======
 		vrfStoreKey := VRFKey{ChainID: relay.SpecId, Epoch: epochStart, Consumer: clientAddr.String()}
->>>>>>> da297d1d
 		if vrfData, ok := dataReliabilityStore[vrfStoreKey]; ok {
 			delete(dataReliabilityStore, vrfStoreKey)
 			details := map[string]string{"client": clientAddr.String(), "provider": providerAddr.String()}
 			if !spec.DataReliabilityEnabled {
-<<<<<<< HEAD
-				details["chainID"] = relay.SpecID
-=======
 				details["chainID"] = relay.SpecId
->>>>>>> da297d1d
 				return errorLogAndFormat("relay_payment_data_reliability_disabled", details, "compares_hashes false for spec and reliability was received")
 			}
 
@@ -132,11 +114,7 @@
 			// check this other provider is indeed legitimate
 			isValidPairing, _, _, _, _, _, err := k.Keeper.ValidatePairingForClient(
 				ctx,
-<<<<<<< HEAD
-				relay.SpecID,
-=======
 				relay.SpecId,
->>>>>>> da297d1d
 				clientAddr,
 				otherProviderAddress,
 				uint64(relay.Epoch),
@@ -180,11 +158,7 @@
 		}
 
 		// this prevents double spend attacks, and tracks the CU per session a client can use
-<<<<<<< HEAD
-		totalCUInEpochForUserProvider, err := k.Keeper.AddEpochPayment(ctx, relay.SpecID, epochStart, clientAddr, providerAddr, relay.CuSum, strconv.FormatUint(relay.SessionId, 16))
-=======
 		totalCUInEpochForUserProvider, err := k.Keeper.AddEpochPayment(ctx, relay.SpecId, epochStart, clientAddr, providerAddr, relay.CuSum, strconv.FormatUint(relay.SessionId, 16))
->>>>>>> da297d1d
 		if err != nil {
 			// double spending on user detected!
 			details := map[string]string{
@@ -224,11 +198,7 @@
 		if len(msg.DescriptionString) > 20 {
 			msg.DescriptionString = msg.DescriptionString[:20]
 		}
-<<<<<<< HEAD
-		details := map[string]string{"chainID": fmt.Sprintf(relay.SpecID), "client": clientAddr.String(), "provider": providerAddr.String(), "CU": strconv.FormatUint(relay.CuSum, 10), "BasePay": rewardCoins.String(), "totalCUInEpoch": strconv.FormatUint(totalCUInEpochForUserProvider, 10), "uniqueIdentifier": strconv.FormatUint(relay.SessionId, 10), "descriptionString": msg.DescriptionString}
-=======
 		details := map[string]string{"chainID": fmt.Sprintf(relay.SpecId), "client": clientAddr.String(), "provider": providerAddr.String(), "CU": strconv.FormatUint(relay.CuSum, 10), "BasePay": rewardCoins.String(), "totalCUInEpoch": strconv.FormatUint(totalCUInEpochForUserProvider, 10), "uniqueIdentifier": strconv.FormatUint(relay.SessionId, 10), "descriptionString": msg.DescriptionString}
->>>>>>> da297d1d
 
 		if relay.QosReport != nil {
 			QoS, err := relay.QosReport.ComputeQoS()
@@ -247,11 +217,7 @@
 		amountToBurnClient := k.Keeper.BurnCoinsPerCU(ctx).MulInt64(int64(relay.CuSum))
 		if legacy {
 			burnAmount := sdk.Coin{Amount: amountToBurnClient.TruncateInt(), Denom: epochstoragetypes.TokenDenom}
-<<<<<<< HEAD
-			burnSucceeded, err2 := k.BurnClientStake(ctx, relay.SpecID, clientAddr, burnAmount, false)
-=======
 			burnSucceeded, err2 := k.BurnClientStake(ctx, relay.SpecId, clientAddr, burnAmount, false)
->>>>>>> da297d1d
 
 			if err2 != nil {
 				details["amountToBurn"] = burnAmount.String()
@@ -315,11 +281,7 @@
 		}
 
 		// update provider payment storage with complainer's CU
-<<<<<<< HEAD
-		err = k.updateProviderPaymentStorageWithComplainerCU(ctx, relay.UnresponsiveProviders, logger, epochStart, relay.SpecID, relay.CuSum, servicersToPair, clientAddr)
-=======
 		err = k.updateProviderPaymentStorageWithComplainerCU(ctx, relay.UnresponsiveProviders, logger, epochStart, relay.SpecId, relay.CuSum, servicersToPair, clientAddr)
->>>>>>> da297d1d
 		if err != nil {
 			utils.LogLavaEvent(ctx, logger, types.UnresponsiveProviderUnstakeFailedEventName, map[string]string{"err:": err.Error()}, "Error Unresponsive Providers could not unstake")
 		}
@@ -425,11 +387,7 @@
 		dataReliabilityByConsumer[VRFKey{
 			Consumer: signer.String(),
 			Epoch:    uint64(vrf.Epoch),
-<<<<<<< HEAD
-			ChainID:  vrf.ChainID,
-=======
 			ChainID:  vrf.ChainId,
->>>>>>> da297d1d
 		}] = vrf
 	}
 	return dataReliabilityByConsumer, nil
