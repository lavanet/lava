package keeper

import (
	"context"
	"fmt"
	"strconv"

	sdk "github.com/cosmos/cosmos-sdk/types"
	"github.com/lavanet/lava/relayer/sigs"
	"github.com/lavanet/lava/utils"
	"github.com/lavanet/lava/x/pairing/types"
)

func (k msgServer) RelayPayment(goCtx context.Context, msg *types.MsgRelayPayment) (*types.MsgRelayPaymentResponse, error) {
	ctx := sdk.UnwrapSDKContext(goCtx)
	logger := k.Logger(ctx)

	creator, err := sdk.AccAddressFromBech32(msg.Creator)
	if err != nil {
		return nil, err
	}
	errorLogAndFormat := func(name string, attrs map[string]string, details string) (*types.MsgRelayPaymentResponse, error) {
		return nil, utils.LavaError(ctx, logger, name, attrs, details)
	}
	for _, relay := range msg.Relays {

		pubKey, err := sigs.RecoverPubKeyFromRelay(relay)
		if err != nil {
			return errorLogAndFormat("relay_proof_sig", map[string]string{"sig": string(relay.Sig)}, "recover PubKey from relay failed")
		}
		clientAddr, err := sdk.AccAddressFromHex(pubKey.Address().String())
		if err != nil {
			return errorLogAndFormat("relay_proof_user_addr", map[string]string{"user": pubKey.Address().String()}, "invalid user address in relay msg")
		}
		providerAddr, err := sdk.AccAddressFromBech32(relay.Provider)
		if err != nil {
			return errorLogAndFormat("relay_proof_addr", map[string]string{"provider": relay.Provider, "creator": msg.Creator}, "invalid provider address in relay msg")
		}
		if !providerAddr.Equals(creator) {
			return errorLogAndFormat("relay_proof_addr", map[string]string{"provider": relay.Provider, "creator": msg.Creator}, "invalid provider address in relay msg, creator and signed provider mismatch")
		}

		// TODO: add support for spec changes
		ok, _ := k.Keeper.specKeeper.IsSpecFoundAndActive(ctx, relay.ChainID)
		if !ok {
			return errorLogAndFormat("relay_proof_spec", map[string]string{"chainID": relay.ChainID}, "invalid spec ID specified in proof")
		}

		isValidPairing, isOverlap, userStake, err := k.Keeper.ValidatePairingForClient(
			ctx,
			relay.ChainID,
			clientAddr,
			providerAddr,
			uint64(relay.BlockHeight),
		)
		if err != nil {
			details := map[string]string{"client": clientAddr.String(), "provider": providerAddr.String(), "error": err.Error()}
			return errorLogAndFormat("relay_proof_pairing", details, "invalid pairing on proof of relay")
		}

		epochStart, _ := k.epochStorageKeeper.GetEpochStartForBlock(ctx, uint64(relay.BlockHeight))
		if isOverlap {
			epochStart = k.epochStorageKeeper.GetPreviousEpochStartForBlock(ctx, uint64(relay.BlockHeight))
		}
		//this prevents double spend attacks, and tracks the CU per session a client can use
		totalCUInEpochForUserProvider, err := k.Keeper.AddEpochPayment(ctx, relay.ChainID, epochStart, clientAddr, providerAddr, relay.CuSum, strconv.FormatUint(relay.SessionId, 16))
		if err != nil {
			//double spending on user detected!
			details := map[string]string{"session": strconv.FormatUint(epochStart, 10), "client": clientAddr.String(), "provider": providerAddr.String(),
				"error": err.Error(), "unique_ID": strconv.FormatUint(relay.SessionId, 16)}
			return errorLogAndFormat("relay_proof_claim", details, "double spending detected")
		}
<<<<<<< HEAD
		cuToPay, err := k.Keeper.EnforceClientCUsUsageInEpoch(ctx, relay, userStake, clientAddr, totalCUInEpochForUserProvider, providerAddr)
=======
		allowedCU, err := k.GetAllowedCU(ctx, userStake)
		if err != nil {
			panic(fmt.Sprintf("user %s, allowedCU was not found for stake of: %d", clientAddr, userStake.Stake.Amount.Int64()))
		}
		cuToPay, err := k.Keeper.EnforceClientCUsUsageInEpoch(ctx, relay.ChainID, relay.CuSum, relay.BlockHeight, allowedCU, userStake.Stake.Amount, clientAddr, totalCUInEpochForUserProvider, providerAddr)
>>>>>>> 11a67abe
		if err != nil {
			//TODO: maybe give provider money but burn user, colluding?
			//TODO: display correct totalCU and usedCU for provider
			details := map[string]string{
				"session":                       strconv.FormatUint(epochStart, 10),
				"client":                        clientAddr.String(),
				"provider":                      providerAddr.String(),
				"error":                         err.Error(),
				"CU":                            strconv.FormatUint(relay.CuSum, 10),
				"cuToPay":                       strconv.FormatUint(cuToPay, 10),
				"totalCUInEpochForUserProvider": strconv.FormatUint(totalCUInEpochForUserProvider, 10)}
			return errorLogAndFormat("relay_proof_user_limit", details, "user bypassed CU limit")
		}
		if cuToPay > relay.CuSum {
<<<<<<< HEAD
			// [?] what sould happen ? event, error, or panic ?
			// event + error ?
=======
			panic("cuToPay should never be higher than relay.CuSum")
>>>>>>> 11a67abe
		}
		//
		if isValidPairing {
			//pairing is valid, we can pay provider for work
			reward := k.Keeper.MintCoinsPerCU(ctx).MulInt64(int64(cuToPay))
			rewardCoins := sdk.Coins{sdk.Coin{Denom: "stake", Amount: reward.TruncateInt()}}
			if reward.IsZero() {
				continue
			}

			details := map[string]string{"chainID": fmt.Sprintf(relay.ChainID), "client": clientAddr.String(), "provider": providerAddr.String(), "CU": strconv.FormatUint(relay.CuSum, 10), "Mint": rewardCoins.String(), "totalCUInEpoch": strconv.FormatUint(totalCUInEpochForUserProvider, 10), "isOverlap": fmt.Sprintf("%t", isOverlap)}
			//first check we can burn user before we give money to the provider
			amountToBurnClient := k.Keeper.BurnCoinsPerCU(ctx).MulInt64(int64(relay.CuSum))
			spec, found := k.specKeeper.GetSpec(ctx, relay.ChainID)
			if !found {
				details["chainID"] = relay.ChainID
				errorLogAndFormat("relay_proof_spec", details, "failed to get spec for chain ID")
				panic(fmt.Sprintf("failed to get spec for index: %s", relay.ChainID))
			}
			burnAmount := sdk.Coin{Amount: amountToBurnClient.TruncateInt(), Denom: "stake"}
			burnSucceeded, err2 := k.BurnClientStake(ctx, spec.Index, clientAddr, burnAmount, false)
			if err2 != nil {
				details["amountToBurn"] = burnAmount.String()
				details["error"] = err2.Error()
				return errorLogAndFormat("relay_proof_burn", details, "BurnUserStake failed on user")
			}
			if !burnSucceeded {
				details["amountToBurn"] = burnAmount.String()
				details["error"] = "insufficient funds or didn't find user"
				return errorLogAndFormat("relay_proof_burn", details, "BurnUserStake failed on user, did not find user, or insufficient funds")
			}

			//
			// Mint to module
			err := k.Keeper.bankKeeper.MintCoins(ctx, types.ModuleName, rewardCoins)
			if err != nil {
				details["error"] = err.Error()
				utils.LavaError(ctx, logger, "relay_payment", details, "MintCoins Failed,")
				panic(fmt.Sprintf("module failed to mint coins to give to provider: %s", err))
			}
			//
			// Send to provider
			err = k.bankKeeper.SendCoinsFromModuleToAccount(ctx, types.ModuleName, providerAddr, rewardCoins)
			if err != nil {
				details["error"] = err.Error()
				utils.LavaError(ctx, logger, "relay_payment", details, "SendCoinsFromModuleToAccount Failed,")
				panic(fmt.Sprintf("failed to transfer minted new coins to provider, %s account: %s", err, providerAddr))
			}
			details["clientFee"] = burnAmount.String()
			utils.LogLavaEvent(ctx, logger, "relay_payment", details, "New Proof Of Work Was Accepted")
		} else {
			details := map[string]string{"client": clientAddr.String(), "provider": providerAddr.String(), "error": "pairing result doesn't include provider"}
			return errorLogAndFormat("relay_proof_pairing", details, "invalid pairing claim on proof of relay")
		}
	}
	return &types.MsgRelayPaymentResponse{}, nil
}<|MERGE_RESOLUTION|>--- conflicted
+++ resolved
@@ -70,15 +70,11 @@
 				"error": err.Error(), "unique_ID": strconv.FormatUint(relay.SessionId, 16)}
 			return errorLogAndFormat("relay_proof_claim", details, "double spending detected")
 		}
-<<<<<<< HEAD
-		cuToPay, err := k.Keeper.EnforceClientCUsUsageInEpoch(ctx, relay, userStake, clientAddr, totalCUInEpochForUserProvider, providerAddr)
-=======
 		allowedCU, err := k.GetAllowedCU(ctx, userStake)
 		if err != nil {
 			panic(fmt.Sprintf("user %s, allowedCU was not found for stake of: %d", clientAddr, userStake.Stake.Amount.Int64()))
 		}
 		cuToPay, err := k.Keeper.EnforceClientCUsUsageInEpoch(ctx, relay.ChainID, relay.CuSum, relay.BlockHeight, allowedCU, userStake.Stake.Amount, clientAddr, totalCUInEpochForUserProvider, providerAddr)
->>>>>>> 11a67abe
 		if err != nil {
 			//TODO: maybe give provider money but burn user, colluding?
 			//TODO: display correct totalCU and usedCU for provider
@@ -93,12 +89,7 @@
 			return errorLogAndFormat("relay_proof_user_limit", details, "user bypassed CU limit")
 		}
 		if cuToPay > relay.CuSum {
-<<<<<<< HEAD
-			// [?] what sould happen ? event, error, or panic ?
-			// event + error ?
-=======
 			panic("cuToPay should never be higher than relay.CuSum")
->>>>>>> 11a67abe
 		}
 		//
 		if isValidPairing {
