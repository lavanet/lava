--- conflicted
+++ resolved
@@ -872,7 +872,6 @@
 	}
 }
 
-<<<<<<< HEAD
 func TestPairingCaching(t *testing.T) {
 	ts := newTester(t)
 	ts.setupForPayments(3, 3, 0) // 3 provider, 3 client, default providers-to-pair
@@ -923,7 +922,9 @@
 		sub, err := ts.QuerySubscriptionCurrent(consumerAcct.Addr.String())
 		require.NoError(t, err)
 		require.Equal(t, totalCU*3, sub.Sub.MonthCuTotal-sub.Sub.MonthCuLeft)
-=======
+	}
+}
+
 func TestIntOverflow(t *testing.T) {
 	ts := newTester(t)
 	ts.setupForPayments(1, 1, 0) // 1 provider, 1 client, default providers-to-pair
@@ -1012,6 +1013,5 @@
 	require.NoError(t, err)
 	for i := 0; i < 20; i++ {
 		ts.AdvanceEpoch()
->>>>>>> d538902c
 	}
 }