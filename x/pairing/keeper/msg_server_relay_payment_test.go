--- conflicted
+++ resolved
@@ -6,6 +6,7 @@
 
 	sdk "github.com/cosmos/cosmos-sdk/types"
 	"github.com/lavanet/lava/testutil/common"
+	"github.com/lavanet/lava/utils/sigs"
 	"github.com/lavanet/lava/utils/slices"
 	"github.com/lavanet/lava/x/pairing/types"
 	planstypes "github.com/lavanet/lava/x/plans/types"
@@ -52,33 +53,19 @@
 			// Create relay request for the first epoch. Change session ID each iteration to
 			// avoid double spending error (provider asks reward for the same transaction twice)
 			relaySession := ts.newRelaySession(providerAddr, sessionId, cuSum, firstEpoch, 0)
-			signRelaySession(relaySession, client1Acct.SK)
+			// Sign and send the payment requests
+			sig, err := sigs.Sign(client1Acct.SK, *relaySession)
+			relaySession.Sig = sig
+			require.Nil(t, err)
 
 			// Request payment (helper validates balances and verifies error through valid)
 			relayPaymentMessage := types.MsgRelayPayment{
 				Creator: providerAddr,
 				Relays:  slices.Slice(relaySession),
 			}
-<<<<<<< HEAD
-
-			// Create relay request that was done in the first epoch. Change session ID each iteration to avoid double spending error (provider asks reward for the same transaction twice)
-			relaySession := common.BuildRelayRequest(ts.ctx, ts.providers[0].Addr.String(), []byte(ts.spec.ApiCollections[0].Apis[0].Name), ts.spec.ApiCollections[0].Apis[0].ComputeUnits*10, ts.spec.Name, nil)
-			relaySession.Epoch = int64(firstEpoch)
-			relaySession.SessionId = sessionCounter
-
-			// Sign and send the payment requests
-			sig, err := sigs.Sign(ts.clients[0].SK, *relaySession)
-			relaySession.Sig = sig
-			require.Nil(t, err)
 
 			// Request payment (helper function validates the balances and verifies if we should get an error through valid)
-			var Relays []*types.RelaySession
-			Relays = append(Relays, relaySession)
-			relayPaymentMessage := types.MsgRelayPayment{Creator: ts.providers[0].Addr.String(), Relays: Relays}
-			payAndVerifyBalance(t, ts, relayPaymentMessage, true, tt.valid, ts.clients[0].Addr, ts.providers[0].Addr)
-=======
 			ts.payAndVerifyBalance(relayPaymentMessage, client1Acct.Addr, providerAcct.Addr, true, tt.valid)
->>>>>>> 0a5b4eec
 
 			// Check the RPO exists (shouldn't exist after epochsToSave+1 passes)
 			ts.verifyRelayPayment(relaySession, tt.valid)
@@ -105,20 +92,13 @@
 			client1Acct, _ := ts.GetAccount(common.CONSUMER, 0)
 			providerAcct, providerAddr := ts.GetAccount(common.PROVIDER, 0)
 
-<<<<<<< HEAD
-			relaySession := common.BuildRelayRequest(ts.ctx, ts.providers[0].Addr.String(), []byte(ts.spec.ApiCollections[0].Apis[0].Name), ts.spec.ApiCollections[0].Apis[0].ComputeUnits*10, ts.spec.Name, nil)
-			relaySession.Epoch = sdk.UnwrapSDKContext(ts.ctx).BlockHeight() + tt.blockTime
-
-			sig, err := sigs.Sign(ts.clients[0].SK, *relaySession)
+			cuSum := ts.spec.ApiCollections[0].Apis[0].ComputeUnits * 10
+			block := int64(ts.BlockHeight()) + tt.blockTime
+
+			relaySession := ts.newRelaySession(providerAddr, 0, cuSum, uint64(block), 0)
+			sig, err := sigs.Sign(client1Acct.SK, *relaySession)
 			relaySession.Sig = sig
 			require.Nil(t, err)
-=======
-			cuSum := ts.spec.ApiCollections[0].Apis[0].ComputeUnits * 10
-			block := int64(ts.BlockHeight()) + tt.blockTime
->>>>>>> 0a5b4eec
-
-			relaySession := ts.newRelaySession(providerAddr, 0, cuSum, uint64(block), 0)
-			signRelaySession(relaySession, client1Acct.SK)
 
 			payment := types.MsgRelayPayment{
 				Creator: providerAddr,
@@ -139,20 +119,15 @@
 
 	maxcu := ts.plan.PlanPolicy.EpochCuLimit
 
-<<<<<<< HEAD
-	relaySession := common.BuildRelayRequest(ts.ctx, ts.providers[0].Addr.String(), []byte(ts.spec.ApiCollections[0].Apis[0].Name), maxcu*2, ts.spec.Name, nil)
-	sig, err := sigs.Sign(ts.clients[0].SK, *relaySession)
+	relaySession := ts.newRelaySession(providerAddr, 0, maxcu*2, ts.BlockHeight(), 0)
+	sig, err := sigs.Sign(client1Acct.SK, *relaySession)
 	relaySession.Sig = sig
 	require.Nil(t, err)
-=======
-	relaySession := ts.newRelaySession(providerAddr, 0, maxcu*2, ts.BlockHeight(), 0)
-	signRelaySession(relaySession, client1Acct.SK)
->>>>>>> 0a5b4eec
 
 	// TODO: currently over-use causes error and doesnt reach balance zero; uncomment when fixed.
 	// balance := ts.GetBalance(providerAddr)
 
-	_, err := ts.TxPairingRelayPayment(providerAddr, relaySession)
+	_, err = ts.TxPairingRelayPayment(providerAddr, relaySession)
 	require.Error(t, err)
 
 	// TODO: currently over-use causes error and doesnt reach balance zero; uncomment when fixed.
@@ -182,15 +157,10 @@
 	for clientIndex := 0; clientIndex < clientsCount; clientIndex++ {
 		relaySession := ts.newRelaySession(provider1Addr, 0, cuSum, ts.BlockHeight(), 0)
 		relaySession.UnresponsiveProviders = unresponsiveProvidersData // create the complaint
-<<<<<<< HEAD
-		sig, err := sigs.Sign(ts.clients[clientIndex].SK, *relaySession)
+		sig, err := sigs.Sign(clients[clientIndex].SK, *relaySession)
 		relaySession.Sig = sig
 		require.Nil(t, err)
-		Relays = append(Relays, relaySession)
-=======
-		signRelaySession(relaySession, clients[clientIndex].SK)
 		relays = append(relays, relaySession)
->>>>>>> 0a5b4eec
 	}
 
 	_, err = ts.TxPairingRelayPayment(provider1Addr, relays...)
@@ -240,17 +210,11 @@
 	for clientIndex := 0; clientIndex < clientsCount; clientIndex++ {
 		relaySession := ts.newRelaySession(provider1Addr, 0, cuSum, ts.BlockHeight(), 0)
 		relaySession.UnresponsiveProviders = unresponsiveProvidersData[clientIndex]
-		signRelaySession(relaySession, clients[clientIndex].SK)
-
-<<<<<<< HEAD
-		sig, err := sigs.Sign(ts.clients[clientIndex].SK, *relaySession)
+		sig, err := sigs.Sign(clients[clientIndex].SK, *relaySession)
 		relaySession.Sig = sig
 		require.Nil(t, err)
-		Relays = append(Relays, relaySession)
-=======
 		totalCu += relaySession.CuSum
 		relays = append(relays, relaySession)
->>>>>>> 0a5b4eec
 	}
 
 	balanceProviderBeforePayment := ts.GetBalance(provider1Acct.Addr)
@@ -269,27 +233,20 @@
 	clientsCount := 4
 	providersCount := 2
 
-<<<<<<< HEAD
-		sig, err := sigs.Sign(ts.clients[i].SK, *relaySession)
+	ts.setupForPayments(providersCount, clientsCount, providersCount) // set providers-to-pair
+	clients := ts.Accounts(common.CONSUMER)
+
+	_, provider1Addr := ts.GetAccount(common.PROVIDER, 0)
+	provider2Acct, provider2Addr := ts.GetAccount(common.PROVIDER, 1)
+
+	cuSum := ts.spec.ApiCollections[0].Apis[0].ComputeUnits * 10
+
+	for i := 0; i < 2; i++ {
+		relaySession := ts.newRelaySession(provider2Addr, 0, cuSum, ts.BlockHeight(), 0)
+		sig, err := sigs.Sign(clients[i].SK, *relaySession)
 		relaySession.Sig = sig
 		require.Nil(t, err)
-		RelaysForUnresponsiveProviderInFirstTwoEpochs = []*types.RelaySession{relaySession} // each epoch get one service
-		_, err = ts.servers.PairingServer.RelayPayment(ts.ctx, &types.MsgRelayPayment{Creator: ts.providers[1].Addr.String(), Relays: RelaysForUnresponsiveProviderInFirstTwoEpochs})
-=======
-	ts.setupForPayments(providersCount, clientsCount, providersCount) // set providers-to-pair
-	clients := ts.Accounts(common.CONSUMER)
-
-	_, provider1Addr := ts.GetAccount(common.PROVIDER, 0)
-	provider2Acct, provider2Addr := ts.GetAccount(common.PROVIDER, 1)
-
-	cuSum := ts.spec.ApiCollections[0].Apis[0].ComputeUnits * 10
-
-	for i := 0; i < 2; i++ {
-		relaySession := ts.newRelaySession(provider2Addr, 0, cuSum, ts.BlockHeight(), 0)
-		signRelaySession(relaySession, clients[i].SK)
-
-		_, err := ts.TxPairingRelayPayment(provider2Addr, relaySession)
->>>>>>> 0a5b4eec
+		_, err = ts.TxPairingRelayPayment(provider2Addr, relaySession)
 		require.Nil(t, err)
 
 		ts.AdvanceEpoch() // after payment move one epoch
@@ -298,19 +255,14 @@
 	unresponsiveProvidersData, err := json.Marshal([]string{provider2Addr})
 	require.Nil(t, err)
 
-<<<<<<< HEAD
-		sig, err := sigs.Sign(ts.clients[clientIndex].SK, *relaySession)
-		relaySession.Sig = sig
-		require.Nil(t, err)
-		Relays = append(Relays, relaySession)
-=======
 	var relays []*types.RelaySession
 	for clientIndex := 0; clientIndex < clientsCount; clientIndex++ {
 		relaySession := ts.newRelaySession(provider1Addr, 0, cuSum, ts.BlockHeight(), 0)
 		relaySession.UnresponsiveProviders = unresponsiveProvidersData
-		signRelaySession(relaySession, clients[clientIndex].SK)
+		sig, err := sigs.Sign(clients[clientIndex].SK, *relaySession)
+		relaySession.Sig = sig
+		require.Nil(t, err)
 		relays = append(relays, relaySession)
->>>>>>> 0a5b4eec
 	}
 
 	_, err = ts.TxPairingRelayPayment(provider1Addr, relays...)
@@ -332,23 +284,14 @@
 
 	cuSum := ts.spec.ApiCollections[0].Apis[0].ComputeUnits * 10
 	relaySession := ts.newRelaySession(providerAddr, 0, cuSum, ts.BlockHeight(), 0)
-	signRelaySession(relaySession, client1Acct.SK)
-
-<<<<<<< HEAD
-	sig, err := sigs.Sign(ts.clients[0].SK, *relaySession)
+	sig, err := sigs.Sign(client1Acct.SK, *relaySession)
 	relaySession.Sig = sig
 	require.Nil(t, err)
 
-	var Relays []*types.RelaySession
-	Relays = append(Relays, relaySession)
-	relayRequest2 := *relaySession
-	Relays = append(Relays, &relayRequest2)
-=======
 	payment := types.MsgRelayPayment{
 		Creator: providerAddr,
 		Relays:  slices.Slice(relaySession, relaySession),
 	}
->>>>>>> 0a5b4eec
 
 	ts.payAndVerifyBalance(payment, client1Acct.Addr, providerAcct.Addr, true, false)
 }
@@ -360,17 +303,11 @@
 	client1Acct, client1Addr := ts.GetAccount(common.CONSUMER, 0)
 	_, providerAddr := ts.GetAccount(common.PROVIDER, 0)
 
-<<<<<<< HEAD
-	relaySession := common.BuildRelayRequest(ts.ctx, ts.providers[0].Addr.String(), []byte(ts.spec.ApiCollections[0].Apis[0].Name), ts.spec.ApiCollections[0].Apis[0].ComputeUnits*10, ts.spec.Name, nil)
-
-	sig, err := sigs.Sign(ts.clients[0].SK, *relaySession)
-	relaySession.Sig = sig
-	require.Nil(t, err)
-=======
 	cuSum := ts.spec.ApiCollections[0].Apis[0].ComputeUnits * 10
 	relaySession := ts.newRelaySession(providerAddr, 0, cuSum, ts.BlockHeight(), 0)
-	signRelaySession(relaySession, client1Acct.SK)
->>>>>>> 0a5b4eec
+	sig, err := sigs.Sign(client1Acct.SK, *relaySession)
+	relaySession.Sig = sig
+	require.Nil(t, err)
 
 	tests := []struct {
 		name     string
@@ -404,21 +341,13 @@
 	client1Acct, _ := ts.GetAccount(common.CONSUMER, 0)
 	_, providerAddr := ts.GetAccount(common.PROVIDER, 0)
 
-<<<<<<< HEAD
-	sig, err := sigs.Sign(ts.clients[0].SK, *relaySession)
-	relaySession.Sig = sig
-	require.Nil(t, err)
-
-	var Relays []*types.RelaySession
-	relay := *relaySession
-	Relays = append(Relays, &relay)
-=======
 	cuSum := ts.spec.ApiCollections[0].Apis[0].ComputeUnits * 10
 	relaySession := ts.newRelaySession(providerAddr, 0, cuSum, ts.BlockHeight(), 0)
-	signRelaySession(relaySession, client1Acct.SK)
->>>>>>> 0a5b4eec
-
-	_, err := ts.TxPairingRelayPayment(providerAddr, relaySession)
+	sig, err := sigs.Sign(client1Acct.SK, *relaySession)
+	relaySession.Sig = sig
+	require.Nil(t, err)
+
+	_, err = ts.TxPairingRelayPayment(providerAddr, relaySession)
 	require.Nil(t, err)
 
 	tests := []struct {
@@ -469,19 +398,10 @@
 
 	for _, tt := range tests {
 		t.Run(tt.name, func(t *testing.T) {
-<<<<<<< HEAD
-			cuSum := ts.spec.ApiCollections[0].Apis[0].ComputeUnits * 10
-			relaySession := common.BuildRelayRequest(ts.ctx, ts.providers[0].Addr.String(), []byte(ts.spec.ApiCollections[0].Apis[0].Name), cuSum, ts.spec.Name, nil)
-			relaySession.SessionId = tt.sid
-			relaySession.Epoch = sdk.UnwrapSDKContext(ts.ctx).BlockHeight() - int64(blocksInEpoch)*tt.epoch
-
-			sig, err := sigs.Sign(ts.clients[0].SK, *relaySession)
+			relaySession := ts.newRelaySession(providerAddr, tt.sid, cuSum, block-epochBlocks*tt.epoch, 0)
+			sig, err := sigs.Sign(client1Acct.SK, *relaySession)
 			relaySession.Sig = sig
 			require.Nil(t, err)
-=======
-			relaySession := ts.newRelaySession(providerAddr, tt.sid, cuSum, block-epochBlocks*tt.epoch, 0)
-			signRelaySession(relaySession, client1Acct.SK)
->>>>>>> 0a5b4eec
 
 			payment := types.MsgRelayPayment{
 				Creator: providerAddr,
@@ -518,24 +438,18 @@
 			providerAcct, providerAddr := ts.GetAccount(common.PROVIDER, 0)
 
 			cuSum := ts.spec.ApiCollections[0].Apis[0].ComputeUnits * 10
-<<<<<<< HEAD
-			QoS := &types.QualityOfServiceReport{Latency: tt.latency, Availability: tt.availability, Sync: tt.sync}
-
-			relaySession := common.BuildRelayRequest(ts.ctx, ts.providers[0].Addr.String(), []byte(ts.spec.ApiCollections[0].Apis[0].Name), cuSum, ts.spec.Name, QoS)
-			sig, err := sigs.Sign(ts.clients[0].SK, *relaySession)
-			relaySession.Sig = sig
-			require.Nil(t, err)
-=======
+
 			qos := &types.QualityOfServiceReport{
 				Latency:      tt.latency,
 				Availability: tt.availability,
 				Sync:         tt.sync,
 			}
->>>>>>> 0a5b4eec
 
 			relaySession := ts.newRelaySession(providerAddr, 0, cuSum, ts.BlockHeight(), 0)
 			relaySession.QosReport = qos
-			signRelaySession(relaySession, client1Acct.SK)
+			sig, err := sigs.Sign(client1Acct.SK, *relaySession)
+			relaySession.Sig = sig
+			require.Nil(t, err)
 
 			payment := types.MsgRelayPayment{
 				Creator: providerAddr,
@@ -548,32 +462,17 @@
 }
 
 func TestEpochPaymentDeletion(t *testing.T) {
-<<<<<<< HEAD
-	ts := setupForPaymentTest(t) // reset the keepers state before each state
-	ts.spec = common.CreateMockSpec()
-	ts.keepers.Spec.SetSpec(sdk.UnwrapSDKContext(ts.ctx), ts.spec)
-	err := ts.addClient(1)
-	require.Nil(t, err)
-	err = ts.addProvider(1)
-	require.Nil(t, err)
-
-	ts.ctx = testkeeper.AdvanceEpoch(ts.ctx, ts.keepers)
-	relaySession := common.BuildRelayRequest(ts.ctx, ts.providers[0].Addr.String(), []byte(ts.spec.ApiCollections[0].Apis[0].Name), ts.spec.ApiCollections[0].Apis[0].ComputeUnits*10, ts.spec.Name, nil)
-
-	sig, err := sigs.Sign(ts.clients[0].SK, *relaySession)
-	relaySession.Sig = sig
-	require.Nil(t, err)
-=======
-	ts := newTester(t)
-	ts.setupForPayments(1, 1, 0) // 1 provider, 1 client, default providers-to-pair
->>>>>>> 0a5b4eec
+	ts := newTester(t)
+	ts.setupForPayments(1, 1, 0) // 1 provider, 1 client, default providers-to-pair
 
 	client1Acct, _ := ts.GetAccount(common.CONSUMER, 0)
 	providerAcct, providerAddr := ts.GetAccount(common.PROVIDER, 0)
 
 	cuSum := ts.spec.ApiCollections[0].Apis[0].ComputeUnits * 10
 	relaySession := ts.newRelaySession(providerAddr, 0, cuSum, ts.BlockHeight(), 0)
-	signRelaySession(relaySession, client1Acct.SK)
+	sig, err := sigs.Sign(client1Acct.SK, *relaySession)
+	relaySession.Sig = sig
+	require.Nil(t, err)
 
 	payment := types.MsgRelayPayment{
 		Creator: providerAddr,
@@ -632,14 +531,10 @@
 		Sync:         sdk.OneDec(),
 	}
 
-<<<<<<< HEAD
-	relaySession.Sig, err = sigs.Sign(proj1SK, *relaySession)
-	require.Nil(t, err)
-=======
 	relaySession := ts.newRelaySession(providerAddr, 0, 1, ts.BlockHeight(), 0)
 	relaySession.QosReport = &qos
-	signRelaySession(relaySession, dev1Acct.SK)
->>>>>>> 0a5b4eec
+	relaySession.Sig, err = sigs.Sign(dev1Acct.SK, *relaySession)
+	require.Nil(t, err)
 
 	// Request payment (helper validates the balances and verifies expected errors through valid)
 	relayPaymentMessage := types.MsgRelayPayment{
@@ -682,7 +577,9 @@
 
 	relaySession := ts.newRelaySession(providerAddr, 0, cuSum, epochStart, 0)
 	relaySession.QosReport = qos
-	signRelaySession(relaySession, client1Acct.SK)
+	sig, err := sigs.Sign(client1Acct.SK, relaySession)
+	require.Nil(t, err)
+	relaySession.Sig = sig
 
 	// make the context's lava chain ID a non-empty string (as usually defined in most tests)
 	lavaChainID := "lavanet"
@@ -722,31 +619,19 @@
 			}
 
 			badge := types.CreateBadge(badgeCuAllocation, tt.epoch, tt.badgeAddress, tt.lavaChainID, []byte{})
-<<<<<<< HEAD
 			sig, err := sigs.Sign(tt.badgeSigner.SK, *badge)
 			require.Nil(t, err)
 			badge.ProjectSig = sig
-=======
-			signBadge(badge, tt.badgeSigner.SK)
->>>>>>> 0a5b4eec
 
 			relaySession.Badge = badge
 			relaySession.LavaChainId = tt.lavaChainID
-			signRelaySession(relaySession, tt.relaySigner.SK)
-
-<<<<<<< HEAD
 			relaySession.Sig, err = sigs.Sign(tt.relaySigner.SK, *relaySession)
 			require.Nil(t, err)
 
-			var Relays []*types.RelaySession
-			Relays = append(Relays, relaySession)
-			relayPaymentMessage := types.MsgRelayPayment{Creator: ts.providers[0].Addr.String(), Relays: Relays}
-=======
 			relayPaymentMessage := types.MsgRelayPayment{
 				Creator: providerAddr,
 				Relays:  slices.Slice(relaySession),
 			}
->>>>>>> 0a5b4eec
 
 			validConsumer := true
 			if !tt.badgeSigner.Addr.Equals(client1Acct.Addr) {
@@ -769,15 +654,10 @@
 
 	epochStart := ts.EpochStart()
 
-<<<<<<< HEAD
-	badge := types.CreateBadge(10, currentEpoch, badgeUser.Addr, "", []byte{})
-	sig, err := sigs.Sign(projectDeveloper.SK, *badge)
+	badge := types.CreateBadge(10, epochStart, badgeAcct.Addr, "", []byte{})
+	sig, err := sigs.Sign(client1Acct.SK, *badge)
 	require.Nil(t, err)
 	badge.ProjectSig = sig
-=======
-	badge := types.CreateBadge(10, epochStart, badgeAcct.Addr, "", []byte{})
-	signBadge(badge, client1Acct.SK)
->>>>>>> 0a5b4eec
 
 	// create 5 identical relays. Assign the badge only to the first one
 	var relays []*types.RelaySession
@@ -794,16 +674,10 @@
 		if i == 0 {
 			relaySession.Badge = badge
 		}
-<<<<<<< HEAD
 
 		// change session ID to avoid double spending
-		relaySession.SessionId += uint64(i)
-		relaySession.Sig, err = sigs.Sign(badgeUser.SK, *relaySession)
+		relaySession.Sig, err = sigs.Sign(badgeAcct.SK, *relaySession)
 		require.Nil(t, err)
-=======
-		signRelaySession(relaySession, badgeAcct.SK)
->>>>>>> 0a5b4eec
-
 		relays = append(relays, relaySession)
 	}
 
@@ -833,15 +707,10 @@
 	require.Nil(t, err)
 	badgeCuAllocation := plan.PlanPolicy.EpochCuLimit
 
-<<<<<<< HEAD
-	badge := types.CreateBadge(badgeCuAllocation, currentEpoch, badgeUser.Addr, "", []byte{})
-	sig, err := sigs.Sign(projectDeveloper.SK, *badge)
+	badge := types.CreateBadge(badgeCuAllocation, epochStart, badgeAcct.Addr, "", []byte{})
+	sig, err := sigs.Sign(client1Acct.SK, *badge)
 	require.Nil(t, err)
 	badge.ProjectSig = sig
-=======
-	badge := types.CreateBadge(badgeCuAllocation, epochStart, badgeAcct.Addr, "", []byte{})
-	signBadge(badge, client1Acct.SK)
->>>>>>> 0a5b4eec
 
 	qos := &types.QualityOfServiceReport{
 		Latency:      sdk.NewDecWithPrec(1, 0),
@@ -865,18 +734,11 @@
 
 	for it, tt := range tests {
 		t.Run(tt.name, func(t *testing.T) {
-<<<<<<< HEAD
-			relaySession := common.BuildRelayRequest(ts.ctx, ts.providers[0].Addr.String(), []byte(ts.spec.ApiCollections[0].Apis[0].Name), tt.cuSum, ts.spec.Name, QoS)
-			relaySession.SessionId = uint64(it)
-			relaySession.Sig, err = sigs.Sign(badgeUser.SK, *relaySession)
-			require.Nil(t, err)
-
-=======
 			relaySession := ts.newRelaySession(providerAddr, uint64(it), tt.cuSum, ts.BlockHeight(), 0)
 			relaySession.QosReport = qos
->>>>>>> 0a5b4eec
 			relaySession.Badge = badge
-			signRelaySession(relaySession, badgeAcct.SK)
+			relaySession.Sig, err = sigs.Sign(badgeAcct.SK, *relaySession)
+			require.Nil(t, err)
 
 			relayPaymentMessage := types.MsgRelayPayment{
 				Creator: providerAddr,
@@ -916,15 +778,10 @@
 	require.Nil(t, err)
 	badgeCuAllocation := plan.PlanPolicy.EpochCuLimit
 
-<<<<<<< HEAD
-	badge := types.CreateBadge(badgeCuAllocation, currentEpoch, badgeUser.Addr, "", []byte{})
-	sig, err := sigs.Sign(projectDeveloper.SK, *badge)
+	badge := types.CreateBadge(badgeCuAllocation, epochStart, badgeAcct.Addr, "", []byte{})
+	sig, err := sigs.Sign(client1Acct.SK, *badge)
 	require.Nil(t, err)
 	badge.ProjectSig = sig
-=======
-	badge := types.CreateBadge(badgeCuAllocation, epochStart, badgeAcct.Addr, "", []byte{})
-	signBadge(badge, client1Acct.SK)
->>>>>>> 0a5b4eec
 
 	qos := &types.QualityOfServiceReport{
 		Latency:      sdk.NewDecWithPrec(1, 0),
@@ -949,17 +806,12 @@
 		t.Run(tt.name, func(t *testing.T) {
 			relays := []*types.RelaySession{}
 			for i := 0; i < relayNum; i++ {
-<<<<<<< HEAD
-				relaySession := common.BuildRelayRequest(ts.ctx, ts.providers[0].Addr.String(), []byte(ts.spec.ApiCollections[0].Apis[0].Name), cuSum, ts.spec.Name, QoS)
-				relaySession.Epoch = int64(currentEpoch) // BuildRelayRequest always takes the current blockHeight, which is not desirable in this test
-				relaySession.SessionId = uint64(i)
-				relaySession.Sig, err = sigs.Sign(badgeUser.SK, *relaySession)
-				require.Nil(t, err)
-=======
 				relaySession := ts.newRelaySession(providerAddr, uint64(i), cuSum, epochStart, 0)
 				relaySession.QosReport = qos
-				signRelaySession(relaySession, badgeAcct.SK)
->>>>>>> 0a5b4eec
+				relaySession.Epoch = int64(epochStart) // BuildRelayRequest always takes the current blockHeight, which is not desirable in this test
+				relaySession.SessionId = uint64(i)
+				relaySession.Sig, err = sigs.Sign(badgeAcct.SK, *relaySession)
+				require.Nil(t, err)
 
 				if i == 0 {
 					relaySession.Badge = badge
@@ -1006,15 +858,10 @@
 	require.Nil(t, err)
 	badgeCuAllocation := plan.PlanPolicy.EpochCuLimit / 2
 
-<<<<<<< HEAD
-	badge := types.CreateBadge(badgeCuAllocation, currentEpoch, badgeUser.Addr, "", []byte{})
-	sig, err := sigs.Sign(projectDeveloper.SK, *badge)
+	badge := types.CreateBadge(badgeCuAllocation, epochStart, badgeAcct.Addr, "", []byte{})
+	sig, err := sigs.Sign(client1Acct.SK, *badge)
 	require.Nil(t, err)
 	badge.ProjectSig = sig
-=======
-	badge := types.CreateBadge(badgeCuAllocation, epochStart, badgeAcct.Addr, "", []byte{})
-	signBadge(badge, client1Acct.SK)
->>>>>>> 0a5b4eec
 
 	qos := &types.QualityOfServiceReport{
 		Latency:      sdk.NewDecWithPrec(1, 0),
@@ -1025,17 +872,10 @@
 	cuSum := badgeCuAllocation
 
 	for i := 0; i < 2; i++ {
-<<<<<<< HEAD
-		relaySession := common.BuildRelayRequest(ts.ctx, ts.providers[i].Addr.String(), []byte(ts.spec.ApiCollections[0].Apis[0].Name), cuSum, ts.spec.Name, QoS)
-		relaySession.Epoch = int64(currentEpoch) // BuildRelayRequest always takes the current blockHeight, which is not desirable in this test
-		relaySession.Sig, err = sigs.Sign(badgeUser.SK, *relaySession)
-		require.Nil(t, err)
-
-=======
 		relaySession := ts.newRelaySession(providers[i].Addr.String(), 0, cuSum, epochStart, 0)
 		relaySession.QosReport = qos
-		signRelaySession(relaySession, badgeAcct.SK)
->>>>>>> 0a5b4eec
+		relaySession.Sig, err = sigs.Sign(badgeAcct.SK, *relaySession)
+		require.Nil(t, err)
 		relaySession.Badge = badge
 
 		relayPaymentMessage := types.MsgRelayPayment{
