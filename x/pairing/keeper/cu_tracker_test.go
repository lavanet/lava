package keeper_test

import (
	"fmt"
	"testing"

	sdk "github.com/cosmos/cosmos-sdk/types"
	"github.com/lavanet/lava/testutil/common"
	testkeeper "github.com/lavanet/lava/testutil/keeper"
	"github.com/lavanet/lava/utils/sigs"
	"github.com/lavanet/lava/utils/slices"
	"github.com/lavanet/lava/x/pairing/types"
	planstypes "github.com/lavanet/lava/x/plans/types"
	"github.com/stretchr/testify/require"
)

// TestAddingTrackedCuWithoutPay checks adding tracked CU works properly.
// Up until a month_of_blocks the CU should be counted for the old month.
// After that it needs to be counted for the new month. The old entry should
// reset only after month_of_blocks + blocks_to_save
func TestAddingTrackedCuWithoutPay(t *testing.T) {
	ts := newTester(t)
	ts.setupForPayments(2, 1, 0) // 2 providers, 1 client, default providers-to-pair

	client1Acct, client1Addr := ts.GetAccount(common.CONSUMER, 0)
	_, provider1Addr := ts.GetAccount(common.PROVIDER, 0)
	_, provider2Addr := ts.GetAccount(common.PROVIDER, 1)

	res, err := ts.QuerySubscriptionCurrent(client1Addr)
	require.Nil(t, err)
	sub := res.Sub

	// define flags for advancing time/blocks (BTS_1=BlocksToSave-EpochBlocks)
	type Advance int
	var (
		NONE  Advance = 0
		MONTH Advance = 1
		BTS_1 Advance = 2
		BTS   Advance = 3
	)

	// define tests - only after month+blocksToSave CU should stop aggregating
	tests := []struct {
		name       string
		advance    Advance // amount to advance
		live       bool
		expectedCu uint64
	}{
		{"FirstBlock", NONE, true, relayCuSum},
		{"AfterMonth", MONTH, true, relayCuSum * 2},
		{"AfterAlmostBlocksToSave", BTS_1, true, relayCuSum * 2}, // after a month has passed, there should be a new trackedCu entry so the old one doesn't change
		{"AfterBlocksToSave", BTS, false, 0},
	}

	sessionId := uint64(0)
	originalSubBlock := sub.Block
	var relayBlock uint64

	for _, tt := range tests {
		sessionId += 1
		t.Run(tt.name, func(t *testing.T) {
			switch tt.advance {
			case NONE:
				relayBlock = ts.BlockHeight()
			case MONTH:
				ts.AdvanceMonths(1)
				relayBlock = ts.BlockHeight() // note that this is before a month has passed since AdvanceMonths is actually month-5sec
				ts.AdvanceBlocks(ts.EpochBlocks() - 1)
			case BTS_1:
				ts.AdvanceBlocks(ts.BlocksToSave() - ts.EpochBlocks())
				relayBlock = ts.BlockHeight()
			case BTS:
				ts.AdvanceBlockUntilStale()
				ts.AdvanceBlocks(3) // advance enough blocks to delete the entry
			}

			// when advancing for the last time, don't send another relay to verify the original isn't found
			if tt.advance != BTS {
				relaySession := ts.newRelaySession(provider1Addr, sessionId, relayCuSum, relayBlock, 0)
				sig, err := sigs.Sign(client1Acct.SK, *relaySession)
				require.Nil(t, err)
				relaySession.Sig = sig

				relayPaymentMessage := types.MsgRelayPayment{
					Creator: provider1Addr,
					Relays:  slices.Slice(relaySession),
				}

				ts.relayPaymentWithoutPay(relayPaymentMessage, true)
			}

			// check trackedCU only updated on provider 1
			cu, found, _ := ts.Keepers.Subscription.GetTrackedCu(ts.Ctx, sub.Consumer, provider1Addr, ts.spec.Index, originalSubBlock)
			if tt.live {
				require.True(t, found)
				require.Equal(t, tt.expectedCu, cu)
			} else {
				require.False(t, found)
			}

			_, found, _ = ts.Keepers.Subscription.GetTrackedCu(ts.Ctx, sub.Consumer, provider2Addr, ts.spec.Index, originalSubBlock)
			require.False(t, found)
		})
	}
}

// TestTrackedCuWithExpiredSubscription tests that the provider gets paid even if the subscription expired
func TestTrackedCuWithExpiredSubscription(t *testing.T) {
	ts := newTester(t)

	// buy subscription for 1 month
	ts.plan.PlanPolicy.MaxProvidersToPair = 1
	ts.AddPlan(ts.plan.Index, ts.plan)

	clientAcct, clientAddr := ts.AddAccount(common.CONSUMER, 0, testBalance)
	_, err := ts.TxSubscriptionBuy(clientAddr, clientAddr, ts.plan.Index, 1)
	require.Nil(t, err)

	err = ts.addProvider(1)
	require.Nil(t, err)
	ts.AdvanceEpoch()

	providerAcct, providerAddr := ts.GetAccount(common.PROVIDER, 0)

	// payAndVerifyBalance advances a month and checks for balances (if it works, the test is ok)
	relayPayment := sendRelay(ts, providerAddr, clientAcct, []string{ts.spec.Index})
	ts.payAndVerifyBalance(relayPayment, clientAcct.Addr, providerAcct.Addr, true, true, 100)

	// sanity check: verify the subscription cannot be found
	res, err := ts.QuerySubscriptionCurrent(clientAddr)
	require.Nil(t, err)
	require.Nil(t, res.Sub)
}

// TestTrackedCuWithDelegations checks that rewards are sent correctly with delegations in presence
func TestTrackedCuWithDelegations(t *testing.T) {
	ts := newTester(t)
	ts.setupForPayments(1, 1, 0) // 1 providers, 1 client, default providers-to-pair

	clientAcct, _ := ts.GetAccount(common.CONSUMER, 0)
	providerAcct, provider := ts.GetAccount(common.PROVIDER, 0)

	// change the provider's delegation limit and commission
	stakeEntry, found, stakeEntryIndex := ts.Keepers.Epochstorage.GetStakeEntryByAddressCurrent(ts.Ctx, ts.spec.Index, providerAcct.Addr)
	require.True(t, found)
	stakeEntry.DelegateLimit = sdk.NewCoin(ts.TokenDenom(), sdk.NewInt(testStake))
	stakeEntry.DelegateCommission = 0
	ts.Keepers.Epochstorage.ModifyStakeEntryCurrent(ts.Ctx, ts.spec.Index, stakeEntry, stakeEntryIndex)
	ts.AdvanceEpoch()

	// delegate testStake/2 (with commission=0) -> provider should get 66% of the reward
	_, delegator := ts.AddAccount(common.CONSUMER, 1, testBalance)

	_, err := ts.TxDualstakingDelegate(delegator, provider, ts.spec.Index, sdk.NewCoin(ts.TokenDenom(), sdk.NewInt(testStake/2)))
	require.Nil(t, err)
	ts.AdvanceEpoch()

	// payAndVerifyBalance advances a month and checks for balances (if it works, the test is ok)
	relayPayment := sendRelay(ts, provider, clientAcct, []string{ts.spec.Index})
	ts.payAndVerifyBalance(relayPayment, clientAcct.Addr, providerAcct.Addr, true, true, 66)

	// sanity check - delegator reward should be 34% of the reward (which is the plan price)
	res, err := ts.QueryDualstakingDelegatorRewards(delegator, provider, ts.spec.Index)
	require.Nil(t, err)
	require.Equal(t, ts.plan.Price.Amount.Int64()*34/100, res.Rewards[0].Amount.Amount.Int64())
}

// TestTrackedCuWithQos checks that the tracked CU is counted properly when considering QoS
// first case: p1 is worse than p2 -> gets less reward
// second case: p1 and p2 are equally bad -> both get the same reward
func TestTrackedCuWithQos(t *testing.T) {
	ts := newTester(t)
	ts.setupForPayments(2, 1, 2) // 2 providers, 1 client, providers-to-pair=2

	client1Acct, _ := ts.GetAccount(common.CONSUMER, 0)
	provider1Acc, provider1 := ts.GetAccount(common.PROVIDER, 0)
	provider2Acc, provider2 := ts.GetAccount(common.PROVIDER, 1)

	badQoS := &types.QualityOfServiceReport{
		Latency:      sdk.ZeroDec(),
		Availability: sdk.ZeroDec(),
		Sync:         sdk.ZeroDec(),
	}
	goodQos := &types.QualityOfServiceReport{
		Latency:      sdk.OneDec(),
		Availability: sdk.OneDec(),
		Sync:         sdk.OneDec(),
	}

	// Simulate QosWeight to be 0.5 - the default value at the time of this writing
	initQos := sdk.NewDecWithPrec(5, 1)
	initQosBytes, _ := initQos.MarshalJSON()
	initQosStr := string(initQosBytes)

	// change the QoS weight parameter to 0.5
	paramKey := string(types.KeyQoSWeight)
	paramVal := initQosStr
	err := ts.TxProposalChangeParam(types.ModuleName, paramKey, paramVal)
	require.Nil(t, err)

	planPrice := ts.plan.Price.Amount.Int64()

	// define tests
	tests := []struct {
		name             string
		bothBadQos       bool
		p1ExpectedReward int64
		p2ExpectedReward int64
	}{
		{"provider1WorstThanOther", false, planPrice * 33 / 100, planPrice * 66 / 100},
		{"bothBadQos", true, planPrice / 2, planPrice / 2},
	}

	sessionId := uint64(0)

	for _, tt := range tests {
		sessionId += 1
		t.Run(tt.name, func(t *testing.T) {
			relaySession1 := ts.newRelaySession(provider1, sessionId, relayCuSum, ts.BlockHeight(), 0)
			relaySession2 := ts.newRelaySession(provider2, sessionId, relayCuSum, ts.BlockHeight(), 0)
			if tt.bothBadQos {
				relaySession1.QosReport = badQoS
				relaySession2.QosReport = badQoS
			} else {
				relaySession1.QosReport = badQoS
				relaySession2.QosReport = goodQos
			}

			sig, err := sigs.Sign(client1Acct.SK, *relaySession1)
			require.Nil(t, err)
			relaySession1.Sig = sig
			sig, err = sigs.Sign(client1Acct.SK, *relaySession2)
			require.Nil(t, err)
			relaySession2.Sig = sig

			relayPaymentMessage := types.MsgRelayPayment{
				Creator: provider1,
				Relays:  slices.Slice(relaySession1),
			}
			ts.relayPaymentWithoutPay(relayPaymentMessage, true)

			relayPaymentMessage2 := types.MsgRelayPayment{
				Creator: provider2,
				Relays:  slices.Slice(relaySession2),
			}
			ts.relayPaymentWithoutPay(relayPaymentMessage2, true)

			balance1 := ts.GetBalance(provider1Acc.Addr)
			balance2 := ts.GetBalance(provider2Acc.Addr)

			// advance month + blocksToSave + 1 to trigger the monthly payment
			ts.AdvanceMonths(1)
			ts.AdvanceBlocks(ts.BlocksToSave() + 1)

			newBalance1 := ts.GetBalance(provider1Acc.Addr)
			newBalance2 := ts.GetBalance(provider2Acc.Addr)

			require.Equal(t, balance1+tt.p1ExpectedReward, newBalance1)
			require.Equal(t, balance2+tt.p2ExpectedReward, newBalance2)
		})
	}
}

// TestTrackedCuMultipleChains checks that if a provider provided service on two chains or
// provided double the service on one chain, it's equivalent
func TestTrackedCuMultipleChains(t *testing.T) {
	ts := newTester(t)
	ts.setupForPayments(1, 1, 0) // 1 providers, 1 client, default providers-to-pair

	clientAcc, _ := ts.GetAccount(common.CONSUMER, 0)
	provider1Acc, provider1 := ts.GetAccount(common.PROVIDER, 0)
	provider2Acc, provider2 := ts.AddAccount(common.PROVIDER, 1, testBalance)

	// stake the provider on an additional chain and apply pairing (advance epoch)
	spec1 := ts.spec
	spec1Name := "spec1"
	spec1.Index = spec1Name
	spec1.Name = spec1Name
	ts.AddSpec(spec1Name, spec1)
	err := ts.StakeProvider(provider2, spec1, testStake)
	require.Nil(t, err)
	ts.AdvanceEpoch()

	// send two relay of relayCuSum on "spec"
	relaySession := ts.newRelaySession(provider1, 0, relayCuSum, ts.BlockHeight(), 0)
	relaySession1 := ts.newRelaySession(provider1, 1, relayCuSum, ts.BlockHeight(), 0)
	sig, err := sigs.Sign(clientAcc.SK, *relaySession)
	require.Nil(t, err)
	relaySession.Sig = sig
	sig, err = sigs.Sign(clientAcc.SK, *relaySession1)
	require.Nil(t, err)
	relaySession1.Sig = sig

	relayPaymentMessage := types.MsgRelayPayment{
		Creator: provider1,
		Relays:  slices.Slice(relaySession, relaySession1),
	}
	ts.relayPaymentWithoutPay(relayPaymentMessage, true)

	// send one relay of 2*relayCuSum on spec1Name
	relaySession2 := ts.newRelaySession(provider2, 0, 2*relayCuSum, ts.BlockHeight(), 0)
	relaySession2.SpecId = spec1Name
	sig, err = sigs.Sign(clientAcc.SK, *relaySession2)
	require.Nil(t, err)
	relaySession2.Sig = sig

	relayPaymentMessage2 := types.MsgRelayPayment{
		Creator: provider2,
		Relays:  slices.Slice(relaySession2),
	}
	ts.relayPaymentWithoutPay(relayPaymentMessage2, true)

	// advance month + blocksToSave + 1 to trigger the monthly payment
	ts.AdvanceMonths(1)
	ts.AdvanceBlocks(ts.BlocksToSave() + 1)

	balance1 := ts.GetBalance(provider1Acc.Addr)
	balance2 := ts.GetBalance(provider2Acc.Addr)

	require.Equal(t, balance1, balance2)
}

// TestTrackedCuPlanPriceChange checks that the reward is calculated with the original plan price of
// the sub when bought
func TestTrackedCuPlanPriceChange(t *testing.T) {
	ts := newTester(t)
	ts.setupForPayments(1, 1, 2)

	clientAcc, _ := ts.GetAccount(common.CONSUMER, 0)
	providerAcc, provider := ts.GetAccount(common.PROVIDER, 0)

	originalPlanPrice := ts.plan.Price.Amount.Int64()

	newPlan := ts.plan
	newPlan.Price.Amount = ts.plan.Price.Amount.MulRaw(2)
	err := testkeeper.SimulatePlansAddProposal(ts.Ctx, ts.Keepers.Plans, []planstypes.Plan{newPlan})
	require.Nil(t, err)
	ts.AdvanceEpoch()

	relayPayment := sendRelay(ts, provider, clientAcc, []string{ts.spec.Index})
	ts.relayPaymentWithoutPay(relayPayment, true)

	balanceBeforePay := ts.GetBalance(providerAcc.Addr)

	// advance month + blocksToSave + 1 to trigger the monthly payment
	ts.AdvanceMonths(1)
	ts.AdvanceBlocks(ts.BlocksToSave() + 1)

	balance := ts.GetBalance(providerAcc.Addr)
	require.Equal(t, balanceBeforePay+originalPlanPrice, balance)
}

<<<<<<< HEAD
// TestMonthlyPayoutQuery tests the monthly-payout query
// Scenario: the provider provided service on two chains and in one of them he has a delegator
func TestMonthlyPayoutQuery(t *testing.T) {
	ts := newTester(t)
	ts.setupForPayments(1, 1, 0) // 1 providers, 1 client, default providers-to-pair

	clientAcc, _ := ts.GetAccount(common.CONSUMER, 0)
	providerAcct, provider := ts.GetAccount(common.PROVIDER, 0)
	// stake the provider on an additional chain and apply pairing (advance epoch)
	spec1 := ts.spec
	spec1Name := "spec1"
	spec1.Index = spec1Name
	spec1.Name = spec1Name
	ts.AddSpec(spec1Name, spec1)
	err := ts.StakeProvider(provider, spec1, testStake)
	require.Nil(t, err)
	ts.AdvanceEpoch()

	// change the provider's delegation limit and commission
	stakeEntry, found, stakeEntryIndex := ts.Keepers.Epochstorage.GetStakeEntryByAddressCurrent(ts.Ctx, ts.spec.Index, providerAcct.Addr)
	require.True(t, found)
	stakeEntry.DelegateLimit = sdk.NewCoin(ts.TokenDenom(), sdk.NewInt(testStake))
	stakeEntry.DelegateCommission = 0
	ts.Keepers.Epochstorage.ModifyStakeEntryCurrent(ts.Ctx, ts.spec.Index, stakeEntry, stakeEntryIndex)
	ts.AdvanceEpoch()

	// delegate testStake/2 (with commission=0) -> provider should get 66% of the reward
	_, delegator := ts.AddAccount(common.CONSUMER, 1, testBalance)
	_, err = ts.TxDualstakingDelegate(delegator, provider, ts.spec.Index, sdk.NewCoin(ts.TokenDenom(), sdk.NewInt(testStake/2)))
	require.Nil(t, err)
	ts.AdvanceEpoch()

	// send two relay payments in spec and spec1
	relaySession := ts.newRelaySession(provider, 0, relayCuSum, ts.BlockHeight(), 0)
	relaySession2 := ts.newRelaySession(provider, 0, relayCuSum, ts.BlockHeight(), 0)
	relaySession2.SpecId = spec1Name
	sig, err := sigs.Sign(clientAcc.SK, *relaySession)
	require.Nil(t, err)
	relaySession.Sig = sig
	sig, err = sigs.Sign(clientAcc.SK, *relaySession2)
	require.Nil(t, err)
	relaySession2.Sig = sig
	relayPaymentMessage := types.MsgRelayPayment{
		Creator: provider,
		Relays:  slices.Slice(relaySession, relaySession2),
	}
	ts.relayPaymentWithoutPay(relayPaymentMessage, true)

	// check for expected balance: planPrice*100/200 (from spec1) + planPrice*(100/200)*(2/3) (from spec, considering delegations)
	// for planPrice=100, expected monthly payout is 50+33
	expectedPayout := uint64(83)
	res, err := ts.QueryPairingMonthlyPayout(provider)
	require.Nil(t, err)
	require.Equal(t, expectedPayout, res.Amount)

	// advance month + blocksToSave + 1 to trigger the monthly payment
	oldBalance := ts.GetBalance(providerAcct.Addr)

	ts.AdvanceMonths(1)
	ts.AdvanceBlocks(ts.BlocksToSave() + 1)

	balance := ts.GetBalance(providerAcct.Addr)
	require.Equal(t, expectedPayout, uint64(balance-oldBalance))

	// verify that the monthly payout query return 0 after the payment was transferred to the provider
	res, err = ts.QueryPairingMonthlyPayout(provider)
	require.Nil(t, err)
	require.Equal(t, uint64(0), res.Amount)
=======
// TestFrozenProviderGetReward checks that frozen providers still get rewards.
// providers can freeze themselves or be forcibly frozen due to unresponsiveness
func TestFrozenProviderGetReward(t *testing.T) {
	ts := newTester(t)
	ts.setupForPayments(1, 1, 2)

	clientAcc, _ := ts.GetAccount(common.CONSUMER, 0)
	providerAcc, provider := ts.GetAccount(common.PROVIDER, 0)

	relayPayment := sendRelay(ts, provider, clientAcc, []string{ts.spec.Index})
	ts.relayPaymentWithoutPay(relayPayment, true)

	balanceBeforePay := ts.GetBalance(providerAcc.Addr)

	err := ts.Keepers.Pairing.FreezeProvider(ts.Ctx, provider, []string{ts.spec.Index}, "unresponsiveness")
	require.Nil(t, err)

	// advance month + blocksToSave + 1 to trigger the monthly payment
	ts.AdvanceMonths(1)
	ts.AdvanceBlocks(ts.BlocksToSave() + 1)

	balance := ts.GetBalance(providerAcc.Addr)
	planPrice := ts.plan.Price.Amount.Int64()
	require.Equal(t, balanceBeforePay+planPrice, balance)
}

// TestTrackedCuDeletion makes sure that if there are two trackedCU entries
// both with some CU, when the deletion occurs it deletes the older one
func TestTrackedCuDeletion(t *testing.T) {
	ts := newTester(t)
	ts.setupForPayments(1, 1, 2)

	clientAcc, client := ts.GetAccount(common.CONSUMER, 0)
	_, provider := ts.GetAccount(common.PROVIDER, 0)
	sub, _ := ts.Keepers.Subscription.GetSubscription(ts.Ctx, client)
	fmt.Printf("sub.String(): %v\n", sub.String())
	// send relay to track CU
	relayPayment := sendRelay(ts, provider, clientAcc, []string{ts.spec.Index})
	ts.relayPaymentWithoutPay(relayPayment, true)
	oldMonthBlock := relayPayment.Relays[0].Epoch

	// send relay after a month (opens a new trackedCU entry)
	ts.AdvanceMonths(1).AdvanceEpoch()
	relayPayment = sendRelay(ts, provider, clientAcc, []string{ts.spec.Index})
	ts.relayPaymentWithoutPay(relayPayment, true)

	// send another relay but to the old trackedCU entry
	relayPayment = sendRelay(ts, provider, clientAcc, []string{ts.spec.Index})
	relayPayment.Relays[0].Epoch = oldMonthBlock
	sig, err := sigs.Sign(clientAcc.SK, *relayPayment.Relays[0])
	relayPayment.Relays[0].Sig = sig
	require.Nil(ts.T, err)
	ts.relayPaymentWithoutPay(relayPayment, true)

	keys := ts.Keepers.Subscription.GetAllSubTrackedCuIndices(ts.Ctx, client)
	fmt.Printf("keys: %v\n", keys)

	// advance blocksToSave to trigger a reset for the old CU tracker
	ts.AdvanceBlocks(ts.BlocksToSave() + 1)

	keys1 := ts.Keepers.Subscription.GetAllSubTrackedCuIndices(ts.Ctx, client)
	fmt.Printf("keys1: %v\n", keys1)

	// advance blocks until the old trackedCU entry stale period is over -> should be deleted
	ts.AdvanceBlockUntilStale()

	keys2 := ts.Keepers.Subscription.GetAllSubTrackedCuIndices(ts.Ctx, client)
	fmt.Printf("keys2: %v\n", keys2)

	// try to find the old tracked CU (should not succeed)
	// also verify that the existent trackedCU has relayCuSum and not 2*relayCuSum (as the old one has)
	_, found, _ := ts.Keepers.Subscription.GetTrackedCu(ts.Ctx, client, provider, ts.spec.Index, uint64(oldMonthBlock))
	require.False(t, found)

	sub, found = ts.Keepers.Subscription.GetSubscription(ts.Ctx, client)
	require.True(t, found)

	cu, found, _ := ts.Keepers.Subscription.GetTrackedCu(ts.Ctx, client, provider, ts.spec.Index, sub.Block)
	require.True(t, found)
	require.Equal(t, relayCuSum, cu)
>>>>>>> 239655e8
}<|MERGE_RESOLUTION|>--- conflicted
+++ resolved
@@ -350,7 +350,6 @@
 	require.Equal(t, balanceBeforePay+originalPlanPrice, balance)
 }
 
-<<<<<<< HEAD
 // TestMonthlyPayoutQuery tests the monthly-payout query
 // Scenario: the provider provided service on two chains and in one of them he has a delegator
 func TestMonthlyPayoutQuery(t *testing.T) {
@@ -419,7 +418,8 @@
 	res, err = ts.QueryPairingMonthlyPayout(provider)
 	require.Nil(t, err)
 	require.Equal(t, uint64(0), res.Amount)
-=======
+}
+
 // TestFrozenProviderGetReward checks that frozen providers still get rewards.
 // providers can freeze themselves or be forcibly frozen due to unresponsiveness
 func TestFrozenProviderGetReward(t *testing.T) {
@@ -500,5 +500,4 @@
 	cu, found, _ := ts.Keepers.Subscription.GetTrackedCu(ts.Ctx, client, provider, ts.spec.Index, sub.Block)
 	require.True(t, found)
 	require.Equal(t, relayCuSum, cu)
->>>>>>> 239655e8
 }