--- conflicted
+++ resolved
@@ -246,19 +246,7 @@
 	}
 
 	// if there are registered delegations to the provider, count them in the delegateTotal
-<<<<<<< HEAD
 	delegateTotal := math.ZeroInt()
-	nextEpoch, err := k.epochStorageKeeper.GetNextEpoch(ctx, uint64(ctx.BlockHeight()))
-	if err != nil {
-		return utils.LavaFormatWarning("cannot get next epoch to count past delegations", err,
-			utils.LogAttr("provider", senderAddr.String()),
-			utils.LogAttr("block", nextEpoch),
-		)
-	}
-
-=======
-	delegateTotal := sdk.ZeroInt()
->>>>>>> ab41450d
 	stakeAmount := amount
 
 	// creating a new provider, fetch old delegation
