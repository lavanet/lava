package keeper

import (
	"fmt"
	"strconv"

	sdk "github.com/cosmos/cosmos-sdk/types"
	"github.com/lavanet/lava/utils"
	epochstoragetypes "github.com/lavanet/lava/x/epochstorage/types"
	"github.com/lavanet/lava/x/pairing/types"
)

func (k Keeper) StakeNewEntry(ctx sdk.Context, provider bool, creator string, chainID string, amount sdk.Coin, endpoints []epochstoragetypes.Endpoint, geolocation uint64, vrfpk string) error {
	logger := k.Logger(ctx)
	stake_type := func() string {
		if provider {
			return epochstoragetypes.ProviderKey
		}
		return epochstoragetypes.ClientKey
	}

	//TODO: basic validation for chain ID
	specChainID := chainID

	foundAndActive, _ := k.specKeeper.IsSpecFoundAndActive(ctx, specChainID)
	if !foundAndActive {
		details := map[string]string{"spec": specChainID}
		return utils.LavaError(ctx, logger, "stake_"+stake_type()+"_spec", details, "spec not found or not active")
	}
	var minStake sdk.Coin
	if provider {
		minStake = k.MinStakeProvider(ctx)
	} else {
		minStake = k.MinStakeClient(ctx)
	}
	//if we get here, the spec is active and supported

	if amount.IsLT(minStake) { //we count on this to also check the denom
		details := map[string]string{"spec": specChainID, stake_type(): creator, "stake": amount.String(), "minStake": minStake.String()}
		return utils.LavaError(ctx, logger, "stake_"+stake_type()+"_amount", details, "insufficient "+stake_type()+" stake amount")
	}
	senderAddr, err := sdk.AccAddressFromBech32(creator)
	if err != nil {
		details := map[string]string{stake_type(): creator, "error": err.Error()}
		return utils.LavaError(ctx, logger, "stake_"+stake_type()+"_addr", details, "invalid "+stake_type()+" address")
	}
	//define the function here for later use
	verifySufficientAmountAndSendToModule := func(ctx sdk.Context, k Keeper, addr sdk.AccAddress, neededAmount sdk.Coin) error {
		if k.bankKeeper.GetBalance(ctx, addr, epochstoragetypes.TokenDenom).IsLT(neededAmount) {
			return fmt.Errorf("insufficient balance for staking %s current balance: %s", neededAmount, k.bankKeeper.GetBalance(ctx, addr, epochstoragetypes.TokenDenom))
		}
		err := k.bankKeeper.SendCoinsFromAccountToModule(ctx, addr, types.ModuleName, []sdk.Coin{neededAmount})
		if err != nil {
			return fmt.Errorf("invalid transfer coins to module, %s", err)
		}
		return nil
	}
	geolocations := k.specKeeper.GeolocationCount(ctx)
	if geolocation == 0 || geolocation > (1<<geolocations) {
		details := map[string]string{"geolocation": strconv.FormatUint(geolocation, 10)}
		return utils.LavaError(ctx, logger, "stake_"+stake_type()+"_geolocation", details, "can't register for no geolocation or geolocation outside zones")
	}
	if provider {
		err := k.validateGeoLocationAndApiInterfaces(ctx, endpoints, geolocation, specChainID)
		if err != nil {
			details := map[string]string{stake_type(): creator, "error": err.Error(), "endpoints": fmt.Sprintf("%v", endpoints), "Chain": specChainID, "geolocation": strconv.FormatUint(geolocation, 10)}
			return utils.LavaError(ctx, logger, "stake_"+stake_type()+"_endpoints", details, "invalid "+stake_type()+" endpoints implementation for the given spec")
		}
	} else {
		//clients need to provide their VRF PK before running to limit brute forcing the random functions
		err := utils.VerifyVRF(vrfpk)
		if err != nil {
			details := map[string]string{stake_type(): creator, "error": err.Error()}
			return utils.LavaError(ctx, logger, "stake_"+stake_type()+"_vrfpk", details, "invalid "+stake_type()+" stake: invalid vrf pk, must provide a valid verification key")
		}
	}

	// new staking takes effect from the next block
	blockDeadline := uint64(ctx.BlockHeight()) + 1

	existingEntry, entryExists, indexInStakeStorage := k.epochStorageKeeper.GetStakeEntryByAddressCurrent(ctx, stake_type(), chainID, senderAddr)
	if entryExists {
		//modify the entry
		if existingEntry.Address != creator {
			details := map[string]string{"spec": specChainID, stake_type(): senderAddr.String(), stake_type(): creator}
			utils.LavaError(ctx, logger, "stake_"+stake_type()+"_panic", details, "returned stake entry by address doesn't match sender address!")
		}
		details := map[string]string{"spec": specChainID, stake_type(): senderAddr.String(), "deadline": strconv.FormatUint(blockDeadline, 10), "stake": amount.String()}
		if existingEntry.Stake.IsLT(amount) {
			// increasing stake is allowed
			err := verifySufficientAmountAndSendToModule(ctx, k, senderAddr, amount.Sub(existingEntry.Stake))
			if err != nil {
				details["error"] = err.Error()
				details["neededStake"] = amount.Sub(existingEntry.Stake).String()
				return utils.LavaError(ctx, logger, "stake_"+stake_type()+"_update_amount", details, "insufficient funds to pay for difference in stake")
			}
			//
			//TODO: create a new entry entirely because then we can keep the copies of this list as pointers only
			// then we need to change the Copy of StoreCurrentEpochStakeStorage to copy of the pointers only
			// must also change the unstaking to create a new entry entirely

			//paid the difference to module
			existingEntry.Stake = amount
			//we dont change vrfpk, deadlines and chain once they are set, if they need to change, unstake first
			existingEntry.Geolocation = geolocation
			existingEntry.Endpoints = endpoints
			k.epochStorageKeeper.ModifyStakeEntryCurrent(ctx, stake_type(), chainID, existingEntry, indexInStakeStorage)
<<<<<<< HEAD
			if !provider {
				epoch := k.epochStorageKeeper.GetEpochStart(ctx)
				existingEntry.Deadline = epoch
				err = k.epochStorageKeeper.AppendEpochStakeEntries(ctx, epoch, stake_type(), chainID, existingEntry)

				if err != nil {
					details["error"] = err.Error()
					return utils.LavaError(ctx, logger, "stake_"+stake_type()+"_epoch", details, "could not append epoch stake entries")
				}
			}
=======
>>>>>>> 4f9c8b2e
			utils.LogLavaEvent(ctx, logger, stake_type()+"_stake_update", details, "Changing Staked "+stake_type())
			return nil
		}
		details["existingStake"] = existingEntry.Stake.String()
		return utils.LavaError(ctx, logger, "stake_"+stake_type()+"_stake", details, "can't decrease stake for existing "+stake_type())
	}

	// entry isn't staked so add him
	details := map[string]string{"spec": specChainID, stake_type(): senderAddr.String(), "deadline": strconv.FormatUint(blockDeadline, 10), "stake": amount.String(), "geolocation": strconv.FormatUint(geolocation, 10)}
	err = verifySufficientAmountAndSendToModule(ctx, k, senderAddr, amount)
	if err != nil {
		details["error"] = err.Error()
		return utils.LavaError(ctx, logger, "stake_"+stake_type()+"_new_amount", details, "insufficient amount to pay for stake")
	}

	stakeEntry := epochstoragetypes.StakeEntry{Stake: amount, Address: creator, Deadline: blockDeadline, Endpoints: endpoints, Geolocation: geolocation, Chain: chainID, Vrfpk: vrfpk}
	k.epochStorageKeeper.AppendStakeEntryCurrent(ctx, stake_type(), chainID, stakeEntry)
<<<<<<< HEAD
	if !provider {
		epoch := k.epochStorageKeeper.GetEpochStart(ctx)
		stakeEntry.Deadline = epoch
		err = k.epochStorageKeeper.AppendEpochStakeEntries(ctx, epoch, stake_type(), chainID, stakeEntry)
=======
	appended := false
	if !provider {
		//this is done so consumers can use services upon staking for the first time and dont have to wait for the next epoch
		appended, err = k.epochStorageKeeper.BypassCurrentAndAppendNewEpochStakeEntry(ctx, stake_type(), chainID, stakeEntry)
>>>>>>> 4f9c8b2e

		if err != nil {
			details["error"] = err.Error()
			return utils.LavaError(ctx, logger, "stake_"+stake_type()+"_epoch", details, "could not append epoch stake entries")
		}
<<<<<<< HEAD
	}
=======

	}
	details["effectiveImmediately"] = strconv.FormatBool(appended)
>>>>>>> 4f9c8b2e
	utils.LogLavaEvent(ctx, logger, stake_type()+"_stake_new", details, "Adding Staked "+stake_type())
	return err
}

func (k Keeper) validateGeoLocationAndApiInterfaces(ctx sdk.Context, endpoints []epochstoragetypes.Endpoint, geolocation uint64, chainID string) (err error) {
	expectedInterfaces := k.specKeeper.GetExpectedInterfacesForSpec(ctx, chainID)
	geolocMap := map[string]bool{} //TODO: turn this into spectypes.ApiInterface
	geolocations := k.specKeeper.GeolocationCount(ctx)
	geolocKey := func(intefaceName string, geolocation uint64) string {
		return intefaceName + "_" + strconv.FormatUint(geolocation, 10)
	}
	for idx := uint64(0); idx < geolocations; idx++ {
		//geolocation is a bit mask for areas, each bit turns support for an area
		geolocZone := geolocation & (1 << idx)
		if geolocZone != 0 {
			for expectedApiInterface := range expectedInterfaces {
				geolocMap[geolocKey(expectedApiInterface, geolocZone)] = true
			}
		}
	}
	//check all endpoints only implement expected interfaces
	for _, endpoint := range endpoints {
		key := geolocKey(endpoint.UseType, endpoint.Geolocation)
		if geolocMap[key] {
			continue
		} else {
			return fmt.Errorf("servicer implemented api interfaces that are not in the spec: %s, current expected: %+v", key, geolocMap)
		}
	}
	//check all expected api interfaces are implemented
	for _, endpoint := range endpoints {
		key := geolocKey(endpoint.UseType, endpoint.Geolocation)
		if geolocMap[key] {
			//interface is implemented and expected
			delete(geolocMap, key) // remove this from expected implementations
		}
	}
	if len(geolocMap) == 0 {
		//all interfaces and geolocations were implemented
		return nil
	}
	return fmt.Errorf("not all expected interfaces are implemented for all geolocations: %+v, missing implementation count: %d", geolocMap, len(geolocMap))
}<|MERGE_RESOLUTION|>--- conflicted
+++ resolved
@@ -105,19 +105,6 @@
 			existingEntry.Geolocation = geolocation
 			existingEntry.Endpoints = endpoints
 			k.epochStorageKeeper.ModifyStakeEntryCurrent(ctx, stake_type(), chainID, existingEntry, indexInStakeStorage)
-<<<<<<< HEAD
-			if !provider {
-				epoch := k.epochStorageKeeper.GetEpochStart(ctx)
-				existingEntry.Deadline = epoch
-				err = k.epochStorageKeeper.AppendEpochStakeEntries(ctx, epoch, stake_type(), chainID, existingEntry)
-
-				if err != nil {
-					details["error"] = err.Error()
-					return utils.LavaError(ctx, logger, "stake_"+stake_type()+"_epoch", details, "could not append epoch stake entries")
-				}
-			}
-=======
->>>>>>> 4f9c8b2e
 			utils.LogLavaEvent(ctx, logger, stake_type()+"_stake_update", details, "Changing Staked "+stake_type())
 			return nil
 		}
@@ -135,29 +122,17 @@
 
 	stakeEntry := epochstoragetypes.StakeEntry{Stake: amount, Address: creator, Deadline: blockDeadline, Endpoints: endpoints, Geolocation: geolocation, Chain: chainID, Vrfpk: vrfpk}
 	k.epochStorageKeeper.AppendStakeEntryCurrent(ctx, stake_type(), chainID, stakeEntry)
-<<<<<<< HEAD
-	if !provider {
-		epoch := k.epochStorageKeeper.GetEpochStart(ctx)
-		stakeEntry.Deadline = epoch
-		err = k.epochStorageKeeper.AppendEpochStakeEntries(ctx, epoch, stake_type(), chainID, stakeEntry)
-=======
 	appended := false
 	if !provider {
 		//this is done so consumers can use services upon staking for the first time and dont have to wait for the next epoch
 		appended, err = k.epochStorageKeeper.BypassCurrentAndAppendNewEpochStakeEntry(ctx, stake_type(), chainID, stakeEntry)
->>>>>>> 4f9c8b2e
 
 		if err != nil {
 			details["error"] = err.Error()
 			return utils.LavaError(ctx, logger, "stake_"+stake_type()+"_epoch", details, "could not append epoch stake entries")
 		}
-<<<<<<< HEAD
-	}
-=======
-
 	}
 	details["effectiveImmediately"] = strconv.FormatBool(appended)
->>>>>>> 4f9c8b2e
 	utils.LogLavaEvent(ctx, logger, stake_type()+"_stake_new", details, "Adding Staked "+stake_type())
 	return err
 }
