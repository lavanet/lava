--- conflicted
+++ resolved
@@ -261,17 +261,6 @@
 	}
 
 	stakeEntry := epochstoragetypes.StakeEntry{
-<<<<<<< HEAD
-		Stake:              stakeAmount,
-		Address:            provider,
-		StakeAppliedBlock:  stakeAppliedBlock,
-		Endpoints:          endpointsVerified,
-		Geolocation:        geolocation,
-		Chain:              chainID,
-		DelegateTotal:      sdk.NewCoin(k.stakingKeeper.BondDenom(ctx), delegateTotal),
-		DelegateCommission: 0,
-		Vault:              creator, // the stake-provider TX creator is always regarded as the vault address
-=======
 		Stake:             stakeAmount,
 		Address:           provider,
 		StakeAppliedBlock: stakeAppliedBlock,
@@ -280,7 +269,6 @@
 		Chain:             chainID,
 		DelegateTotal:     sdk.NewCoin(k.stakingKeeper.BondDenom(ctx), delegateTotal),
 		Vault:             creator, // the stake-provider TX creator is always regarded as the vault address
->>>>>>> 4394756f
 	}
 
 	metadata.DelegateCommission = delegationCommission
