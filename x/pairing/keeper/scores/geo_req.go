package scores

import (
	"fmt"

	"cosmossdk.io/math"
	"github.com/lavanet/lava/v4/utils"
	planstypes "github.com/lavanet/lava/v4/x/plans/types"
)

// geo requirement that implements the ScoreReq interface
type GeoReq struct {
	Geo int32
}

const (
	geoReqName          = "geo-req"
	maxGeoLatency int64 = 10000 // highest geo cost < 300
	minGeoLatency       = 1
)

func (gr GeoReq) Init(policy planstypes.Policy) bool {
	return true
}

// Score calculates the geo score of a provider based on preset latency data
// Note: each GeoReq must have exactly a single geolocation (bit)
func (gr GeoReq) Score(score PairingScore) math.LegacyDec {
	// check if the provider supports the required geolocation
	if gr.Geo&^score.Provider.Geolocation == 0 {
		return calculateCostFromLatency(minGeoLatency)
	}

	providerGeoEnums := planstypes.GetGeolocationsFromUint(score.Provider.Geolocation)
	_, cost := CalcGeoCost(planstypes.Geolocation(gr.Geo), providerGeoEnums)

	return cost
}

func (gr GeoReq) GetName() string {
	return geoReqName
}

// Equal() used to compare slots to determine slot groups
func (gr GeoReq) Equal(other ScoreReq) bool {
	otherGeoReq, ok := other.(GeoReq)
	if !ok {
		return false
	}

	return otherGeoReq == gr
}

// TODO: this function doesn't return the optimal geo reqs for the case
// that there are more required geos than providers to pair
func (gr GeoReq) GetReqForSlot(policy planstypes.Policy, slotIdx int) ScoreReq {
	policyGeoEnums := planstypes.GetGeolocationsFromUint(policy.GeolocationProfile)

	if len(policyGeoEnums) == 0 {
		utils.LavaFormatError("length of policyGeoEnums is zero", fmt.Errorf("critical: Attempt to divide by zero"),
			utils.LogAttr("policyGeoProfile", policy.GeolocationProfile),
		)
		return GeoReq{Geo: int32(planstypes.Geolocation_USC)}
	}

	return GeoReq{Geo: int32(policyGeoEnums[slotIdx%len(policyGeoEnums)])}
}

// CalcGeoCost() finds the minimal latency between the required geo and the provider's supported geolocations
func CalcGeoCost(reqGeo planstypes.Geolocation, providerGeos []planstypes.Geolocation) (minLatencyGeo planstypes.Geolocation, minLatencyCost math.LegacyDec) {
	minGeo, minLatency := CalcGeoLatency(reqGeo, providerGeos)

	return minGeo, calculateCostFromLatency(minLatency)
}

func CalcGeoLatency(reqGeo planstypes.Geolocation, providerGeos []planstypes.Geolocation) (planstypes.Geolocation, int64) {
	minGeo := planstypes.Geolocation(-1)
	minLatency := maxGeoLatency
	for _, pGeo := range providerGeos {
		if pGeo == reqGeo {
			minGeo = pGeo
			minLatency = 1
			continue
		}
		if inner, ok := GEO_LATENCY_MAP[reqGeo]; ok {
			if latency, ok := inner[pGeo]; ok {
				if latency < minLatency {
					minGeo = pGeo
					minLatency = latency
				}
			}
		}
	}
	return minGeo, minLatency
}

func calculateCostFromLatency(latency int64) math.LegacyDec {
	if latency == 0 {
		utils.LavaFormatWarning("got latency 0 when calculating geo req score", fmt.Errorf("invalid geo req score"))
		return math.LegacyOneDec()
	}
<<<<<<< HEAD
	return math.NewUint(maxGeoLatency / latency)
=======
	return math.LegacyNewDec(maxGeoLatency).QuoInt64(latency)
>>>>>>> ab41450d
}

// GEO_LATENCY_MAP is a map of lists of GeoLatency that defines the cost of geo mismatch
// for each single geolocation. The map key is a single geolocation and the value is an
// ordered list of neighbors and their latency (ordered by latency)
// latency data from: https://wondernetwork.com/pings (July 2023)
var GEO_LATENCY_MAP = map[planstypes.Geolocation]map[planstypes.Geolocation]int64{
	planstypes.Geolocation_AS: {
		planstypes.Geolocation_AU: 146,
		planstypes.Geolocation_EU: 155,
	},
	planstypes.Geolocation_USE: {
		planstypes.Geolocation_USC: 42,
		planstypes.Geolocation_USW: 68,
		planstypes.Geolocation_EU:  116,
	},
	planstypes.Geolocation_USW: {
		planstypes.Geolocation_USC: 45,
		planstypes.Geolocation_USE: 68,
	},
	planstypes.Geolocation_USC: {
		planstypes.Geolocation_USE: 42,
		planstypes.Geolocation_USW: 45,
		planstypes.Geolocation_EU:  170,
	},
	planstypes.Geolocation_EU: {
		planstypes.Geolocation_USE: 116,
		planstypes.Geolocation_AF:  138,
		planstypes.Geolocation_AS:  155,
		planstypes.Geolocation_USC: 170,
	},
	planstypes.Geolocation_AF: {
		planstypes.Geolocation_EU:  138,
		planstypes.Geolocation_USE: 203,
		planstypes.Geolocation_AS:  263,
	},
	planstypes.Geolocation_AU: {
		planstypes.Geolocation_AS:  146,
		planstypes.Geolocation_USW: 179,
	},
}<|MERGE_RESOLUTION|>--- conflicted
+++ resolved
@@ -99,11 +99,7 @@
 		utils.LavaFormatWarning("got latency 0 when calculating geo req score", fmt.Errorf("invalid geo req score"))
 		return math.LegacyOneDec()
 	}
-<<<<<<< HEAD
-	return math.NewUint(maxGeoLatency / latency)
-=======
 	return math.LegacyNewDec(maxGeoLatency).QuoInt64(latency)
->>>>>>> ab41450d
 }
 
 // GEO_LATENCY_MAP is a map of lists of GeoLatency that defines the cost of geo mismatch
