--- conflicted
+++ resolved
@@ -2,12 +2,7 @@
 
 import (
 	"cosmossdk.io/math"
-<<<<<<< HEAD
-	planstypes "github.com/lavanet/lava/v3/x/plans/types"
-=======
-	sdk "github.com/cosmos/cosmos-sdk/types"
 	planstypes "github.com/lavanet/lava/v4/x/plans/types"
->>>>>>> 34d7c4e1
 )
 
 const stakeReqName = "stake-req"
@@ -20,16 +15,11 @@
 }
 
 // Score calculates the the provider score as the normalized stake
-<<<<<<< HEAD
 func (sr *StakeReq) Score(score PairingScore) math.LegacyDec {
-	effectiveStake := score.Provider.EffectiveStake()
-=======
-func (sr *StakeReq) Score(score PairingScore) math.Uint {
 	if sr == nil {
-		return math.OneUint()
+		return math.LegacyOneDec()
 	}
 	effectiveStake := score.Provider.TotalStake()
->>>>>>> 34d7c4e1
 	if !effectiveStake.IsPositive() {
 		return math.LegacyOneDec()
 	}
