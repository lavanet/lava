--- conflicted
+++ resolved
@@ -17,14 +17,10 @@
 
 // Score calculates the the provider score as the normalized stake
 func (sr *StakeReq) Score(score PairingScore) math.Uint {
-<<<<<<< HEAD
 	if sr == nil {
 		return math.OneUint()
 	}
-	effectiveStake := score.Provider.EffectiveStake()
-=======
 	effectiveStake := score.Provider.TotalStake()
->>>>>>> 1c44c3c2
 	if !effectiveStake.IsPositive() {
 		return math.OneUint()
 	}
