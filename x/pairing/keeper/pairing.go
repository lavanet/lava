--- conflicted
+++ resolved
@@ -124,7 +124,6 @@
 	if err != nil {
 		return nil, 0, nil, fmt.Errorf("invalid pairing data: %s", err)
 	}
-<<<<<<< HEAD
 
 	if useCache {
 		providers, found := k.GetPairingQueryCache(projectIndex, chainID, epoch)
@@ -133,8 +132,6 @@
 		}
 	}
 
-=======
->>>>>>> 4e8eb41b
 	stakeEntries := k.epochStorageKeeper.GetAllStakeEntriesForEpochChainId(ctx, epoch, chainID)
 	if len(stakeEntries) == 0 {
 		return nil, 0, nil, fmt.Errorf("did not find providers for pairing: epoch:%d, chainID: %s", block, chainID)
