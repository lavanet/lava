--- conflicted
+++ resolved
@@ -47,11 +47,7 @@
 	require.Nil(t, err)
 	require.True(t, vefiry.Valid)
 
-<<<<<<< HEAD
-	project, err := ts.keepers.Projects.GetProjectForDeveloper(ctx, consumer, uint64(ctx.BlockHeight()))
-=======
-	project, vrfpk, err := ts.keepers.Projects.GetProjectForDeveloper(_ctx, consumer, uint64(_ctx.BlockHeight()))
->>>>>>> 15ca34e0
+	project, err := ts.keepers.Projects.GetProjectForDeveloper(_ctx, consumer, uint64(_ctx.BlockHeight()))
 	require.Nil(t, err)
 
 	err = ts.keepers.Projects.DeleteProject(_ctx, project.Index)
@@ -91,11 +87,7 @@
 	require.Nil(t, err)
 	require.True(t, vefiry.Valid)
 
-<<<<<<< HEAD
-	proj, err := ts.keepers.Projects.GetProjectForDeveloper(sdk.UnwrapSDKContext(ts.ctx), consumer.Addr.String(), uint64(sdk.UnwrapSDKContext(ts.ctx).BlockHeight()))
-=======
-	proj, _, err := ts.keepers.Projects.GetProjectForDeveloper(_ctx, consumer.Addr.String(), uint64(_ctx.BlockHeight()))
->>>>>>> 15ca34e0
+	proj, err := ts.keepers.Projects.GetProjectForDeveloper(_ctx, consumer.Addr.String(), uint64(_ctx.BlockHeight()))
 	require.Nil(t, err)
 
 	policies := []*projectstypes.Policy{proj.AdminPolicy, proj.SubscriptionPolicy, &ts.plan.PlanPolicy}
@@ -147,21 +139,16 @@
 				projectstypes.ProjectKey_ADMIN,
 				projectstypes.ProjectKey_DEVELOPER,
 			},
-			Vrfpk: "",
 		}},
 		Policy: &ts.plan.PlanPolicy,
 	}
 	err = ts.keepers.Subscription.AddProjectToSubscription(_ctx, consumerA.Addr.String(), consumerBProjectData)
 	require.Nil(t, err)
 
-<<<<<<< HEAD
-	_, err = ts.keepers.Projects.GetProjectForDeveloper(sdk.UnwrapSDKContext(ts.ctx), consumer.Addr.String(), uint64(sdk.UnwrapSDKContext(ts.ctx).BlockHeight()))
-=======
 	// verify both projects exist
-	projA, _, err := ts.keepers.Projects.GetProjectForDeveloper(_ctx, consumerA.Addr.String(), uint64(_ctx.BlockHeight()))
-	require.Nil(t, err)
-	projB, _, err := ts.keepers.Projects.GetProjectForDeveloper(_ctx, consumerB.Addr.String(), uint64(_ctx.BlockHeight()))
->>>>>>> 15ca34e0
+	projA, err := ts.keepers.Projects.GetProjectForDeveloper(_ctx, consumerA.Addr.String(), uint64(_ctx.BlockHeight()))
+	require.Nil(t, err)
+	projB, err := ts.keepers.Projects.GetProjectForDeveloper(_ctx, consumerB.Addr.String(), uint64(_ctx.BlockHeight()))
 	require.Nil(t, err)
 
 	ts.ctx = testkeeper.AdvanceEpoch(ts.ctx, ts.keepers)
@@ -206,7 +193,7 @@
 	sub, found := ts.keepers.Subscription.GetSubscription(_ctx, projA.Subscription)
 	require.True(t, found)
 	require.Equal(t, uint64(0), sub.MonthCuLeft)
-	projA, _, err = ts.keepers.Projects.GetProjectForDeveloper(_ctx, consumerA.Addr.String(), uint64(_ctx.BlockHeight()))
+	projA, err = ts.keepers.Projects.GetProjectForDeveloper(_ctx, consumerA.Addr.String(), uint64(_ctx.BlockHeight()))
 	require.Nil(t, err)
 	require.Equal(t, sub.MonthCuTotal, projA.UsedCu)
 	require.Equal(t, uint64(0), projB.UsedCu)
@@ -229,10 +216,10 @@
 	require.Nil(t, err)
 
 	err = ts.keepers.Subscription.CreateSubscription(_ctx,
-		ts.clients[0].Addr.String(), ts.clients[0].Addr.String(), ts.plan.Index, 10, "")
-	require.Nil(t, err)
-
-	proj, _, err := ts.keepers.Projects.GetProjectForDeveloper(_ctx,
+		ts.clients[0].Addr.String(), ts.clients[0].Addr.String(), ts.plan.Index, 10)
+	require.Nil(t, err)
+
+	proj, err := ts.keepers.Projects.GetProjectForDeveloper(_ctx,
 		ts.clients[0].Addr.String(), uint64(_ctx.BlockHeight()))
 	require.Nil(t, err)
 
@@ -309,7 +296,6 @@
 		Consumer: ts.clients[0].Addr.String(),
 		Index:    ts.plan.Index,
 		Duration: 10,
-		Vrfpk:    "",
 	})
 	require.Nil(t, err)
 
@@ -441,7 +427,6 @@
 							projectstypes.ProjectKey_DEVELOPER,
 							projectstypes.ProjectKey_ADMIN,
 						},
-						Vrfpk: "",
 					}},
 					Policy: &ts.plan.PlanPolicy,
 				}
@@ -526,7 +511,7 @@
 				}
 			}
 
-			_, _, _, cuPerEpochLimit, _, _, err := ts.keepers.Pairing.ValidatePairingForClient(_ctx, ts.spec.Index,
+			_, cuPerEpochLimit, _, _, err := ts.keepers.Pairing.ValidatePairingForClient(_ctx, ts.spec.Index,
 				consumer.Addr, ts.providers[0].Addr, uint64(_ctx.BlockHeight()))
 			require.Nil(t, err)
 
@@ -548,7 +533,6 @@
 		Consumer: ts.clients[0].Addr.String(),
 		Index:    ts.plan.Index,
 		Duration: 11,
-		Vrfpk:    "",
 	})
 	require.Nil(t, err)
 
@@ -614,7 +598,6 @@
 		Consumer: ts.clients[0].Addr.String(),
 		Index:    ts.plan.Index,
 		Duration: 11,
-		Vrfpk:    "",
 	})
 	require.Nil(t, err)
 
@@ -645,7 +628,6 @@
 					projectstypes.ProjectKey_DEVELOPER,
 					projectstypes.ProjectKey_ADMIN,
 				},
-				Vrfpk: "",
 			},
 		},
 		Policy: nil,
@@ -653,7 +635,7 @@
 	err = ts.keepers.Subscription.AddProjectToSubscription(_ctx, ts.clients[0].Addr.String(), projectData)
 	require.Nil(t, err)
 
-	proj, _, err := ts.keepers.Projects.GetProjectForDeveloper(_ctx, ts.clients[1].Addr.String(),
+	proj, err := ts.keepers.Projects.GetProjectForDeveloper(_ctx, ts.clients[1].Addr.String(),
 		uint64(_ctx.BlockHeight()))
 	require.Nil(t, err)
 
@@ -669,7 +651,7 @@
 	ts.ctx = testkeeper.AdvanceEpoch(ts.ctx, ts.keepers)
 	_ctx = sdk.UnwrapSDKContext(ts.ctx)
 
-	_, _, _, cuPerEpochLimit, _, _, err := ts.keepers.Pairing.ValidatePairingForClient(_ctx,
+	_, cuPerEpochLimit, _, _, err := ts.keepers.Pairing.ValidatePairingForClient(_ctx,
 		ts.spec.Index, ts.clients[1].Addr, ts.providers[0].Addr, uint64(_ctx.BlockHeight()))
 	require.Nil(t, err)
 
