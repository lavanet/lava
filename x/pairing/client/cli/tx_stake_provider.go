--- conflicted
+++ resolved
@@ -16,10 +16,7 @@
 	stakingtypes "github.com/cosmos/cosmos-sdk/x/staking/types"
 	commontypes "github.com/lavanet/lava/common/types"
 	"github.com/lavanet/lava/utils"
-<<<<<<< HEAD
 	conflicttypes "github.com/lavanet/lava/x/conflict/types"
-=======
->>>>>>> 0401570b
 	epochstoragetypes "github.com/lavanet/lava/x/epochstorage/types"
 	"github.com/lavanet/lava/x/pairing/types"
 	planstypes "github.com/lavanet/lava/x/plans/types"
@@ -43,12 +40,8 @@
 		[geolocation] should be the geolocation codes to be staked for. You can also use the geolocation codes syntax: EU,AU,AF,etc. Note that this geolocation should be a union of the endpoints' geolocations.
 		[validator] delegate to a validator with the same amount with dualstaking, if not provided the validator will be chosen for best fit, when amount is decreasing to unbond, this determines the validator to extract funds from
 		
-<<<<<<< HEAD
 		Note: The provider address is used when the user wishes to separate the account the holds its funds and the account that is used to operate the provider process (for enhance security). When specifying the provider address, it can be hardcoded or derived automatically from the keyring. If a provider address is not specified, the provider address will be the vault address (that stakes). If a provider address is specified and is different than the vault address, you may use the "--grant-provider-gas-fees-auth" flag to let the vault account pay for the provider gas fees.
 		After that, to use the vault's funds for gas fees, use Cosmos' --fee-granter flag.
-=======
-		Note: The provider address is used when the user wishes to separate the account the holds its funds and the account that is used to operate the provider process (for enhance security). When specifying the provider address, it can be hardcoded or derived automatically from the keyring. If a provider address is not specified, the provider address will be the provider's vault address (that stakes).
->>>>>>> 0401570b
 		IMPORTANT: endpoint should not contain your node URL, it should point to the grpc listener of your provider service defined in your provider config or cli args`,
 		Example: `
 		lavad tx pairing stake-provider "ETH1" 500000ulava "my-provider.com:2221,1" 1 lava@valoper13w8ffww0akdyhgls2umvvudce3jxzw2s7fwcnk -y --from provider-wallet --provider-moniker "my-moniker" --gas-adjustment "1.5" --gas "auto" --gas-prices $GASPRICE
@@ -94,7 +87,6 @@
 				return err
 			}
 
-<<<<<<< HEAD
 			grantProviderGasFeesAuthFlagUsed := cmd.Flags().Lookup(types.FlagGrantFeeAuth).Changed
 			var feeGrantMsg *feegrant.MsgGrantAllowance
 			if grantProviderGasFeesAuthFlagUsed {
@@ -104,8 +96,6 @@
 				}
 			}
 
-=======
->>>>>>> 0401570b
 			commission, err := cmd.Flags().GetUint64(types.FlagCommission)
 			if err != nil {
 				return err
@@ -150,10 +140,7 @@
 	cmd.Flags().Uint64(types.FlagCommission, 50, "The provider's commission from the delegators (default 50)")
 	cmd.Flags().String(types.FlagDelegationLimit, "0ulava", "The provider's total delegation limit from delegators (default 0)")
 	cmd.Flags().String(types.FlagProvider, "", "The provider's operational address (address used to operate the provider process, default is vault address)")
-<<<<<<< HEAD
 	cmd.Flags().Bool(types.FlagGrantFeeAuth, false, "Let the provider use the vault address' funds for gas fees")
-=======
->>>>>>> 0401570b
 	cmd.MarkFlagRequired(types.FlagMoniker)
 	cmd.MarkFlagRequired(types.FlagDelegationLimit)
 	flags.AddTxFlagsToCmd(cmd)
@@ -172,12 +159,8 @@
 		[geolocation] should be the geolocation code to be staked for
 		{repeat for another bulk} - creates a new Msg within the transaction with different arguments, can be used to run many changes in many chains without waiting for a new block
 		[validator] validator address to delegate, if not provided the validator will be chosen for you for best match
-<<<<<<< HEAD
 		Note: The provider address can be hardcoded or derived automatically from the keyring. If a provider address is not specified, the provider address will be the vault address (that stakes). If a provider address is specified and is different than the vault address, you may use the "--grant-provider-gas-fees-auth" flag to let the vault account pay for the provider gas fees.
 		After that, to use the vault's funds for gas fees, use Cosmos' --fee-granter flag.`,
-=======
-		Note: The provider address can be hardcoded or derived automatically from the keyring. If a provider address is not specified, the provider address will be the provider's vault address (that stakes)`,
->>>>>>> 0401570b
 		Example: `lavad tx pairing bulk-stake-provider ETH1,LAV1 500000ulava "my-provider-grpc-addr.com:9090,1" 1 -y --from servicer1 --provider-moniker "my-moniker" --gas-adjustment "1.5" --gas "auto" --gas-prices $GASPRICE
 		bulk send: two bulks, listen for ETH1,LAV1 in one endpoint and OSMOSIS,COSMOSHUB in another
 		lavad tx pairing bulk-stake-provider ETH1,LAV1 500000ulava "my-provider-grpc-addr.com:9090,1" 1 OSMOSIS,COSMOSHUB 500000ulava "my-other-grpc-addr.com:1111,1" 1 lava@valoper13w8ffww0akdyhgls2umvvudce3jxzw2s7fwcnk -y --from servicer1 --provider-moniker "my-moniker" --gas-adjustment "1.5" --gas "auto" --gas-prices $GASPRICE
@@ -266,7 +249,6 @@
 					if customProviders {
 						provider = providers[i]
 					}
-<<<<<<< HEAD
 
 					grantProviderGasFeesAuthFlagUsed := cmd.Flags().Lookup(types.FlagGrantFeeAuth).Changed
 					var feeGrantMsg *feegrant.MsgGrantAllowance
@@ -277,8 +259,6 @@
 						}
 					}
 
-=======
->>>>>>> 0401570b
 					msg := types.NewMsgStakeProvider(
 						clientCtx.GetFromAddress().String(),
 						validator,
@@ -324,12 +304,9 @@
 	cmd.Flags().String(types.FlagMoniker, "", "The provider's moniker (non-unique name)")
 	cmd.Flags().Uint64(types.FlagCommission, 50, "The provider's commission from the delegators (default 50)")
 	cmd.Flags().String(types.FlagDelegationLimit, "0ulava", "The provider's total delegation limit from delegators (default 0)")
-<<<<<<< HEAD
 	cmd.Flags().String(types.FlagProvider, "", "The provider's operational address (addresses that are used to operate the provider process. default is provider address)")
 	cmd.Flags().Bool(types.FlagGrantFeeAuth, false, "Let the provider use the vault address' funds for gas fees")
-=======
 	cmd.Flags().String(types.FlagProvider, "", "The provider's operational addresses (addresses that are used to operate the provider process. default is vault address)")
->>>>>>> 0401570b
 	cmd.MarkFlagRequired(types.FlagMoniker)
 	cmd.MarkFlagRequired(types.FlagDelegationLimit)
 	flags.AddTxFlagsToCmd(cmd)
