package keeper

import (
	"fmt"
	"strconv"

	sdk "github.com/cosmos/cosmos-sdk/types"
	"github.com/lavanet/lava/utils"
	"github.com/lavanet/lava/x/projects/types"
)

func (k Keeper) GetProjectForBlock(ctx sdk.Context, projectID string, blockHeight uint64) (types.Project, error) {
	var project types.Project

	err, found := k.projectsFS.FindEntry(ctx, projectID, blockHeight, &project)
	if err != nil || !found {
		return project, utils.LavaError(ctx, ctx.Logger(), "GetProjectForBlock_not_found", map[string]string{"project": projectID, "blockHeight": strconv.FormatUint(blockHeight, 10)}, "project not found")
	}

	return project, nil
}

func (k Keeper) GetProjectDeveloperData(ctx sdk.Context, developerKey string, blockHeight uint64) (types.ProtoDeveloperData, error) {
	var projectDeveloperData types.ProtoDeveloperData
	err, found := k.developerKeysFS.FindEntry(ctx, developerKey, blockHeight, &projectDeveloperData)
	if err != nil || !found {
		return types.ProtoDeveloperData{}, fmt.Errorf("GetProjectIDForDeveloper_invalid_key, the requesting key is not registered to a project, developer: %s", developerKey)
	}
	return projectDeveloperData, nil
}

func (k Keeper) GetProjectForDeveloper(ctx sdk.Context, developerKey string, blockHeight uint64) (proj types.Project, vrfpk string, errRet error) {
	var project types.Project
	projectDeveloperData, err := k.GetProjectDeveloperData(ctx, developerKey, blockHeight)
	if err != nil {
		return project, "", err
	}

	err, found := k.projectsFS.FindEntry(ctx, projectDeveloperData.ProjectID, blockHeight, &project)
	if err != nil {
		return project, "", err
	}

	if !found {
		return project, "", utils.LavaError(ctx, ctx.Logger(), "GetProjectForDeveloper_project_not_found", map[string]string{"developer": developerKey, "project": projectDeveloperData.ProjectID}, "the developers project was not found")
	}

	return project, projectDeveloperData.Vrfpk, nil
}

func (k Keeper) AddKeysToProject(ctx sdk.Context, projectID string, adminKey string, projectKeys []types.ProjectKey) error {
	var project types.Project
	err, found := k.projectsFS.FindEntry(ctx, projectID, uint64(ctx.BlockHeight()), &project)
	if err != nil || !found {
		return utils.LavaError(ctx, ctx.Logger(), "AddProjectKeys_project_not_found", map[string]string{"project": projectID}, "project id not found")
	}

	// check if the admin key is valid
	if !project.IsAdminKey(adminKey) {
		return utils.LavaError(ctx, ctx.Logger(), "AddProjectKeys_not_admin", map[string]string{"project": projectID}, "the requesting key is not admin key")
	}

	for _, projectKey := range projectKeys {
<<<<<<< HEAD
		err := k.RegisterKey(ctx, projectKey, &project, uint64(ctx.BlockHeight()))
=======
		err = k.RegisterDeveloperKey(ctx, projectKey.Key, project.Index, uint64(ctx.BlockHeight()), projectKey.Vrfpk)
>>>>>>> b244b343
		if err != nil {
			return utils.LavaError(ctx, ctx.Logger(), "AddProjectKeys_register_key_failed", map[string]string{"project": projectID, "projectKeyAddress": projectKey.GetKey(), "projectKeyTypes": string(projectKey.GetTypes())}, "failed to register key")
		}
	}

	return k.projectsFS.AppendEntry(ctx, projectID, uint64(ctx.BlockHeight()), &project)
}

func (k Keeper) GetProjectDevelopersPolicy(ctx sdk.Context, developerKey string, blockHeight uint64) (adminPolicy types.Policy, subscriptionPolicy types.Policy, err error) {
	project, _, err := k.GetProjectForDeveloper(ctx, developerKey, blockHeight)
	if err != nil {
		return types.Policy{}, types.Policy{}, err
	}

	return project.AdminPolicy, project.SubscriptionPolicy, nil
}

func (k Keeper) ChargeComputeUnitsToProject(ctx sdk.Context, project types.Project, cu uint64) (err error) {
	project.UsedCu += cu
	return k.projectsFS.ModifyEntry(ctx, project.Index, uint64(ctx.BlockHeight()), &project)
}

func (k Keeper) SetPolicy(ctx sdk.Context, projectIDs []string, policy types.Policy, key string, isAdminPolicy bool) error {
	for _, projectID := range projectIDs {
		project, err := k.GetProjectForBlock(ctx, projectID, uint64(ctx.BlockHeight()))
		if err != nil {
			return utils.LavaError(ctx, ctx.Logger(), "SetPolicy_project_not_found", map[string]string{"project": projectID}, "project id not found")
		}
		// for admin policy - check if the key is an address of a project admin
		if isAdminPolicy {
			if !project.IsAdminKey(key) {
				return utils.LavaError(ctx, ctx.Logger(), "SetPolicy_not_admin", map[string]string{"project": projectID, "key": key}, "cannot set admin policy because the requesting key is not admin key")
			} else {
				project.AdminPolicy = policy
			}
		}

		// for subscription policy - check if the key is an address of the project's subscription consumer
		if !isAdminPolicy {
			if key != project.GetSubscription() {
				return utils.LavaError(ctx, ctx.Logger(), "SetPolicy_not_subscription_consumer", map[string]string{"project": projectID, "key": key}, "cannot set subscription policy because the requesting key is not subscription consumer key")
			} else {
				project.SubscriptionPolicy = policy
			}
		}

		nextEpoch, err := k.epochStorageKeeper.GetNextEpoch(ctx, uint64(ctx.BlockHeight()))
		if err != nil {
			return utils.LavaError(ctx, k.Logger(ctx), "SetPolicy_cant_get_next_epoch", map[string]string{"block": strconv.FormatUint(uint64(ctx.BlockHeight()), 10)}, "can't get next epoch")
		}
		err = k.projectsFS.AppendEntry(ctx, projectID, nextEpoch, &project)
		if err != nil {
			return err
		}
	}

	return nil
}<|MERGE_RESOLUTION|>--- conflicted
+++ resolved
@@ -37,11 +37,7 @@
 	}
 
 	err, found := k.projectsFS.FindEntry(ctx, projectDeveloperData.ProjectID, blockHeight, &project)
-	if err != nil {
-		return project, "", err
-	}
-
-	if !found {
+	if err != nil || !found {
 		return project, "", utils.LavaError(ctx, ctx.Logger(), "GetProjectForDeveloper_project_not_found", map[string]string{"developer": developerKey, "project": projectDeveloperData.ProjectID}, "the developers project was not found")
 	}
 
@@ -61,11 +57,7 @@
 	}
 
 	for _, projectKey := range projectKeys {
-<<<<<<< HEAD
 		err := k.RegisterKey(ctx, projectKey, &project, uint64(ctx.BlockHeight()))
-=======
-		err = k.RegisterDeveloperKey(ctx, projectKey.Key, project.Index, uint64(ctx.BlockHeight()), projectKey.Vrfpk)
->>>>>>> b244b343
 		if err != nil {
 			return utils.LavaError(ctx, ctx.Logger(), "AddProjectKeys_register_key_failed", map[string]string{"project": projectID, "projectKeyAddress": projectKey.GetKey(), "projectKeyTypes": string(projectKey.GetTypes())}, "failed to register key")
 		}
