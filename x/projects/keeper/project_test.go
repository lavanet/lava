--- conflicted
+++ resolved
@@ -38,7 +38,6 @@
 	projectName := "mockname"
 	subAccount := common.CreateNewAccount(ctx, *keepers, 10000)
 	adminAcc := common.CreateNewAccount(ctx, *keepers, 10000)
-<<<<<<< HEAD
 	plan := common.CreateMockPlan()
 
 	projectData := types.ProjectData{
@@ -53,19 +52,12 @@
 		Policy: types.Policy{},
 	}
 	err := keepers.Projects.CreateProject(sdk.UnwrapSDKContext(ctx), subAccount.Addr.String(), projectData, plan)
-=======
-	err := keepers.Projects.CreateProject(sdk.UnwrapSDKContext(ctx), subAccount.Addr.String(), projectName, adminAcc.Addr.String(), false, 100, 100, 5, math.MaxUint64, "", []types.ChainPolicy{})
->>>>>>> 292d643c
 	require.Nil(t, err)
 
 	testkeeper.AdvanceEpoch(ctx, keepers)
 
 	// create another project with the same name, should fail as this is unique
-<<<<<<< HEAD
 	err = keepers.Projects.CreateProject(sdk.UnwrapSDKContext(ctx), subAccount.Addr.String(), projectData, plan)
-=======
-	err = keepers.Projects.CreateProject(sdk.UnwrapSDKContext(ctx), subAccount.Addr.String(), projectName, adminAcc.Addr.String(), false, 100, 100, 5, math.MaxUint64, "", []types.ChainPolicy{})
->>>>>>> 292d643c
 	require.NotNil(t, err)
 
 	// subscription key is not a developer
@@ -101,7 +93,6 @@
 	subAccount := common.CreateNewAccount(ctx, *keepers, 10000)
 	adminAcc := common.CreateNewAccount(ctx, *keepers, 10000)
 	developerAcc := common.CreateNewAccount(ctx, *keepers, 10000)
-<<<<<<< HEAD
 	developerAcc2 := common.CreateNewAccount(ctx, *keepers, 10000)
 	plan := common.CreateMockPlan()
 
@@ -123,9 +114,6 @@
 		Policy: types.Policy{},
 	}
 	err := keepers.Projects.CreateProject(sdk.UnwrapSDKContext(ctx), subAccount.Addr.String(), projectData, plan)
-=======
-	err := keepers.Projects.CreateProject(sdk.UnwrapSDKContext(ctx), subAccount.Addr.String(), projectName, adminAcc.Addr.String(), false, 100, 100, 5, math.MaxUint64, "", []types.ChainPolicy{})
->>>>>>> 292d643c
 	require.Nil(t, err)
 
 	testkeeper.AdvanceEpoch(ctx, keepers)
@@ -172,7 +160,6 @@
 
 	subAccount := common.CreateNewAccount(ctx, *keepers, 10000)
 	adminAcc := common.CreateNewAccount(ctx, *keepers, 10000)
-<<<<<<< HEAD
 	plan := common.CreateMockPlan()
 	projectData := types.ProjectData{
 		Name:        projectName,
@@ -191,12 +178,6 @@
 	// this is not supposed to fail because you can use the same admin key for two different projects
 	// creating a regular project (not admin project) so subAccount won't be a developer there
 	err = keepers.Projects.CreateProject(sdk.UnwrapSDKContext(ctx), subAccount.Addr.String(), projectData, plan)
-=======
-	err := keepers.Projects.CreateProject(sdk.UnwrapSDKContext(ctx), subAccount.Addr.String(), projectName1, adminAcc.Addr.String(), false, 100, 100, 5, math.MaxUint64, "", []types.ChainPolicy{})
-	require.Nil(t, err)
-
-	err = keepers.Projects.CreateProject(sdk.UnwrapSDKContext(ctx), subAccount.Addr.String(), projectName2, adminAcc.Addr.String(), false, 100, 100, 5, math.MaxUint64, "", []types.ChainPolicy{})
->>>>>>> 292d643c
 	require.Nil(t, err)
 
 	testkeeper.AdvanceEpoch(ctx, keepers)
@@ -216,7 +197,6 @@
 	adminAcc := common.CreateNewAccount(ctx, *keepers, 10000)
 	developerAcc := common.CreateNewAccount(ctx, *keepers, 10000)
 	projectID := types.ProjectIndex(subAccount.Addr.String(), projectName)
-<<<<<<< HEAD
 	plan := common.CreateMockPlan()
 
 	projectData := types.ProjectData{
@@ -231,10 +211,6 @@
 		Policy: types.Policy{GeolocationProfile: math.MaxUint64},
 	}
 	err := keepers.Projects.CreateProject(sdk.UnwrapSDKContext(ctx), subAccount.Addr.String(), projectData, plan)
-=======
-
-	err := keepers.Projects.CreateProject(sdk.UnwrapSDKContext(ctx), subAccount.Addr.String(), projectName, adminAcc.Addr.String(), true, uint64(100), uint64(100), uint64(5), math.MaxUint64, "", []types.ChainPolicy{})
->>>>>>> 292d643c
 	require.Nil(t, err)
 
 	keepers.Projects.AddKeysToProject(sdk.UnwrapSDKContext(ctx), projectID, adminAcc.Addr.String(),
