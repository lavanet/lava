package keeper

import (
	"fmt"

	"cosmossdk.io/collections"
	storetypes "github.com/cosmos/cosmos-sdk/store/types"

	"github.com/cometbft/cometbft/libs/log"

	"github.com/cosmos/cosmos-sdk/codec"
	sdk "github.com/cosmos/cosmos-sdk/types"
	paramtypes "github.com/cosmos/cosmos-sdk/x/params/types"
	"github.com/lavanet/lava/utils"
	collcompat "github.com/lavanet/lava/utils/collcompat"
	"github.com/lavanet/lava/x/epochstorage/types"
)

type (
	Keeper struct {
		cdc        codec.BinaryCodec
		storeKey   storetypes.StoreKey
		memKey     storetypes.StoreKey
		paramstore paramtypes.Subspace

		bankKeeper    types.BankKeeper
		accountKeeper types.AccountKeeper
		specKeeper    types.SpecKeeper
		stakingKeeper types.StakingKeeper

		fixationRegistries map[string]func(sdk.Context) any

		schema              collections.Schema
<<<<<<< HEAD
		stakeEntries        collections.Map[collections.Triple[uint64, string, collections.Pair[uint64, string]], types.StakeEntry]
		stakeEntriesCurrent collections.Map[collections.Pair[string, string], types.StakeEntry]
=======
		stakeEntries        *collections.IndexedMap[collections.Triple[uint64, string, collections.Pair[uint64, string]], types.StakeEntry, types.EpochChainIdProviderIndexes]
		stakeEntriesCurrent *collections.IndexedMap[collections.Pair[string, string], types.StakeEntry, types.ChainIdVaultIndexes]
		epochHashes         collections.Map[uint64, []byte]
>>>>>>> fb376d56
	}
)

func NewKeeper(
	cdc codec.BinaryCodec,
	storeKey,
	memKey storetypes.StoreKey,
	ps paramtypes.Subspace,

	bankKeeper types.BankKeeper,
	accountKeeper types.AccountKeeper,
	specKeeper types.SpecKeeper,
	stakingKeeper types.StakingKeeper,
) *Keeper {
	// set KeyTable if it has not already been set
	if !ps.HasKeyTable() {
		ps = ps.WithKeyTable(types.ParamKeyTable())
	}

	sb := collections.NewSchemaBuilder(collcompat.NewKVStoreService(storeKey))

	keeper := &Keeper{
		cdc:           cdc,
		storeKey:      storeKey,
		memKey:        memKey,
		paramstore:    ps,
		bankKeeper:    bankKeeper,
		accountKeeper: accountKeeper,
		specKeeper:    specKeeper,
		stakingKeeper: stakingKeeper,

		fixationRegistries: make(map[string]func(sdk.Context) any),

<<<<<<< HEAD
		stakeEntries: collections.NewMap(sb, types.StakeEntriesPrefix, "stake_entries",
			collections.TripleKeyCodec(
				collections.Uint64Key,
				collections.StringKey,
				collections.PairKeyCodec(collections.Uint64Key, collections.StringKey)),
			collcompat.ProtoValue[types.StakeEntry](cdc)),

		stakeEntriesCurrent: collections.NewMap(sb, types.StakeEntriesCurrentPrefix, "stake_entries_current",
			collections.PairKeyCodec(
				collections.StringKey,
				collections.StringKey),
			collcompat.ProtoValue[types.StakeEntry](cdc)),
=======
		stakeEntries: collections.NewIndexedMap(sb, types.StakeEntriesPrefix, "stake_entries",
			collections.TripleKeyCodec(collections.Uint64Key, collections.StringKey,
				collections.PairKeyCodec(collections.Uint64Key, collections.StringKey)),
			collcompat.ProtoValue[types.StakeEntry](cdc), types.NewEpochChainIdProviderIndexes(sb)),

		stakeEntriesCurrent: collections.NewIndexedMap(sb, types.StakeEntriesCurrentPrefix, "stake_entries_current",
			collections.PairKeyCodec(collections.StringKey, collections.StringKey),
			collcompat.ProtoValue[types.StakeEntry](cdc), types.NewChainIdVaultIndexes(sb)),

		epochHashes: collections.NewMap(sb, types.EpochHashesPrefix, "epoch_hashes", collections.Uint64Key, collections.BytesValue),
>>>>>>> fb376d56
	}

	keeper.AddFixationRegistry(string(types.KeyEpochBlocks), func(ctx sdk.Context) any { return keeper.EpochBlocksRaw(ctx) })
	keeper.AddFixationRegistry(string(types.KeyEpochsToSave), func(ctx sdk.Context) any { return keeper.EpochsToSaveRaw(ctx) })

	schema, err := sb.Build()
	if err != nil {
		panic(err)
	}
	keeper.schema = schema

	return keeper
}

func (k Keeper) Logger(ctx sdk.Context) log.Logger {
	return ctx.Logger().With("module", fmt.Sprintf("x/%s", types.ModuleName))
}

func (k *Keeper) AddFixationRegistry(fixationKey string, getParamFunction func(sdk.Context) any) {
	if _, ok := k.fixationRegistries[fixationKey]; ok {
		// panic:ok: duplicate fixation registry is severe (triggered at init time)
		panic("duplicate fixation registry: " + fixationKey)
	}
	k.fixationRegistries[fixationKey] = getParamFunction
}

func (k *Keeper) GetFixationRegistries() map[string]func(sdk.Context) any {
	return k.fixationRegistries
}

func (k Keeper) BeginBlock(ctx sdk.Context) {
	if k.IsEpochStart(ctx) {
		// run functions that are supposed to run in epoch start
		k.EpochStart(ctx)

		// Notify world we have a new session

		details := map[string]string{"height": fmt.Sprintf("%d", ctx.BlockHeight()), "description": "New Block Epoch Started"}
		utils.LogLavaEvent(ctx, k.Logger(ctx), "new_epoch", details, "")
	}
}<|MERGE_RESOLUTION|>--- conflicted
+++ resolved
@@ -31,14 +31,9 @@
 		fixationRegistries map[string]func(sdk.Context) any
 
 		schema              collections.Schema
-<<<<<<< HEAD
-		stakeEntries        collections.Map[collections.Triple[uint64, string, collections.Pair[uint64, string]], types.StakeEntry]
-		stakeEntriesCurrent collections.Map[collections.Pair[string, string], types.StakeEntry]
-=======
 		stakeEntries        *collections.IndexedMap[collections.Triple[uint64, string, collections.Pair[uint64, string]], types.StakeEntry, types.EpochChainIdProviderIndexes]
 		stakeEntriesCurrent *collections.IndexedMap[collections.Pair[string, string], types.StakeEntry, types.ChainIdVaultIndexes]
 		epochHashes         collections.Map[uint64, []byte]
->>>>>>> fb376d56
 	}
 )
 
@@ -72,20 +67,6 @@
 
 		fixationRegistries: make(map[string]func(sdk.Context) any),
 
-<<<<<<< HEAD
-		stakeEntries: collections.NewMap(sb, types.StakeEntriesPrefix, "stake_entries",
-			collections.TripleKeyCodec(
-				collections.Uint64Key,
-				collections.StringKey,
-				collections.PairKeyCodec(collections.Uint64Key, collections.StringKey)),
-			collcompat.ProtoValue[types.StakeEntry](cdc)),
-
-		stakeEntriesCurrent: collections.NewMap(sb, types.StakeEntriesCurrentPrefix, "stake_entries_current",
-			collections.PairKeyCodec(
-				collections.StringKey,
-				collections.StringKey),
-			collcompat.ProtoValue[types.StakeEntry](cdc)),
-=======
 		stakeEntries: collections.NewIndexedMap(sb, types.StakeEntriesPrefix, "stake_entries",
 			collections.TripleKeyCodec(collections.Uint64Key, collections.StringKey,
 				collections.PairKeyCodec(collections.Uint64Key, collections.StringKey)),
@@ -96,7 +77,6 @@
 			collcompat.ProtoValue[types.StakeEntry](cdc), types.NewChainIdVaultIndexes(sb)),
 
 		epochHashes: collections.NewMap(sb, types.EpochHashesPrefix, "epoch_hashes", collections.Uint64Key, collections.BytesValue),
->>>>>>> fb376d56
 	}
 
 	keeper.AddFixationRegistry(string(types.KeyEpochBlocks), func(ctx sdk.Context) any { return keeper.EpochBlocksRaw(ctx) })
