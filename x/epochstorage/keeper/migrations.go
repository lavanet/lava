--- conflicted
+++ resolved
@@ -23,56 +23,6 @@
 	return Migrator{keeper: keeper}
 }
 
-<<<<<<< HEAD
-// Migrate5to6 goes over all existing stake entries and populates the new vault address field with the stake entry address
-func (m Migrator) Migrate5to6(ctx sdk.Context) error {
-	utils.LavaFormatDebug("migrate: epochstorage to include provider and vault addresses")
-
-	store := prefix.NewStore(ctx.KVStore(m.keeper.storeKey), types.KeyPrefix(v3.StakeStorageKeyPrefix))
-	iterator := storetypes.KVStorePrefixIterator(store, []byte{})
-
-	defer iterator.Close()
-
-	for ; iterator.Valid(); iterator.Next() {
-		var stakeStorageV6 v6.StakeStorage
-		m.keeper.cdc.MustUnmarshal(iterator.Value(), &stakeStorageV6)
-
-		for i := range stakeStorageV6.StakeEntries {
-			stakeStorageV6.StakeEntries[i].Vault = stakeStorageV6.StakeEntries[i].Address
-		}
-
-		store.Set(iterator.Key(), m.keeper.cdc.MustMarshal(&stakeStorageV6))
-	}
-
-	return nil
-}
-
-// Migrate6to7 goes over all existing stake entries and populates the new description field with current moniker
-func (m Migrator) Migrate6to7(ctx sdk.Context) error {
-	utils.LavaFormatDebug("migrate: epochstorage to include detailed description")
-
-	store := prefix.NewStore(ctx.KVStore(m.keeper.storeKey), types.KeyPrefix(v3.StakeStorageKeyPrefix))
-	iterator := storetypes.KVStorePrefixIterator(store, []byte{})
-
-	defer iterator.Close()
-
-	for ; iterator.Valid(); iterator.Next() {
-		var stakeStorageV7 types.StakeStorage
-		m.keeper.cdc.MustUnmarshal(iterator.Value(), &stakeStorageV7)
-
-		for i := range stakeStorageV7.StakeEntries {
-			stakeStorageV7.StakeEntries[i].Description.Moniker = stakeStorageV7.StakeEntries[i].Moniker
-			stakeStorageV7.StakeEntries[i].Moniker = ""
-		}
-
-		store.Set(iterator.Key(), m.keeper.cdc.MustMarshal(&stakeStorageV7))
-	}
-
-	return nil
-}
-
-=======
->>>>>>> c07dbc61
 // Migrate7to8 transfers all the stake entries from the old stake storage to the new stake entries store
 // StakeStorage is set to the stake entries store
 // StakeStorageCurrent is set to the stake entries current store
