--- conflicted
+++ resolved
@@ -5,13 +5,8 @@
 	"strconv"
 
 	sdk "github.com/cosmos/cosmos-sdk/types"
-<<<<<<< HEAD
-	"github.com/lavanet/lava/utils"
-	"github.com/lavanet/lava/x/epochstorage/types"
-=======
 	"github.com/lavanet/lava/v2/utils"
 	"github.com/lavanet/lava/v2/x/epochstorage/types"
->>>>>>> 4e8eb41b
 )
 
 // Function that calls all the functions that are supposed to run in epoch start
