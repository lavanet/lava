package keeper

import (
	"fmt"
	"sort"
	"strconv"
	"strings"

	"github.com/cosmos/cosmos-sdk/store/prefix"
	sdk "github.com/cosmos/cosmos-sdk/types"
	"github.com/lavanet/lava/utils"
	"github.com/lavanet/lava/x/epochstorage/types"
)

// SetStakeStorage set a specific stakeStorage in the store from its index
func (k Keeper) SetStakeStorage(ctx sdk.Context, stakeStorage types.StakeStorage) {
	store := prefix.NewStore(ctx.KVStore(k.storeKey), types.KeyPrefix(types.StakeStorageKeyPrefix))
	b := k.cdc.MustMarshal(&stakeStorage)
	store.Set(types.StakeStorageKey(
		stakeStorage.Index,
	), b)
}

// GetStakeStorage returns a stakeStorage from its index
func (k Keeper) GetStakeStorage(
	ctx sdk.Context,
	index string,

) (val types.StakeStorage, found bool) {
	store := prefix.NewStore(ctx.KVStore(k.storeKey), types.KeyPrefix(types.StakeStorageKeyPrefix))

	b := store.Get(types.StakeStorageKey(
		index,
	))
	if b == nil {
		return val, false
	}

	k.cdc.MustUnmarshal(b, &val)
	return val, true
}

// RemoveStakeStorage removes a stakeStorage from the store
func (k Keeper) RemoveStakeStorage(
	ctx sdk.Context,
	index string,

) {
	store := prefix.NewStore(ctx.KVStore(k.storeKey), types.KeyPrefix(types.StakeStorageKeyPrefix))
	store.Delete(types.StakeStorageKey(
		index,
	))
}

// GetAllStakeStorage returns all stakeStorage
func (k Keeper) GetAllStakeStorage(ctx sdk.Context) (list []types.StakeStorage) {
	store := prefix.NewStore(ctx.KVStore(k.storeKey), types.KeyPrefix(types.StakeStorageKeyPrefix))
	iterator := sdk.KVStorePrefixIterator(store, []byte{})

	defer iterator.Close()

	for ; iterator.Valid(); iterator.Next() {
		var val types.StakeStorage
		k.cdc.MustUnmarshal(iterator.Value(), &val)
		list = append(list, val)
	}

	return
}

func (k Keeper) RemoveOldEpochData(ctx sdk.Context, storageType string) {

	for _, block := range k.GetDeletedEpochs(ctx) {
		allChainIDs := k.specKeeper.GetAllChainIDs(ctx)
		for _, chainID := range allChainIDs {
			k.RemoveStakeStorageByBlockAndChain(ctx, storageType, block, chainID)
		}
	}
}

func (k *Keeper) UpdateEarliestEpochstart(ctx sdk.Context) {
	currentBlock := uint64(ctx.BlockHeight())
	earliestEpochBlock := k.GetEarliestEpochStart(ctx)
	blocksToSaveAtEarliestEpoch, err := k.BlocksToSave(ctx, earliestEpochBlock) //we take the epochs memory size at earliestEpochBlock, and not the current one
	deletedEpochs := []uint64{}
	if err != nil {
		// this is critical, no recovery from this
		panic(fmt.Sprintf("Critical Error: could not progress EarliestEpochstart %s\nearliestEpochBlock: %d, fixations: %+v", err, earliestEpochBlock, k.GetAllFixatedParams(ctx)))
	}
	if currentBlock <= blocksToSaveAtEarliestEpoch {
		return
	}
	lastBlockInMemory := currentBlock - blocksToSaveAtEarliestEpoch
	changed := false
	for earliestEpochBlock < lastBlockInMemory {
		deletedEpochs = append(deletedEpochs, earliestEpochBlock)
		earliestEpochBlock, err = k.GetNextEpoch(ctx, earliestEpochBlock)
		if err != nil {
			// this is critical, no recovery from this
			panic(fmt.Sprintf("Critical Error: could not progress EarliestEpochstart %s", err))
		}
		changed = true
	}

	if !changed {
		return
	}

	logger := k.Logger(ctx)
	//now update the earliest epoch start
	utils.LogLavaEvent(ctx, logger, "earliest_epoch", map[string]string{"block": strconv.FormatUint(earliestEpochBlock, 10)}, "updated earliest epoch block")
	k.SetEarliestEpochStart(ctx, earliestEpochBlock, deletedEpochs)
}

func (k Keeper) StakeStorageKey(storageType string, block uint64, chainID string) string {
	return storageType + strconv.FormatUint(block, 10) + chainID
}

func (k Keeper) removeAllEntriesPriorToBlockNumber(ctx sdk.Context, storageType string, block uint64, allChainID []string) {
	allStorage := k.GetAllStakeStorage(ctx)
	for _, chainId := range allChainID {
		for _, entry := range allStorage {
			if strings.Contains(entry.Index, storageType) && strings.Contains(entry.Index, chainId) {
				if (len(storageType) + len(chainId)) > len(entry.Index) {
					panic(fmt.Sprintf("storageType + chainId length out of range %d vs %d\n more info: entry.Index: %s, storageType: %s, chainId: %s", (len(storageType) + len(chainId)), len(entry.Index), entry.Index, storageType, chainId))
				}
				storageBlock := entry.Index[len(storageType):]
				storageBlock = storageBlock[:(len(storageBlock) - len(chainId))]
				blockHeight, err := strconv.ParseUint(storageBlock, 10, 64)
				if err != nil {
					if storageBlock == "" {
						// if storageBlock is empty its stake entry current. so we dont remove it.
						continue
					}
					panic("failed to convert storage block to int: " + storageBlock)
				}
				if blockHeight < block {
					k.RemoveStakeStorage(ctx, entry.Index)
				}
			}
		}
	}
}

func (k Keeper) RemoveAllEntriesPriorToBlockNumber(ctx sdk.Context, block uint64, allChainID []string) {
	k.removeAllEntriesPriorToBlockNumber(ctx, types.ProviderKey, block, allChainID)
	k.removeAllEntriesPriorToBlockNumber(ctx, types.ClientKey, block, allChainID)
}

func (k Keeper) RemoveStakeStorageByBlockAndChain(ctx sdk.Context, storageType string, block uint64, chainID string) {
	key := k.StakeStorageKey(storageType, block, chainID)
	k.RemoveStakeStorage(ctx, key)
}

// -------------------------------------------------- current staking list --------------------------------------------

func (k Keeper) stakeStorageKeyCurrent(storageType string, chainID string) string {
	return storageType + chainID
}

//used to get the latest
func (k Keeper) GetStakeStorageCurrent(ctx sdk.Context, storageType string, chainID string) (types.StakeStorage, bool) {
	return k.GetStakeStorage(ctx, k.stakeStorageKeyCurrent(storageType, chainID))
}

func (k Keeper) SetStakeStorageCurrent(ctx sdk.Context, storageType string, chainID string, stakeStorage types.StakeStorage) {
	stakeStorage.Index = k.stakeStorageKeyCurrent(storageType, chainID)
	k.SetStakeStorage(ctx, stakeStorage)
}

func (k Keeper) stakeEntryIndexByAddress(ctx sdk.Context, stakeStorage types.StakeStorage, address sdk.AccAddress) (index uint64, found bool) {
	// the following finds the address of stakeEntry and returns it
	entries := stakeStorage.StakeEntries
	for idx, entry := range entries {
		entryAddr, err := sdk.AccAddressFromBech32(entry.Address)
		if err != nil {
			panic("invalid account address inside StakeStorage: " + entry.Address)
		}
		if entryAddr.Equals(address) {
			// found the right thing
			index = uint64(idx)
			found = true
			// remove from the stakeStorage, i checked it supports idx == length-1
			return
		}
	}
	return 0, false
}

func (k Keeper) GetStakeEntryByAddressFromStorage(ctx sdk.Context, stakeStorage types.StakeStorage, address sdk.AccAddress) (value types.StakeEntry, found bool, index uint64) {
	idx, found := k.stakeEntryIndexByAddress(ctx, stakeStorage, address)
	if !found {
		return types.StakeEntry{}, false, 0
	}
	// found the right thing
	value = stakeStorage.StakeEntries[idx]
	found = true
	index = idx
	return
}

func (k Keeper) GetStakeEntryByAddressCurrent(ctx sdk.Context, storageType string, chainID string, address sdk.AccAddress) (value types.StakeEntry, found bool, index uint64) {
	stakeStorage, found := k.GetStakeStorageCurrent(ctx, storageType, chainID)
	if !found {
		return types.StakeEntry{}, false, 0
	}
	// the following finds the address of stakeEntry and returns it
	idx, found := k.stakeEntryIndexByAddress(ctx, stakeStorage, address)
	if !found {
		return types.StakeEntry{}, false, 0
	}
	// found the right thing
	value = stakeStorage.StakeEntries[idx]
	found = true
	index = idx
	return
}

func (k Keeper) RemoveStakeEntryCurrent(ctx sdk.Context, storageType string, chainID string, idx uint64) {
	stakeStorage, found := k.GetStakeStorageCurrent(ctx, storageType, chainID)
	if !found {
		return
	}
	stakeStorage.StakeEntries = append(stakeStorage.StakeEntries[:idx], stakeStorage.StakeEntries[idx+1:]...)
	k.SetStakeStorageCurrent(ctx, storageType, chainID, stakeStorage)
}

func (k Keeper) AppendStakeEntryCurrent(ctx sdk.Context, storageType string, chainID string, stakeEntry types.StakeEntry) {
	//this stake storage entries are sorted by stake amount
	stakeStorage, found := k.GetStakeStorageCurrent(ctx, storageType, chainID)
	var entries = []types.StakeEntry{}
	if !found {
		entries = []types.StakeEntry{stakeEntry}
		//create a new one
		stakeStorage = types.StakeStorage{Index: k.stakeStorageKeyCurrent(storageType, chainID), StakeEntries: entries}
	} else {
		// the following code inserts stakeEntry into the existing entries by stake
		entries = stakeStorage.StakeEntries
		//sort func needs to return true if the inserted entry is less than the existing entry
		sortFunc := func(i int) bool {
			return stakeEntry.Stake.Amount.LT(entries[i].Stake.Amount)
		}
		//returns the smallest index in which the sort func is true
		index := sort.Search(len(entries), sortFunc)
		if index < len(entries) {
			entries = append(entries[:index+1], entries[index:]...)
			entries[index] = stakeEntry
		} else {
			//put in the end
			entries = append(entries, stakeEntry)
		}
	}
	stakeStorage.StakeEntries = entries
	k.SetStakeStorageCurrent(ctx, storageType, chainID, stakeStorage)
}

func (k Keeper) ModifyStakeEntryCurrent(ctx sdk.Context, storageType string, chainID string, stakeEntry types.StakeEntry, removeIndex uint64) {
	//this stake storage entries are sorted by stake amount
	stakeStorage, found := k.GetStakeStorageCurrent(ctx, storageType, chainID)
	if !found {
		panic("called modify when there is no stakeStorage")
	}
	//TODO: more efficient: only create a new list once, after the second index is identified
	// remove the given index, then store the new entry in the sorted list at the right place
	entries := append(stakeStorage.StakeEntries[:removeIndex], stakeStorage.StakeEntries[removeIndex+1:]...)
	// the following code inserts stakeEntry into the existing entries by stake
	//sort func needs to return true if the inserted entry is less than the existing entry
	sortFunc := func(i int) bool {
		return stakeEntry.Stake.Amount.LT(entries[i].Stake.Amount)
	}
	//returns the smallest index in which the sort func is true
	index := sort.Search(len(entries), sortFunc)
	if index < len(entries) {
		entries = append(entries[:index+1], entries[index:]...)
		entries[index] = stakeEntry
	} else {
		entries = append(entries, stakeEntry)
	}
	stakeStorage.StakeEntries = entries
	k.SetStakeStorageCurrent(ctx, storageType, chainID, stakeStorage)
}

// -------------------------------------------------- unstaking list --------------------------------------------

func (k Keeper) stakeStorageKeyUnstake(storageType string) string {
	return storageType + "Unstake"
}

//used to get the unstaking entries
func (k Keeper) GetStakeStorageUnstake(ctx sdk.Context, storageType string) (types.StakeStorage, bool) {
	return k.GetStakeStorage(ctx, k.stakeStorageKeyUnstake(storageType))
}

func (k Keeper) SetStakeStorageUnstake(ctx sdk.Context, storageType string, stakeStorage types.StakeStorage) {
	stakeStorage.Index = k.stakeStorageKeyUnstake(storageType)
	k.SetStakeStorage(ctx, stakeStorage)
}

func (k Keeper) UnstakeEntryByAddress(ctx sdk.Context, storageType string, address sdk.AccAddress) (value types.StakeEntry, found bool, index uint64) {
	stakeStorage, found := k.GetStakeStorageUnstake(ctx, storageType)
	if !found {
		return types.StakeEntry{}, false, 0
	}
	// the following finds the address of stakeEntry and returns it
	idx, found := k.stakeEntryIndexByAddress(ctx, stakeStorage, address)
	if !found {
		return types.StakeEntry{}, false, 0
	}
	// found the right thing
	value = stakeStorage.StakeEntries[idx]
	found = true
	index = idx
	return
}

func (k Keeper) ModifyUnstakeEntry(ctx sdk.Context, storageType string, stakeEntry types.StakeEntry, removeIndex uint64) {
	//this stake storage entries are sorted by stake amount
	stakeStorage, found := k.GetStakeStorageUnstake(ctx, storageType)
	if !found {
		panic("called modify when there is no stakeStorage")
	}
	//TODO: more efficient: only create a new list once, after the second index is identified
	// remove the given index, then store the new entry in the sorted list at the right place
	entries := append(stakeStorage.StakeEntries[:removeIndex], stakeStorage.StakeEntries[removeIndex+1:]...)
	// the following code inserts stakeEntry into the existing entries by stake
	//sort func needs to return true if the inserted entry is less than the existing entry
	sortFunc := func(i int) bool {
		return stakeEntry.Deadline <= entries[i].Deadline
	}
	//returns the smallest index in which the sort func is true
	index := sort.Search(len(entries), sortFunc)
	if index < len(entries) {
		entries = append(entries[:index+1], entries[index:]...)
		entries[index] = stakeEntry
	} else {
		entries = append(entries, stakeEntry)
	}
	stakeStorage.StakeEntries = entries
	k.SetStakeStorageUnstake(ctx, storageType, stakeStorage)
}

func (k Keeper) AppendUnstakeEntry(ctx sdk.Context, storageType string, stakeEntry types.StakeEntry) error {
	//update unstake deadline to the higher among params (unstakeholdblocks and blockstosave)
	//TODO validate in paramchange that unstakeholdblocks >= blockstosave and remove redundancy check
	blockHeight := uint64(ctx.BlockHeight())
	blocksToSave, err := k.BlocksToSave(ctx, blockHeight)
	if err != nil {
		return utils.LavaError(ctx, k.Logger(ctx), "append_stake_blockstosave_get_fail", map[string]string{}, "failed to get BlocksToSave")
	}
	stakeEntry.Deadline = blockHeight + blocksToSave
	holdBlocks := blockHeight + k.UnstakeHoldBlocks(ctx, blockHeight)
	if stakeEntry.Deadline < holdBlocks {
		stakeEntry.Deadline = holdBlocks
	}
	//this stake storage entries are sorted by deadline
	stakeStorage, found := k.GetStakeStorageUnstake(ctx, storageType)
	entries := []types.StakeEntry{}
	if !found {
		entries = []types.StakeEntry{stakeEntry}
		//create a new one
		stakeStorage = types.StakeStorage{Index: k.stakeStorageKeyUnstake(storageType), StakeEntries: entries}
	} else {
		// the following code inserts stakeEntry into the existing entries by deadline
		entries = stakeStorage.StakeEntries
		//sort func needs to return true if the inserted entry is less than the existing entry
		sortFunc := func(i int) bool {
			return stakeEntry.Deadline <= entries[i].Deadline
		}
		//returns the smallest index in which the sort func is true
		index := sort.Search(len(entries), sortFunc)
		if index < len(entries) {
			entries = append(entries[:index+1], entries[index:]...)
			entries[index] = stakeEntry
		} else {
			//put in the end
			entries = append(entries, stakeEntry)
		}
	}
	stakeStorage.StakeEntries = entries
	k.SetStakeStorageUnstake(ctx, storageType, stakeStorage)

	return nil
}

//Returns the unstaking Entry if its deadline is lower than the provided block
func (k Keeper) PopUnstakeEntries(ctx sdk.Context, storageType string, block uint64) (value []types.StakeEntry) {
	stakeStorage, found := k.GetStakeStorageUnstake(ctx, storageType)
	if !found {
		// utils.LavaError(ctx, k.Logger(ctx), "emptyStakeStorage", map[string]string{"storageType": storageType}, "stakeStorageUnstake Empty!")
		return nil
	}
	found_idx := -1
	// the unstaking is a sorted list so just chekcing until an entry deadline is too big
	for idx, entry := range stakeStorage.StakeEntries {
		if entry.Deadline <= block {
			// found an enrty that its deadline is less equal to the wanted block number
			value = append(value, entry)
			// remove from the unstaking stakeStorage everything before this index
			found_idx = idx
		} else {
			//no need to keep iterating the sorted list
			break
		}
	}
	if found_idx >= 0 {
		stakeStorage.StakeEntries = stakeStorage.StakeEntries[found_idx+1:]
		k.SetStakeStorageUnstake(ctx, storageType, stakeStorage)
		return
	}
	return nil
}

// ------------------------------------------------

// takes the current stake storage and puts it in epoch storage
func (k Keeper) StoreCurrentEpochStakeStorage(ctx sdk.Context, block uint64, storageType string) {
	allChainIDs := k.specKeeper.GetAllChainIDs(ctx)
	for _, chainID := range allChainIDs {
		tmpStorage, found := k.GetStakeStorageCurrent(ctx, storageType, chainID)
		if !found {
			//no storage for this spec yet
			continue
		}
		newStorage := tmpStorage.Copy()
		newStorage.Index = k.StakeStorageKey(storageType, block, chainID)
		k.SetStakeStorage(ctx, newStorage)
	}
}

func (k Keeper) getStakeStorageEpoch(ctx sdk.Context, block uint64, storageType string, chainID string) (stakeStorage types.StakeStorage, found bool) {
	key := k.StakeStorageKey(storageType, block, chainID)
	return k.GetStakeStorage(ctx, key)
}

// gets chainID, clientAddress, and epoch
// returns epochstoragetypes.StakeEntry which is needed to calculate allowedCU, for the selected epoch
func (k Keeper) GetStakeEntryForClientEpoch(ctx sdk.Context, chainID string, selectedClient sdk.AccAddress, epoch uint64) (entry *types.StakeEntry, err error) {
	stakeStorage, found := k.getStakeStorageEpoch(ctx, epoch, types.ClientKey, chainID)
	if !found {
		return nil, fmt.Errorf("could not find stakeStorage - epoch %d, chainID %s client %s", epoch, chainID, selectedClient.String())
	}
	clientStakeEntry, found, _ := k.GetStakeEntryByAddressFromStorage(ctx, stakeStorage, selectedClient)
	if !found {
		return nil, fmt.Errorf("could not find stakeEntry - epoch %d for client %s, chainID %s", epoch, selectedClient.String(), chainID)
	}
	entry = &clientStakeEntry
	return
}

func (k Keeper) GetStakeEntryForProviderEpoch(ctx sdk.Context, chainID string, selectedProvider sdk.AccAddress, epoch uint64) (entry *types.StakeEntry, err error) {
	stakeStorage, found := k.getStakeStorageEpoch(ctx, epoch, types.ProviderKey, chainID)
	if !found {
		return nil, fmt.Errorf("could not find stakeStorage - epoch %d, chainID %s provider %s", epoch, chainID, selectedProvider.String())
	}
	providerStakeEntry, found, _ := k.GetStakeEntryByAddressFromStorage(ctx, stakeStorage, selectedProvider)
	if !found {
		return nil, fmt.Errorf("could not find stakeEntry - epoch %d for provider %s, chainID %s", epoch, selectedProvider.String(), chainID)
	}
	entry = &providerStakeEntry
	return
}

func (k Keeper) GetStakeEntryForAllProvidersEpoch(ctx sdk.Context, chainID string, epoch uint64) (entrys *[]types.StakeEntry, err error) {
	stakeStorage, found := k.getStakeStorageEpoch(ctx, epoch, types.ProviderKey, chainID)
	if !found {
		return nil, fmt.Errorf("could not find stakeStorage - epoch %d, chainID %s", epoch, chainID)
	}

	return &stakeStorage.StakeEntries, nil
}

func (k Keeper) GetEpochStakeEntries(ctx sdk.Context, block uint64, storageType string, chainID string) (entries []types.StakeEntry, found bool) {
	key := k.StakeStorageKey(storageType, block, chainID)
	stakeStorage, found := k.GetStakeStorage(ctx, key)
	if !found {
		return nil, false
	}
	return stakeStorage.StakeEntries, true
}

<<<<<<< HEAD
func (k Keeper) GetEpochStakeStorage(ctx sdk.Context, block uint64, storageType string, chainID string) (stakeStorage types.StakeStorage, found bool) {
	key := k.StakeStorageKey(storageType, block, chainID)
	stakeStorage, found = k.GetStakeStorage(ctx, key)
	return stakeStorage, found
}

//append to epoch stake entries ONLY if it doesn't exist
func (k Keeper) AppendEpochStakeEntries(ctx sdk.Context, block uint64, storageType string, chainID string, stakeEntry types.StakeEntry) error {
	storage, found := k.GetEpochStakeStorage(ctx, block, storageType, chainID)
	if !found {
		entries := []types.StakeEntry{}
		//create a new one
		storage = types.StakeStorage{Index: k.StakeStorageKey(storageType, block, chainID), StakeEntries: entries}
	}
	entryAddr, err := sdk.AccAddressFromBech32(stakeEntry.Address)
	if err != nil {
		return err
=======
//append to epoch stake entries ONLY if it doesn't exist
func (k Keeper) BypassCurrentAndAppendNewEpochStakeEntry(ctx sdk.Context, storageType string, chainID string, stakeEntry types.StakeEntry) (added bool, err error) {
	epoch := k.GetEpochStart(ctx)
	stakeEntry.Deadline = epoch
	storage, found := k.getStakeStorageEpoch(ctx, epoch, storageType, chainID)
	if !found {
		entries := []types.StakeEntry{}
		//create a new one
		storage = types.StakeStorage{Index: k.StakeStorageKey(storageType, epoch, chainID), StakeEntries: entries}
	}
	entryAddr, err := sdk.AccAddressFromBech32(stakeEntry.Address)
	if err != nil {
		return false, err
>>>>>>> 4f9c8b2e
	}

	for _, clientStakeEntry := range storage.StakeEntries {
		clientAddr, err := sdk.AccAddressFromBech32(clientStakeEntry.Address)
		if err != nil {
			panic(fmt.Sprintf("invalid user address saved in keeper %s, err: %s", clientStakeEntry.Address, err))
		}
		if clientAddr.Equals(entryAddr) {
<<<<<<< HEAD
			return nil //stake already exists in this epoch
=======
			return false, nil //stake already exists in this epoch
>>>>>>> 4f9c8b2e
		}
	}

	//put it in the right place
	entries := storage.StakeEntries
	sortFunc := func(i int) bool {
		return stakeEntry.Stake.Amount.LT(entries[i].Stake.Amount)
	}
	//returns the smallest index in which the sort func is true
	index := sort.Search(len(entries), sortFunc)
	if index < len(entries) {
		entries = append(entries[:index+1], entries[index:]...)
		entries[index] = stakeEntry
	} else {
		//put in the end
		entries = append(entries, stakeEntry)
	}

	storage.StakeEntries = entries
	k.SetStakeStorage(ctx, storage)
<<<<<<< HEAD
	return nil
=======
	return true, nil
>>>>>>> 4f9c8b2e
}<|MERGE_RESOLUTION|>--- conflicted
+++ resolved
@@ -478,25 +478,6 @@
 	return stakeStorage.StakeEntries, true
 }
 
-<<<<<<< HEAD
-func (k Keeper) GetEpochStakeStorage(ctx sdk.Context, block uint64, storageType string, chainID string) (stakeStorage types.StakeStorage, found bool) {
-	key := k.StakeStorageKey(storageType, block, chainID)
-	stakeStorage, found = k.GetStakeStorage(ctx, key)
-	return stakeStorage, found
-}
-
-//append to epoch stake entries ONLY if it doesn't exist
-func (k Keeper) AppendEpochStakeEntries(ctx sdk.Context, block uint64, storageType string, chainID string, stakeEntry types.StakeEntry) error {
-	storage, found := k.GetEpochStakeStorage(ctx, block, storageType, chainID)
-	if !found {
-		entries := []types.StakeEntry{}
-		//create a new one
-		storage = types.StakeStorage{Index: k.StakeStorageKey(storageType, block, chainID), StakeEntries: entries}
-	}
-	entryAddr, err := sdk.AccAddressFromBech32(stakeEntry.Address)
-	if err != nil {
-		return err
-=======
 //append to epoch stake entries ONLY if it doesn't exist
 func (k Keeper) BypassCurrentAndAppendNewEpochStakeEntry(ctx sdk.Context, storageType string, chainID string, stakeEntry types.StakeEntry) (added bool, err error) {
 	epoch := k.GetEpochStart(ctx)
@@ -510,7 +491,6 @@
 	entryAddr, err := sdk.AccAddressFromBech32(stakeEntry.Address)
 	if err != nil {
 		return false, err
->>>>>>> 4f9c8b2e
 	}
 
 	for _, clientStakeEntry := range storage.StakeEntries {
@@ -519,11 +499,7 @@
 			panic(fmt.Sprintf("invalid user address saved in keeper %s, err: %s", clientStakeEntry.Address, err))
 		}
 		if clientAddr.Equals(entryAddr) {
-<<<<<<< HEAD
-			return nil //stake already exists in this epoch
-=======
 			return false, nil //stake already exists in this epoch
->>>>>>> 4f9c8b2e
 		}
 	}
 
@@ -544,9 +520,5 @@
 
 	storage.StakeEntries = entries
 	k.SetStakeStorage(ctx, storage)
-<<<<<<< HEAD
-	return nil
-=======
 	return true, nil
->>>>>>> 4f9c8b2e
 }