--- conflicted
+++ resolved
@@ -1,33 +1,17 @@
 package types
 
 import (
-<<<<<<< HEAD
-	"strings"
-=======
 	"fmt"
->>>>>>> fb376d56
 
 	regmath "math"
 
 	"cosmossdk.io/collections"
-<<<<<<< HEAD
-=======
 	"cosmossdk.io/collections/indexes"
->>>>>>> fb376d56
 	"cosmossdk.io/math"
+	"github.com/lavanet/lava/utils"
 )
 
 var (
-<<<<<<< HEAD
-	StakeEntriesPrefix        = collections.NewPrefix([]byte("StakeEntries/"))
-	StakeEntriesCurrentPrefix = collections.NewPrefix([]byte("StakeEntriesCurrent/"))
-)
-
-func StakeEntryKeyCurrent(chainID string, provider string) []byte {
-	return []byte(strings.Join([]string{chainID, provider}, " "))
-}
-
-=======
 	StakeEntriesPrefix                = collections.NewPrefix([]byte("StakeEntries/"))
 	StakeEntriesCurrentPrefix         = collections.NewPrefix([]byte("StakeEntriesCurrent/"))
 	EpochChainIdProviderIndexesPrefix = collections.NewPrefix([]byte("EpochChainIdProviderIndexes/"))
@@ -90,7 +74,6 @@
 	}
 }
 
->>>>>>> fb376d56
 // StakeEntry methods
 
 func (se StakeEntry) EffectiveStake() math.Int {
