package types

import (
	"time"

	storetypes "github.com/cosmos/cosmos-sdk/store/types"
	sdk "github.com/cosmos/cosmos-sdk/types"
	authtypes "github.com/cosmos/cosmos-sdk/x/auth/types"
	epochstoragetypes "github.com/lavanet/lava/x/epochstorage/types"
	"github.com/lavanet/lava/x/fixationstore"
	spectypes "github.com/lavanet/lava/x/spec/types"
	"github.com/lavanet/lava/x/timerstore"
)

// AccountKeeper defines the expected account keeper used for simulations (noalias)
type AccountKeeper interface {
	GetModuleAddress(name string) sdk.AccAddress
	GetModuleAccount(ctx sdk.Context, moduleName string) authtypes.ModuleAccountI
	// Methods imported from account should be defined here
}

// BankKeeper defines the expected interface needed to retrieve account balances.
type BankKeeper interface {
	BurnCoins(ctx sdk.Context, name string, amt sdk.Coins) error
	GetBalance(ctx sdk.Context, addr sdk.AccAddress, denom string) sdk.Coin
	SendCoinsFromAccountToModule(ctx sdk.Context, senderAddr sdk.AccAddress, recipientModule string, amt sdk.Coins) error
	SendCoinsFromModuleToAccount(ctx sdk.Context, senderModule string, recipientAddr sdk.AccAddress, amt sdk.Coins) error
	SendCoinsFromModuleToModule(ctx sdk.Context, senderPool, recipientPool string, amt sdk.Coins) error
	// Methods imported from bank should be defined here
}

type EpochstorageKeeper interface {
	GetNextEpoch(ctx sdk.Context, block uint64) (nextEpoch uint64, erro error)
	GetStakeEntryByAddressCurrent(ctx sdk.Context, chainID string, address sdk.AccAddress) (value epochstoragetypes.StakeEntry, found bool, index uint64)
	ModifyStakeEntryCurrent(ctx sdk.Context, chainID string, stakeEntry epochstoragetypes.StakeEntry, removeIndex uint64)
	UnstakeHoldBlocks(ctx sdk.Context, block uint64) (res uint64)
	UnstakeHoldBlocksStatic(ctx sdk.Context, block uint64) (res uint64)
	GetStakeEntryForProviderEpoch(ctx sdk.Context, chainID string, selectedProvider sdk.AccAddress, epoch uint64) (entry *epochstoragetypes.StakeEntry, err error)
	GetEpochStartForBlock(ctx sdk.Context, block uint64) (epochStart, blockInEpoch uint64, err error)
	// Methods imported from epochstorage should be defined here
}

type SpecKeeper interface {
	IsSpecFoundAndActive(ctx sdk.Context, chainID string) (active bool, found bool, providerType spectypes.Spec_ProvidersTypes)
<<<<<<< HEAD
	GetContributorReward(ctx sdk.Context, chainId string) (contributors []sdk.AccAddress, percentage float32)
=======
	GetSpec(ctx sdk.Context, index string) (val spectypes.Spec, found bool)
>>>>>>> 90a6f964
}

type StakingKeeper interface {
	UnbondingTime(ctx sdk.Context) time.Duration
}

type FixationStoreKeeper interface {
	NewFixationStore(storeKey storetypes.StoreKey, prefix string) *fixationstore.FixationStore
}

type TimerStoreKeeper interface {
	NewTimerStoreBeginBlock(storeKey storetypes.StoreKey, prefix string) *timerstore.TimerStore
}<|MERGE_RESOLUTION|>--- conflicted
+++ resolved
@@ -42,11 +42,8 @@
 
 type SpecKeeper interface {
 	IsSpecFoundAndActive(ctx sdk.Context, chainID string) (active bool, found bool, providerType spectypes.Spec_ProvidersTypes)
-<<<<<<< HEAD
 	GetContributorReward(ctx sdk.Context, chainId string) (contributors []sdk.AccAddress, percentage float32)
-=======
 	GetSpec(ctx sdk.Context, index string) (val spectypes.Spec, found bool)
->>>>>>> 90a6f964
 }
 
 type StakingKeeper interface {
