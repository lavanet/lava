--- conflicted
+++ resolved
@@ -52,11 +52,7 @@
 	found := k.delegationFS.FindEntry(ctx, index, nextEpoch, &delegationEntry)
 	if !found {
 		// new delegation (i.e. not increase of existing one)
-<<<<<<< HEAD
-		delegationEntry = types.NewDelegation(delegator, provider, chainID, k.stakingKeeper.BondDenom(ctx))
-=======
-		delegationEntry = types.NewDelegation(delegator, provider, chainID, ctx.BlockTime())
->>>>>>> 6e0a26fe
+		delegationEntry = types.NewDelegation(delegator, provider, chainID, ctx.BlockTime(), k.stakingKeeper.BondDenom(ctx))
 	}
 
 	delegationEntry.AddAmount(amount)
