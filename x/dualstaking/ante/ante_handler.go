package ante

import (
	"fmt"

	sdk "github.com/cosmos/cosmos-sdk/types"

	"github.com/cosmos/cosmos-sdk/x/authz"
	stakingtypes "github.com/cosmos/cosmos-sdk/x/staking/types"
	"github.com/lavanet/lava/utils"
	"github.com/lavanet/lava/x/dualstaking/keeper"
)

// RedelegationFlager sets the dualstaking redelegation flag when needed.
// when the user sends redelegation tx we dont want the hooks to do anything
type RedelegationFlager struct {
	keeper.Keeper
}

func NewRedelegationFlager(dualstaking keeper.Keeper) RedelegationFlager {
	return RedelegationFlager{Keeper: dualstaking}
}

func (rf RedelegationFlager) AnteHandle(ctx sdk.Context, tx sdk.Tx, simulate bool, next sdk.AnteHandler) (newCtx sdk.Context, err error) {
	msgs, err := rf.unwrapAuthz(tx)
	if err != nil {
		return ctx, err
	}

	err = rf.disableRedelegationHooks(ctx, msgs)
	if err != nil {
		return ctx, err
	}

	return next(ctx, tx, simulate)
}

func (rf RedelegationFlager) unwrapAuthz(tx sdk.Tx) ([]sdk.Msg, error) {
	var unwrappedMsgs []sdk.Msg
	for _, txMsg := range tx.GetMsgs() {
		if authzMsg, ok := txMsg.(*authz.MsgExec); ok {
			msgs, err := authzMsg.GetMessages()
			if err != nil {
				return nil, utils.LavaFormatError("could not unwrap authz from msgs", err)
			}
			unwrappedMsgs = append(unwrappedMsgs, msgs...)
		} else {
			unwrappedMsgs = append(unwrappedMsgs, txMsg)
		}
	}

	return unwrappedMsgs, nil
}

func (rf RedelegationFlager) disableRedelegationHooks(ctx sdk.Context, msgs []sdk.Msg) error {
	redelegations := false
	others := false
	for _, msg := range msgs {
		if _, ok := msg.(*stakingtypes.MsgBeginRedelegate); ok {
			redelegations = true
		} else {
			others = true
		}
	}

	if redelegations && others {
		return utils.LavaFormatWarning("could not disable redelegation hooks", fmt.Errorf("cannot send batch requests with redelegation messages"))
	}

<<<<<<< HEAD
	rf.Keeper.SetDisableDualstakingHook(ctx, redelegations)

	return next(ctx, tx, simulate)
=======
	keeper.DisableDualstakingHook = redelegations
	return nil
>>>>>>> 0694e45b
}<|MERGE_RESOLUTION|>--- conflicted
+++ resolved
@@ -67,12 +67,7 @@
 		return utils.LavaFormatWarning("could not disable redelegation hooks", fmt.Errorf("cannot send batch requests with redelegation messages"))
 	}
 
-<<<<<<< HEAD
 	rf.Keeper.SetDisableDualstakingHook(ctx, redelegations)
 
-	return next(ctx, tx, simulate)
-=======
-	keeper.DisableDualstakingHook = redelegations
 	return nil
->>>>>>> 0694e45b
 }