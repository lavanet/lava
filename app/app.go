package app

import (
	"fmt"
	"io"
	"os"
	"path/filepath"

	"github.com/cosmos/cosmos-sdk/client/grpc/node"
	"github.com/cosmos/cosmos-sdk/runtime"
	storetypes "github.com/cosmos/cosmos-sdk/store/types"
	consensusparamkeeper "github.com/cosmos/cosmos-sdk/x/consensus/keeper"
	v1 "github.com/cosmos/cosmos-sdk/x/gov/types/v1"
	"github.com/cosmos/cosmos-sdk/x/gov/types/v1beta1"
	icatypes "github.com/cosmos/ibc-go/v7/modules/apps/27-interchain-accounts/types"
	"github.com/lavanet/lava/x/fixationstore"
	fixationkeeper "github.com/lavanet/lava/x/fixationstore/keeper"
	fixationtypes "github.com/lavanet/lava/x/fixationstore/types"
	"github.com/lavanet/lava/x/timerstore"
	timerstorekeeper "github.com/lavanet/lava/x/timerstore/keeper"
	timerstoretypes "github.com/lavanet/lava/x/timerstore/types"

	dbm "github.com/cometbft/cometbft-db"
	abci "github.com/cometbft/cometbft/abci/types"
	tmjson "github.com/cometbft/cometbft/libs/json"
	"github.com/cometbft/cometbft/libs/log"
	tmos "github.com/cometbft/cometbft/libs/os"
	"github.com/cosmos/cosmos-sdk/baseapp"
	"github.com/cosmos/cosmos-sdk/client"
	"github.com/cosmos/cosmos-sdk/client/grpc/tmservice"
	"github.com/cosmos/cosmos-sdk/codec"
	"github.com/cosmos/cosmos-sdk/codec/types"
	"github.com/cosmos/cosmos-sdk/server/api"
	"github.com/cosmos/cosmos-sdk/server/config"
	servertypes "github.com/cosmos/cosmos-sdk/server/types"
	sdk "github.com/cosmos/cosmos-sdk/types"
	"github.com/cosmos/cosmos-sdk/types/module"
	"github.com/cosmos/cosmos-sdk/version"
	"github.com/cosmos/cosmos-sdk/x/auth"
	"github.com/cosmos/cosmos-sdk/x/auth/ante"
	authkeeper "github.com/cosmos/cosmos-sdk/x/auth/keeper"
	authsims "github.com/cosmos/cosmos-sdk/x/auth/simulation"
	authtx "github.com/cosmos/cosmos-sdk/x/auth/tx"
	authtypes "github.com/cosmos/cosmos-sdk/x/auth/types"
	"github.com/cosmos/cosmos-sdk/x/auth/vesting"
	vestingtypes "github.com/cosmos/cosmos-sdk/x/auth/vesting/types"
	"github.com/cosmos/cosmos-sdk/x/bank"
	bankkeeper "github.com/cosmos/cosmos-sdk/x/bank/keeper"
	banktypes "github.com/cosmos/cosmos-sdk/x/bank/types"
	"github.com/cosmos/cosmos-sdk/x/capability"
	capabilitykeeper "github.com/cosmos/cosmos-sdk/x/capability/keeper"
	capabilitytypes "github.com/cosmos/cosmos-sdk/x/capability/types"
	consensusparamtypes "github.com/cosmos/cosmos-sdk/x/consensus/types"
	"github.com/cosmos/cosmos-sdk/x/crisis"
	crisiskeeper "github.com/cosmos/cosmos-sdk/x/crisis/keeper"
	crisistypes "github.com/cosmos/cosmos-sdk/x/crisis/types"
	distr "github.com/cosmos/cosmos-sdk/x/distribution"
	distrkeeper "github.com/cosmos/cosmos-sdk/x/distribution/keeper"
	distrtypes "github.com/cosmos/cosmos-sdk/x/distribution/types"
	"github.com/cosmos/cosmos-sdk/x/evidence"
	evidencekeeper "github.com/cosmos/cosmos-sdk/x/evidence/keeper"
	evidencetypes "github.com/cosmos/cosmos-sdk/x/evidence/types"
	"github.com/cosmos/cosmos-sdk/x/feegrant"
	feegrantkeeper "github.com/cosmos/cosmos-sdk/x/feegrant/keeper"
	feegrantmodule "github.com/cosmos/cosmos-sdk/x/feegrant/module"
	"github.com/cosmos/cosmos-sdk/x/genutil"
	genutiltypes "github.com/cosmos/cosmos-sdk/x/genutil/types"
	"github.com/cosmos/cosmos-sdk/x/gov"
	govclient "github.com/cosmos/cosmos-sdk/x/gov/client"
	govkeeper "github.com/cosmos/cosmos-sdk/x/gov/keeper"
	govtypes "github.com/cosmos/cosmos-sdk/x/gov/types"
	group "github.com/cosmos/cosmos-sdk/x/group"
	groupkeeper "github.com/cosmos/cosmos-sdk/x/group/keeper"
	groupmodule "github.com/cosmos/cosmos-sdk/x/group/module"
	"github.com/cosmos/cosmos-sdk/x/params"
	paramsclient "github.com/cosmos/cosmos-sdk/x/params/client"
	paramskeeper "github.com/cosmos/cosmos-sdk/x/params/keeper"
	paramstypes "github.com/cosmos/cosmos-sdk/x/params/types"
	paramproposal "github.com/cosmos/cosmos-sdk/x/params/types/proposal"
	"github.com/cosmos/cosmos-sdk/x/slashing"
	slashingkeeper "github.com/cosmos/cosmos-sdk/x/slashing/keeper"
	slashingtypes "github.com/cosmos/cosmos-sdk/x/slashing/types"
	"github.com/cosmos/cosmos-sdk/x/staking"
	stakingkeeper "github.com/cosmos/cosmos-sdk/x/staking/keeper"
	stakingtypes "github.com/cosmos/cosmos-sdk/x/staking/types"
	"github.com/cosmos/cosmos-sdk/x/upgrade"
	upgradeclient "github.com/cosmos/cosmos-sdk/x/upgrade/client"
	upgradekeeper "github.com/cosmos/cosmos-sdk/x/upgrade/keeper"
	upgradetypes "github.com/cosmos/cosmos-sdk/x/upgrade/types"
	ica "github.com/cosmos/ibc-go/v7/modules/apps/27-interchain-accounts"
	icacontrollerkeeper "github.com/cosmos/ibc-go/v7/modules/apps/27-interchain-accounts/controller/keeper"
	icacontrollertypes "github.com/cosmos/ibc-go/v7/modules/apps/27-interchain-accounts/controller/types"
	icahost "github.com/cosmos/ibc-go/v7/modules/apps/27-interchain-accounts/host"
	icahostkeeper "github.com/cosmos/ibc-go/v7/modules/apps/27-interchain-accounts/host/keeper"
	icahosttypes "github.com/cosmos/ibc-go/v7/modules/apps/27-interchain-accounts/host/types"
	"github.com/cosmos/ibc-go/v7/modules/apps/transfer"
	ibctransferkeeper "github.com/cosmos/ibc-go/v7/modules/apps/transfer/keeper"
	ibctransfertypes "github.com/cosmos/ibc-go/v7/modules/apps/transfer/types"
	ibc "github.com/cosmos/ibc-go/v7/modules/core"
	ibcclient "github.com/cosmos/ibc-go/v7/modules/core/02-client"
	ibcclientclient "github.com/cosmos/ibc-go/v7/modules/core/02-client/client"
	ibcclienttypes "github.com/cosmos/ibc-go/v7/modules/core/02-client/types"
	ibcporttypes "github.com/cosmos/ibc-go/v7/modules/core/05-port/types"
	ibcexported "github.com/cosmos/ibc-go/v7/modules/core/exported"
	ibckeeper "github.com/cosmos/ibc-go/v7/modules/core/keeper"
	ibctm "github.com/cosmos/ibc-go/v7/modules/light-clients/07-tendermint"
	"github.com/lavanet/lava/app/keepers"
	appparams "github.com/lavanet/lava/app/params"
	"github.com/lavanet/lava/app/upgrades"
	"github.com/lavanet/lava/docs"
	conflictmodule "github.com/lavanet/lava/x/conflict"
	conflictmodulekeeper "github.com/lavanet/lava/x/conflict/keeper"
	conflictmoduletypes "github.com/lavanet/lava/x/conflict/types"
	downtimemodule "github.com/lavanet/lava/x/downtime"
	downtimemodulekeeper "github.com/lavanet/lava/x/downtime/keeper"
	downtimemoduletypes "github.com/lavanet/lava/x/downtime/types"
	dualstakingmodule "github.com/lavanet/lava/x/dualstaking"
	dualstakingmodulekeeper "github.com/lavanet/lava/x/dualstaking/keeper"
	dualstakingmoduletypes "github.com/lavanet/lava/x/dualstaking/types"
	epochstoragemodule "github.com/lavanet/lava/x/epochstorage"
	epochstoragemodulekeeper "github.com/lavanet/lava/x/epochstorage/keeper"
	epochstoragemoduletypes "github.com/lavanet/lava/x/epochstorage/types"
	pairingmodule "github.com/lavanet/lava/x/pairing"
	pairingmoduleclient "github.com/lavanet/lava/x/pairing/client"
	pairingmodulekeeper "github.com/lavanet/lava/x/pairing/keeper"
	pairingmoduletypes "github.com/lavanet/lava/x/pairing/types"
	plansmodule "github.com/lavanet/lava/x/plans"
	plansmoduleclient "github.com/lavanet/lava/x/plans/client"
	plansmodulekeeper "github.com/lavanet/lava/x/plans/keeper"
	plansmoduletypes "github.com/lavanet/lava/x/plans/types"
	projectsmodule "github.com/lavanet/lava/x/projects"
	projectsmodulekeeper "github.com/lavanet/lava/x/projects/keeper"
	projectsmoduletypes "github.com/lavanet/lava/x/projects/types"
	protocolmodule "github.com/lavanet/lava/x/protocol"
	protocolmodulekeeper "github.com/lavanet/lava/x/protocol/keeper"
	protocolmoduletypes "github.com/lavanet/lava/x/protocol/types"
	rewardsmodule "github.com/lavanet/lava/x/rewards"
	rewardsmodulekeeper "github.com/lavanet/lava/x/rewards/keeper"
	rewardsmoduletypes "github.com/lavanet/lava/x/rewards/types"
	specmodule "github.com/lavanet/lava/x/spec"
	specmoduleclient "github.com/lavanet/lava/x/spec/client"
	specmodulekeeper "github.com/lavanet/lava/x/spec/keeper"
	specmoduletypes "github.com/lavanet/lava/x/spec/types"
	subscriptionmodule "github.com/lavanet/lava/x/subscription"
	subscriptionmodulekeeper "github.com/lavanet/lava/x/subscription/keeper"
	subscriptionmoduletypes "github.com/lavanet/lava/x/subscription/types"
	"github.com/spf13/cast"
	// this line is used by starport scaffolding # stargate/app/moduleImport
)

const (
	AccountAddressPrefix = "lava@"
	Name                 = "lava"
)

// Upgrades add here future upgrades (upgrades.Upgrade)
var Upgrades = []upgrades.Upgrade{
	upgrades.Upgrade_0_22_0,
	upgrades.Upgrade_0_23_0,
	upgrades.Upgrade_0_23_2,
	upgrades.Upgrade_0_23_4,
	upgrades.Upgrade_0_23_5,
	upgrades.Upgrade_0_24_0,
	upgrades.Upgrade_0_25_0,
	upgrades.Upgrade_0_25_1,
	upgrades.Upgrade_0_25_2,
	upgrades.Upgrade_0_26_0,
	upgrades.Upgrade_0_26_1,
	upgrades.Upgrade_0_26_2,
	upgrades.Upgrade_0_27_0,
	upgrades.Upgrade_0_30_0,
	upgrades.Upgrade_0_30_1,
	upgrades.Upgrade_0_30_2,
	upgrades.Upgrade_0_31_0,
	upgrades.Upgrade_0_31_1,
	upgrades.Upgrade_0_32_0,
	upgrades.Upgrade_0_32_3,
	upgrades.Upgrade_0_33_0,
	upgrades.Upgrade_0_34_0,
}

// this line is used by starport scaffolding # stargate/wasm/app/enabledProposals

func getGovProposalHandlers() []govclient.ProposalHandler {
	var govProposalHandlers []govclient.ProposalHandler
	// this line is used by starport scaffolding # stargate/app/govProposalHandlers

	govProposalHandlers = append(govProposalHandlers,
		paramsclient.ProposalHandler,
		upgradeclient.LegacyProposalHandler,
		upgradeclient.LegacyCancelProposalHandler,
		ibcclientclient.UpdateClientProposalHandler,
		ibcclientclient.UpgradeProposalHandler,
		specmoduleclient.SpecAddProposalHandler,
		plansmoduleclient.PlansAddProposalHandler,
		plansmoduleclient.PlansDelProposalHandler,
		pairingmoduleclient.PairingUnstakeProposal,
		// this line is used by starport scaffolding # stargate/app/govProposalHandler
	)

	return govProposalHandlers
}

var (
	// DefaultNodeHome default home directories for the application daemon
	DefaultNodeHome string

	// ModuleBasics defines the module BasicManager is in charge of setting up basic,
	// non-dependant module elements, such as codec registration
	// and genesis verification.
	ModuleBasics = module.NewBasicManager(
		timerstore.AppModuleBasic{},
		fixationstore.AppModuleBasic{},
		auth.AppModuleBasic{},
		genutil.NewAppModuleBasic(genutiltypes.DefaultMessageValidator),
		bank.AppModuleBasic{},
		capability.AppModuleBasic{},
		staking.AppModuleBasic{},
		distr.AppModuleBasic{},
		gov.NewAppModuleBasic(getGovProposalHandlers()),
		params.AppModuleBasic{},
		crisis.AppModuleBasic{},
		slashing.AppModuleBasic{},
		feegrantmodule.AppModuleBasic{},
		ibc.AppModuleBasic{},
		ibctm.AppModuleBasic{},
		ica.AppModuleBasic{},
		upgrade.AppModuleBasic{},
		evidence.AppModuleBasic{},
		transfer.AppModuleBasic{},
		vesting.AppModuleBasic{},
		specmodule.AppModuleBasic{},
		epochstoragemodule.AppModuleBasic{},
		dualstakingmodule.AppModuleBasic{},
		subscriptionmodule.AppModuleBasic{},
		pairingmodule.AppModuleBasic{},
		conflictmodule.AppModuleBasic{},
		projectsmodule.AppModuleBasic{},
		protocolmodule.AppModuleBasic{},
		plansmodule.AppModuleBasic{},
		downtimemodule.AppModuleBasic{},
		rewardsmodule.AppModuleBasic{},
		groupmodule.AppModuleBasic{},
		// this line is used by starport scaffolding # stargate/app/moduleBasic
	)

	// module account permissions
	maccPerms = map[string][]string{
		authtypes.FeeCollectorName:                                       nil,
		distrtypes.ModuleName:                                            nil,
		stakingtypes.BondedPoolName:                                      {authtypes.Burner, authtypes.Staking},
		stakingtypes.NotBondedPoolName:                                   {authtypes.Burner, authtypes.Staking},
		govtypes.ModuleName:                                              {authtypes.Burner},
		ibctransfertypes.ModuleName:                                      {authtypes.Minter, authtypes.Burner},
		icatypes.ModuleName:                                              nil,
		subscriptionmoduletypes.ModuleName:                               {authtypes.Burner, authtypes.Staking},
		string(rewardsmoduletypes.ValidatorsRewardsAllocationPoolName):   {authtypes.Minter, authtypes.Staking},
		string(rewardsmoduletypes.ValidatorsRewardsDistributionPoolName): {authtypes.Burner, authtypes.Staking},
		string(rewardsmoduletypes.ProviderRewardsDistributionPool):       {authtypes.Burner, authtypes.Staking},
		string(rewardsmoduletypes.ProvidersRewardsAllocationPool):        {authtypes.Minter, authtypes.Staking},
		dualstakingmoduletypes.ModuleName:                                {authtypes.Burner, authtypes.Staking},
		// this line is used by starport scaffolding # stargate/app/maccPerms
	}
)

var (
	_ servertypes.Application = (*LavaApp)(nil)
	_ runtime.AppI            = (*LavaApp)(nil)
)

func init() {
	userHomeDir, err := os.UserHomeDir()
	if err != nil {
		panic(err)
	}

	DefaultNodeHome = filepath.Join(userHomeDir, "."+Name)
}

// LavaApp extends an ABCI application, but with most of its parameters exported.
// They are exported for convenience in creating helper functions, as object
// capabilities aren't needed for testing.
type LavaApp struct {
	*baseapp.BaseApp
	// keepers
	keepers.LavaKeepers

	cdc               *codec.LegacyAmino
	appCodec          codec.Codec
	interfaceRegistry types.InterfaceRegistry

	invCheckPeriod uint

	// keys to access the substores
	keys    map[string]*storetypes.KVStoreKey
	tkeys   map[string]*storetypes.TransientStoreKey
	memKeys map[string]*storetypes.MemoryStoreKey

	// this line is used by starport scaffolding # stargate/app/keeperDeclaration

	// mm is the module manager
	mm *module.Manager

	// sm is the simulation manager
	sm *module.SimulationManager

	// module configurator.
	configurator module.Configurator
}

// New returns a reference to an initialized blockchain app
func New(
	logger log.Logger,
	db dbm.DB,
	traceStore io.Writer,
	loadLatest bool,
	skipUpgradeHeights map[int64]bool,
	homePath string,
	invCheckPeriod uint,
	encodingConfig appparams.EncodingConfig,
	appOpts servertypes.AppOptions,
	baseAppOptions ...func(*baseapp.BaseApp),
) *LavaApp {
	appCodec := encodingConfig.Marshaler
	cdc := encodingConfig.Amino
	interfaceRegistry := encodingConfig.InterfaceRegistry

	bApp := baseapp.NewBaseApp(Name, logger, db, encodingConfig.TxConfig.TxDecoder(), baseAppOptions...)
	bApp.SetCommitMultiStoreTracer(traceStore)
	bApp.SetVersion(version.Version)
	bApp.SetInterfaceRegistry(interfaceRegistry)

	keys := sdk.NewKVStoreKeys(
		authtypes.StoreKey, banktypes.StoreKey, stakingtypes.StoreKey,
		distrtypes.StoreKey, slashingtypes.StoreKey,
		govtypes.StoreKey, paramstypes.StoreKey, consensusparamtypes.StoreKey, upgradetypes.StoreKey, feegrant.StoreKey,
		evidencetypes.StoreKey, crisistypes.StoreKey, ibctransfertypes.StoreKey, ibcexported.StoreKey,
		icahosttypes.StoreKey,
		icacontrollertypes.StoreKey,
		capabilitytypes.StoreKey,
		specmoduletypes.StoreKey,
		epochstoragemoduletypes.StoreKey,
		dualstakingmoduletypes.StoreKey,
		subscriptionmoduletypes.StoreKey,
		pairingmoduletypes.StoreKey,
		conflictmoduletypes.StoreKey,
		projectsmoduletypes.StoreKey,
		plansmoduletypes.StoreKey,
		downtimemoduletypes.StoreKey,
		rewardsmoduletypes.StoreKey,
		group.StoreKey,
		// this line is used by starport scaffolding # stargate/app/storeKey
	)
	tkeys := sdk.NewTransientStoreKeys(paramstypes.TStoreKey)
	memKeys := sdk.NewMemoryStoreKeys(capabilitytypes.MemStoreKey)

	app := &LavaApp{
		BaseApp:           bApp,
		LavaKeepers:       keepers.LavaKeepers{},
		cdc:               cdc,
		appCodec:          appCodec,
		interfaceRegistry: interfaceRegistry,
		invCheckPeriod:    invCheckPeriod,
		keys:              keys,
		tkeys:             tkeys,
		memKeys:           memKeys,
	}

	app.ParamsKeeper = initParamsKeeper(appCodec, cdc, keys[paramstypes.StoreKey], tkeys[paramstypes.TStoreKey])

	// set the BaseApp's parameter store
	app.ConsensusParamsKeeper = consensusparamkeeper.NewKeeper(appCodec, keys[consensusparamtypes.StoreKey], authtypes.NewModuleAddress(govtypes.ModuleName).String())
	bApp.SetParamStore(&app.ConsensusParamsKeeper)

	// add capability keeper and ScopeToModule for ibc module
	app.CapabilityKeeper = capabilitykeeper.NewKeeper(appCodec, keys[capabilitytypes.StoreKey], memKeys[capabilitytypes.MemStoreKey])

	// grant capabilities for the ibc and ibc-transfer modules
	scopedIBCKeeper := app.CapabilityKeeper.ScopeToModule(ibcexported.ModuleName)
	scopedTransferKeeper := app.CapabilityKeeper.ScopeToModule(ibctransfertypes.ModuleName)
	scopedICAControllerKeeper := app.CapabilityKeeper.ScopeToModule(icacontrollertypes.SubModuleName)
	scopedICAHostKeeper := app.CapabilityKeeper.ScopeToModule(icahosttypes.SubModuleName)
	// this line is used by starport scaffolding # stargate/app/scopedKeeper

	// add keepers
	app.AccountKeeper = authkeeper.NewAccountKeeper(
		appCodec, keys[authtypes.StoreKey], authtypes.ProtoBaseAccount, maccPerms,
		sdk.GetConfig().GetBech32AccountAddrPrefix(),
		authtypes.NewModuleAddress(govtypes.ModuleName).String(),
	)
	app.BankKeeper = bankkeeper.NewBaseKeeper(
		appCodec, keys[banktypes.StoreKey], app.AccountKeeper, app.ModuleAccountAddrs(),
		authtypes.NewModuleAddress(govtypes.ModuleName).String(),
	)
	app.StakingKeeper = stakingkeeper.NewKeeper(
		appCodec, keys[stakingtypes.StoreKey], app.AccountKeeper, app.BankKeeper,
		authtypes.NewModuleAddress(govtypes.ModuleName).String(),
	)
	app.DistrKeeper = distrkeeper.NewKeeper(
		appCodec, keys[distrtypes.StoreKey], app.AccountKeeper, app.BankKeeper,
		app.StakingKeeper, authtypes.FeeCollectorName,
		authtypes.NewModuleAddress(govtypes.ModuleName).String(),
	)
	app.SlashingKeeper = slashingkeeper.NewKeeper(
		appCodec, app.LegacyAmino(), keys[slashingtypes.StoreKey], app.StakingKeeper,
		authtypes.NewModuleAddress(govtypes.ModuleName).String(),
	)
	app.CrisisKeeper = *crisiskeeper.NewKeeper(
		appCodec,
		keys[crisistypes.StoreKey], invCheckPeriod, app.BankKeeper, authtypes.FeeCollectorName,
		authtypes.NewModuleAddress(govtypes.ModuleName).String(),
	)

	app.FeeGrantKeeper = feegrantkeeper.NewKeeper(appCodec, keys[feegrant.StoreKey], app.AccountKeeper)
	app.GroupKeeper = groupkeeper.NewKeeper(keys[group.StoreKey], appCodec, app.MsgServiceRouter(), app.AccountKeeper, group.DefaultConfig())
	app.UpgradeKeeper = *upgradekeeper.NewKeeper(
		skipUpgradeHeights,
		keys[upgradetypes.StoreKey],
		appCodec,
		homePath,
		app.BaseApp,
		authtypes.NewModuleAddress(govtypes.ModuleName).String(),
	)

	// Upgrade the KVStoreKey after upgrade keeper initialization
	app.setupUpgradeStoreLoaders()

	// ... other modules keepers

	// Create IBC Keeper
	app.IBCKeeper = ibckeeper.NewKeeper(
		appCodec, keys[ibcexported.StoreKey], app.GetSubspace(ibcexported.ModuleName), app.StakingKeeper, app.UpgradeKeeper, scopedIBCKeeper,
	)

	// Initialize SpecKeeper prior to govRouter (order is critical)
	app.SpecKeeper = *specmodulekeeper.NewKeeper(
		appCodec,
		keys[specmoduletypes.StoreKey],
		keys[specmoduletypes.MemStoreKey],
		app.GetSubspace(specmoduletypes.ModuleName),
		app.StakingKeeper,
	)
	specModule := specmodule.NewAppModule(appCodec, app.SpecKeeper, app.AccountKeeper, app.BankKeeper)

	app.EpochstorageKeeper = *epochstoragemodulekeeper.NewKeeper(
		appCodec,
		keys[epochstoragemoduletypes.StoreKey],
		keys[epochstoragemoduletypes.MemStoreKey],
		app.GetSubspace(epochstoragemoduletypes.ModuleName),

		app.BankKeeper,
		app.AccountKeeper,
		app.SpecKeeper,
		app.StakingKeeper,
	)
	epochstorageModule := epochstoragemodule.NewAppModule(appCodec, app.EpochstorageKeeper, app.AccountKeeper, app.BankKeeper)

	// downtime module
	app.DowntimeKeeper = downtimemodulekeeper.NewKeeper(appCodec, keys[downtimemoduletypes.StoreKey], app.GetSubspace(downtimemoduletypes.ModuleName), app.EpochstorageKeeper)
	downtimeModule := downtimemodule.NewAppModule(app.DowntimeKeeper)

	// timerstore keeper
	app.TimerStoreKeeper = timerstorekeeper.NewKeeper(appCodec)

	// fixation store keeper
	app.FixationStoreKeeper = fixationkeeper.NewKeeper(appCodec, app.TimerStoreKeeper, app.EpochstorageKeeper.BlocksToSaveRaw)

	// Initialize PlansKeeper prior to govRouter (order is critical)
	app.PlansKeeper = *plansmodulekeeper.NewKeeper(
		appCodec,
		keys[plansmoduletypes.StoreKey],
		keys[plansmoduletypes.MemStoreKey],
		app.GetSubspace(plansmoduletypes.ModuleName),
		app.EpochstorageKeeper,
		app.SpecKeeper,
		app.FixationStoreKeeper,
		app.StakingKeeper,
	)
	plansModule := plansmodule.NewAppModule(appCodec, app.PlansKeeper)

	app.ProjectsKeeper = *projectsmodulekeeper.NewKeeper(
		appCodec,
		keys[projectsmoduletypes.StoreKey],
		keys[projectsmoduletypes.MemStoreKey],
		app.GetSubspace(projectsmoduletypes.ModuleName),
		app.EpochstorageKeeper,
		app.FixationStoreKeeper,
	)
	projectsModule := projectsmodule.NewAppModule(appCodec, app.ProjectsKeeper)

	app.DualstakingKeeper = *dualstakingmodulekeeper.NewKeeper(
		appCodec,
		keys[dualstakingmoduletypes.StoreKey],
		keys[dualstakingmoduletypes.MemStoreKey],
		app.GetSubspace(dualstakingmoduletypes.ModuleName),

		app.BankKeeper,
		app.StakingKeeper,
		app.AccountKeeper,
		app.EpochstorageKeeper,
		app.SpecKeeper,
		app.FixationStoreKeeper,
	)
	dualstakingModule := dualstakingmodule.NewAppModule(appCodec, app.DualstakingKeeper, app.AccountKeeper, app.BankKeeper)

	app.RewardsKeeper = *rewardsmodulekeeper.NewKeeper(
		appCodec,
		keys[rewardsmoduletypes.StoreKey],
		keys[rewardsmoduletypes.MemStoreKey],
		app.GetSubspace(rewardsmoduletypes.ModuleName),
		app.BankKeeper,
		app.AccountKeeper,
		app.SpecKeeper,
		app.EpochstorageKeeper,
		app.DowntimeKeeper,
		app.StakingKeeper,
		app.DualstakingKeeper,
		app.DistrKeeper,
		authtypes.FeeCollectorName,
		app.TimerStoreKeeper,
	)
	rewardsModule := rewardsmodule.NewAppModule(appCodec, app.RewardsKeeper, app.AccountKeeper, app.BankKeeper)

	app.SubscriptionKeeper = *subscriptionmodulekeeper.NewKeeper(
		appCodec,
		keys[subscriptionmoduletypes.StoreKey],
		keys[subscriptionmoduletypes.MemStoreKey],
		app.GetSubspace(subscriptionmoduletypes.ModuleName),

		app.BankKeeper,
		app.AccountKeeper,
		&app.EpochstorageKeeper,
		app.ProjectsKeeper,
		app.PlansKeeper,
		app.DualstakingKeeper,
		app.RewardsKeeper,
		app.FixationStoreKeeper,
		app.TimerStoreKeeper,
		app.StakingKeeper,
	)
	subscriptionModule := subscriptionmodule.NewAppModule(appCodec, app.SubscriptionKeeper, app.AccountKeeper, app.BankKeeper)

	app.PairingKeeper = *pairingmodulekeeper.NewKeeper(
		appCodec,
		keys[pairingmoduletypes.StoreKey],
		keys[pairingmoduletypes.MemStoreKey],
		app.GetSubspace(pairingmoduletypes.ModuleName),

		app.BankKeeper,
		app.AccountKeeper,
		app.SpecKeeper,
		&app.EpochstorageKeeper,
		app.ProjectsKeeper,
		app.SubscriptionKeeper,
		app.PlansKeeper,
		app.DowntimeKeeper,
		app.DualstakingKeeper,
		app.StakingKeeper,
		app.FixationStoreKeeper,
		app.TimerStoreKeeper,
	)
	pairingModule := pairingmodule.NewAppModule(appCodec, app.PairingKeeper, app.AccountKeeper, app.BankKeeper)

	// register the proposal types
	govRouter := v1beta1.NewRouter()
	govRouter.AddRoute(govtypes.RouterKey, v1beta1.ProposalHandler).
		//
		// user defined
		AddRoute(specmoduletypes.ProposalsRouterKey, specmodule.NewSpecProposalsHandler(app.SpecKeeper)).
		// copied the code from param and changed the handler to enable functionality
		AddRoute(paramproposal.RouterKey, specmodule.NewParamChangeProposalHandler(app.ParamsKeeper)).
		// user defined
		AddRoute(plansmoduletypes.ProposalsRouterKey, plansmodule.NewPlansProposalsHandler(app.PlansKeeper)).
		AddRoute(pairingmoduletypes.ProposalsRouterKey, pairingmodule.NewPairingProposalsHandler(app.PairingKeeper)).

		//
		// default
		// TODO: Check alternatives to this
		// AddRoute(distrtypes.RouterKey, distr.NewCommunityPoolSpendProposalHandler(app.DistrKeeper)).
		AddRoute(upgradetypes.RouterKey, upgrade.NewSoftwareUpgradeProposalHandler(&app.UpgradeKeeper)).
		// AddRoute(ibcexported.RouterKey, ibcclient.NewClientProposalHandler(app.IBCKeeper.ClientKeeper))
		AddRoute(ibcclienttypes.RouterKey, ibcclient.NewClientProposalHandler(app.IBCKeeper.ClientKeeper))

	// Create Transfer Keepers
	app.TransferKeeper = ibctransferkeeper.NewKeeper(
		appCodec, keys[ibctransfertypes.StoreKey], app.GetSubspace(ibctransfertypes.ModuleName),
		app.IBCKeeper.ChannelKeeper, app.IBCKeeper.ChannelKeeper, &app.IBCKeeper.PortKeeper,
		app.AccountKeeper, app.BankKeeper, scopedTransferKeeper,
	)
	transferModule := transfer.NewAppModule(app.TransferKeeper)
	transferIBCModule := transfer.NewIBCModule(app.TransferKeeper)

	app.ICAHostKeeper = icahostkeeper.NewKeeper(
		appCodec, keys[icahosttypes.StoreKey],
		app.GetSubspace(icahosttypes.SubModuleName),
		app.IBCKeeper.ChannelKeeper,
		app.IBCKeeper.ChannelKeeper,
		&app.IBCKeeper.PortKeeper,
		app.AccountKeeper,
		scopedICAHostKeeper,
		app.MsgServiceRouter(),
	)
	icaControllerKeeper := icacontrollerkeeper.NewKeeper(
		appCodec, keys[icacontrollertypes.StoreKey],
		app.GetSubspace(icacontrollertypes.SubModuleName),
		app.IBCKeeper.ChannelKeeper, // may be replaced with middleware such as ics29 fee
		app.IBCKeeper.ChannelKeeper, &app.IBCKeeper.PortKeeper,
		scopedICAControllerKeeper, app.MsgServiceRouter(),
	)
	icaModule := ica.NewAppModule(&icaControllerKeeper, &app.ICAHostKeeper)
	icaHostIBCModule := icahost.NewIBCModule(app.ICAHostKeeper)

	// Create evidence Keeper for to register the IBC light client misbehaviour evidence route
	evidenceKeeper := evidencekeeper.NewKeeper(
		appCodec, keys[evidencetypes.StoreKey], app.StakingKeeper, app.SlashingKeeper,
	)
	// If evidence needs to be handled for the app, set routes in router here and seal
	app.EvidenceKeeper = *evidenceKeeper

	govConfig := govtypes.Config{MaxMetadataLen: 3000} // 1640 TODO fix it from spec test proposal
	govKeeper := govkeeper.NewKeeper(
		appCodec, keys[govtypes.StoreKey], app.AccountKeeper, app.BankKeeper,
		app.StakingKeeper, app.MsgServiceRouter(), govConfig,
		authtypes.NewModuleAddress(govtypes.ModuleName).String(),
	)
	govKeeper.SetLegacyRouter(govRouter)
	app.GovKeeper = *govKeeper.SetHooks(
		govtypes.NewMultiGovHooks(),
	)

	app.ConflictKeeper = *conflictmodulekeeper.NewKeeper(
		appCodec,
		keys[conflictmoduletypes.StoreKey],
		keys[conflictmoduletypes.MemStoreKey],
		app.GetSubspace(conflictmoduletypes.ModuleName),

		app.BankKeeper,
		app.AccountKeeper,
		app.PairingKeeper,
		app.EpochstorageKeeper,
		app.SpecKeeper,
		app.StakingKeeper,
	)
	conflictModule := conflictmodule.NewAppModule(appCodec, app.ConflictKeeper, app.AccountKeeper, app.BankKeeper)

	app.ProtocolKeeper = *protocolmodulekeeper.NewKeeper(
		appCodec,
		keys[protocolmoduletypes.StoreKey],
		keys[protocolmoduletypes.MemStoreKey],
		app.GetSubspace(protocolmoduletypes.ModuleName),
	)
	protocolModule := protocolmodule.NewAppModule(appCodec, app.ProtocolKeeper)

	// this line is used by starport scaffolding # stargate/app/keeperDefinition

	// Create static IBC router, add transfer route, then set and seal it
	ibcRouter := ibcporttypes.NewRouter()
	ibcRouter.AddRoute(icahosttypes.SubModuleName, icaHostIBCModule).
		AddRoute(ibctransfertypes.ModuleName, transferIBCModule)
	// this line is used by starport scaffolding # ibc/app/router
	app.IBCKeeper.SetRouter(ibcRouter)

	/****  Module Options ****/

	// NOTE: we may consider parsing `appOpts` inside module constructors. For the moment
	// we prefer to be more strict in what arguments the modules expect.
	skipGenesisInvariants := cast.ToBool(appOpts.Get(crisis.FlagSkipGenesisInvariants))

	// NOTE: Any module instantiated in the module manager that is later modified
	// must be passed by reference here.

	// register the staking hooks
	app.StakingKeeper.SetHooks(
		stakingtypes.NewMultiStakingHooks(app.DistrKeeper.Hooks(), app.SlashingKeeper.Hooks(), app.DualstakingKeeper.Hooks()),
	)

	app.mm = module.NewManager(
		genutil.NewAppModule(
			app.AccountKeeper, app.StakingKeeper, app.BaseApp.DeliverTx,
			encodingConfig.TxConfig,
		),
		auth.NewAppModule(appCodec, app.AccountKeeper, nil, app.GetSubspace(authtypes.ModuleName)),
		vesting.NewAppModule(app.AccountKeeper, app.BankKeeper),
		bank.NewAppModule(appCodec, app.BankKeeper, app.AccountKeeper, app.GetSubspace(banktypes.ModuleName)),
		capability.NewAppModule(appCodec, *app.CapabilityKeeper, false),
		feegrantmodule.NewAppModule(appCodec, app.AccountKeeper, app.BankKeeper, app.FeeGrantKeeper, app.interfaceRegistry),
		gov.NewAppModule(appCodec, &app.GovKeeper, app.AccountKeeper, app.BankKeeper, app.GetSubspace(govtypes.ModuleName)),
		slashing.NewAppModule(appCodec, app.SlashingKeeper, app.AccountKeeper, app.BankKeeper, app.StakingKeeper, app.GetSubspace(slashingtypes.ModuleName)),
		distr.NewAppModule(appCodec, app.DistrKeeper, app.AccountKeeper, app.BankKeeper, app.StakingKeeper, app.GetSubspace(distrtypes.ModuleName)),
		staking.NewAppModule(appCodec, app.StakingKeeper, app.AccountKeeper, app.BankKeeper, app.GetSubspace(stakingtypes.ModuleName)),
		upgrade.NewAppModule(&app.UpgradeKeeper),
		evidence.NewAppModule(app.EvidenceKeeper),
		groupmodule.NewAppModule(appCodec, app.GroupKeeper, app.AccountKeeper, app.BankKeeper, app.interfaceRegistry),
		ibc.NewAppModule(app.IBCKeeper),
		params.NewAppModule(app.ParamsKeeper),
		transferModule,
		timerstore.NewAppModule(app.TimerStoreKeeper),
		fixationstore.NewAppModule(app.FixationStoreKeeper),
		specModule,
		epochstorageModule,
		dualstakingModule,
		subscriptionModule,
		pairingModule,
		conflictModule,
		projectsModule,
		plansModule,
		protocolModule,
		downtimeModule,
		rewardsModule,
		icaModule,
		crisis.NewAppModule(&app.CrisisKeeper, skipGenesisInvariants, app.GetSubspace(crisistypes.ModuleName)), // always be last to make sure that it checks for all invariants and not only part of them
		// this line is used by starport scaffolding # stargate/app/appModule
	)

	// During begin block slashing happens after distr.BeginBlocker so that
	// there is nothing left over in the validator fee pool, so as to keep the
	// CanWithdrawInvariant invariant.
	// NOTE: staking module is required if HistoricalEntries param > 0
	app.mm.SetOrderBeginBlockers(
		upgradetypes.ModuleName,
		timerstoretypes.ModuleName,
		fixationtypes.ModuleName,
		capabilitytypes.ModuleName,
		authtypes.ModuleName,
		banktypes.ModuleName,
		rewardsmoduletypes.ModuleName, // rewards needs to run before distribution to send rewards to the fee collector
		distrtypes.ModuleName,
		stakingtypes.ModuleName,
		slashingtypes.ModuleName,
		govtypes.ModuleName,
		crisistypes.ModuleName,
		genutiltypes.ModuleName,
		evidencetypes.ModuleName,
		ibctransfertypes.ModuleName,
		ibcexported.ModuleName,
<<<<<<< HEAD
		group.ModuleName,
=======
		icatypes.ModuleName,
>>>>>>> 7fe68ab1
		specmoduletypes.ModuleName,
		epochstoragemoduletypes.ModuleName,
		dualstakingmoduletypes.ModuleName,
		subscriptionmoduletypes.ModuleName,
		conflictmoduletypes.ModuleName, // conflict needs to change state before pairing changes stakes
		downtimemoduletypes.ModuleName, // downtime needs to run before pairing
		pairingmoduletypes.ModuleName,
		projectsmoduletypes.ModuleName,
		plansmoduletypes.ModuleName,
		protocolmoduletypes.ModuleName,
		vestingtypes.ModuleName,
		feegrant.ModuleName,
		paramstypes.ModuleName)

	app.mm.SetOrderEndBlockers(
		capabilitytypes.ModuleName,
		authtypes.ModuleName,
		banktypes.ModuleName,
		distrtypes.ModuleName,
		stakingtypes.ModuleName,
		slashingtypes.ModuleName,
		govtypes.ModuleName,
		crisistypes.ModuleName,
		genutiltypes.ModuleName,
		evidencetypes.ModuleName,
		ibctransfertypes.ModuleName,
		ibcexported.ModuleName,
<<<<<<< HEAD
		group.ModuleName,
=======
		icatypes.ModuleName,
>>>>>>> 7fe68ab1
		specmoduletypes.ModuleName,
		epochstoragemoduletypes.ModuleName,
		dualstakingmoduletypes.ModuleName,
		subscriptionmoduletypes.ModuleName,
		conflictmoduletypes.ModuleName,
		pairingmoduletypes.ModuleName,
		projectsmoduletypes.ModuleName,
		protocolmoduletypes.ModuleName,
		plansmoduletypes.ModuleName,
		vestingtypes.ModuleName,
		rewardsmoduletypes.ModuleName,
		upgradetypes.ModuleName,
		feegrant.ModuleName,
		paramstypes.ModuleName,
		downtimemoduletypes.ModuleName, // downtime has no end block but module manager requires it.
		fixationtypes.ModuleName,       // fixation store has no end block but module manager requires it.
		timerstoretypes.ModuleName,     // timer store has no end block but module manager requires it.
	)

	// NOTE: The genutils module must occur after staking so that pools are
	// properly initialized with tokens from genesis accounts.
	// NOTE: Capability module must occur first so that it can initialize any capabilities
	// so that other modules that want to create or claim capabilities afterwards in InitChain
	// can do so safely.
	app.mm.SetOrderInitGenesis(
		capabilitytypes.ModuleName,
		authtypes.ModuleName,
		banktypes.ModuleName,
		epochstoragemoduletypes.ModuleName, // epochStyorage end block must come before pairing for proper epoch handling
		distrtypes.ModuleName,
		stakingtypes.ModuleName,
		slashingtypes.ModuleName,
		govtypes.ModuleName,
		crisistypes.ModuleName,
		dualstakingmoduletypes.ModuleName,
		genutiltypes.ModuleName,
		evidencetypes.ModuleName,
		ibctransfertypes.ModuleName,
		ibcexported.ModuleName,
<<<<<<< HEAD
		group.ModuleName,
=======
		icatypes.ModuleName,
>>>>>>> 7fe68ab1
		specmoduletypes.ModuleName,
		subscriptionmoduletypes.ModuleName,
		downtimemoduletypes.ModuleName,
		pairingmoduletypes.ModuleName,
		projectsmoduletypes.ModuleName,
		plansmoduletypes.ModuleName,
		protocolmoduletypes.ModuleName,
		vestingtypes.ModuleName,
		upgradetypes.ModuleName,
		feegrant.ModuleName,
		rewardsmoduletypes.ModuleName,
		paramstypes.ModuleName,
		fixationtypes.ModuleName,       // fixation store has no init genesis but module manager requires it.
		timerstoretypes.ModuleName,     // timer store has no init genesis but module manager requires it.
		conflictmoduletypes.ModuleName, // NOTICE: the last module to initgenesis needs to push fixation in epoch storage
		// this line is used by starport scaffolding # stargate/app/initGenesis
	)

	app.mm.RegisterInvariants(&app.CrisisKeeper)
	app.configurator = module.NewConfigurator(app.appCodec, app.MsgServiceRouter(), app.GRPCQueryRouter())
	app.mm.RegisterServices(app.configurator)

	// setupUpgradeHandlers. must be called before LoadLatestVersion as storeloader is sealed after that
	app.setupUpgradeHandlers()

	// create the simulation manager and define the order of the modules for deterministic simulations
	app.sm = module.NewSimulationManager(
		auth.NewAppModule(appCodec, app.AccountKeeper, authsims.RandomGenesisAccounts, app.GetSubspace(authtypes.ModuleName)),
		bank.NewAppModule(appCodec, app.BankKeeper, app.AccountKeeper, app.GetSubspace(banktypes.ModuleName)),
		capability.NewAppModule(appCodec, *app.CapabilityKeeper, false),
		feegrantmodule.NewAppModule(appCodec, app.AccountKeeper, app.BankKeeper, app.FeeGrantKeeper, app.interfaceRegistry),
		gov.NewAppModule(appCodec, &app.GovKeeper, app.AccountKeeper, app.BankKeeper, app.GetSubspace(govtypes.ModuleName)),
		staking.NewAppModule(appCodec, app.StakingKeeper, app.AccountKeeper, app.BankKeeper, app.GetSubspace(stakingtypes.ModuleName)),
		distr.NewAppModule(appCodec, app.DistrKeeper, app.AccountKeeper, app.BankKeeper, app.StakingKeeper, app.GetSubspace(distrtypes.ModuleName)),
		slashing.NewAppModule(appCodec, app.SlashingKeeper, app.AccountKeeper, app.BankKeeper, app.StakingKeeper, app.GetSubspace(slashingtypes.ModuleName)),
		params.NewAppModule(app.ParamsKeeper),
		evidence.NewAppModule(app.EvidenceKeeper),
		ibc.NewAppModule(app.IBCKeeper),
		groupmodule.NewAppModule(appCodec, app.GroupKeeper, app.AccountKeeper, app.BankKeeper, app.interfaceRegistry),
		transferModule,
		specModule,
		epochstorageModule,
		dualstakingModule,
		subscriptionModule,
		pairingModule,
		conflictModule,
		projectsModule,
		protocolModule,
		plansModule,
		rewardsModule,
		// this line is used by starport scaffolding # stargate/app/appModule
	)
	app.sm.RegisterStoreDecoders()

	// initialize stores
	app.MountKVStores(keys)
	app.MountTransientStores(tkeys)
	app.MountMemoryStores(memKeys)

	// initialize BaseApp
	app.SetInitChainer(app.InitChainer)
	app.SetBeginBlocker(app.BeginBlocker)

	app.SetAnteHandler(
		NewAnteHandler(
			app.AccountKeeper,
			app.BankKeeper,
			app.DualstakingKeeper,
			encodingConfig.TxConfig.SignModeHandler(),
			app.FeeGrantKeeper,
			app.SpecKeeper,
			ante.DefaultSigVerificationGasConsumer),
	)
	app.SetEndBlocker(app.EndBlocker)

	if loadLatest {
		if err := app.LoadLatestVersion(); err != nil {
			tmos.Exit(err.Error())
		}
	}

	app.ScopedIBCKeeper = scopedIBCKeeper
	app.ScopedTransferKeeper = scopedTransferKeeper
	// this line is used by starport scaffolding # stargate/app/beforeInitReturn

	return app
}

// setupUpgradeStoreLoaders when intoducing new modules.
func (app *LavaApp) setupUpgradeStoreLoaders() {
	upgradeInfo, err := app.UpgradeKeeper.ReadUpgradeInfoFromDisk()
	if err != nil {
		panic(fmt.Sprintf("failed to read upgrade info from disk %s", err))
	}

	if app.UpgradeKeeper.IsSkipHeight(upgradeInfo.Height) {
		return
	}

	for _, upgrade := range Upgrades {
		if upgradeInfo.Name == upgrade.UpgradeName {
			app.SetStoreLoader(upgradetypes.UpgradeStoreLoader(upgradeInfo.Height, &upgrade.StoreUpgrades))
		}
	}
}

// setupUpgradeHandlers when modifing already existing modules
func (app *LavaApp) setupUpgradeHandlers() {
	for _, upgrade := range Upgrades {
		app.UpgradeKeeper.SetUpgradeHandler(
			upgrade.UpgradeName,
			upgrade.CreateUpgradeHandler(
				app.mm,
				app.configurator,
				app.BaseApp,
				&app.LavaKeepers,
			),
		)
	}
}

// Name returns the name of the App
func (app *LavaApp) Name() string { return app.BaseApp.Name() }

// BeginBlocker application updates every begin block
func (app *LavaApp) BeginBlocker(ctx sdk.Context, req abci.RequestBeginBlock) abci.ResponseBeginBlock {
	return app.mm.BeginBlock(ctx, req)
}

// EndBlocker application updates every end block
func (app *LavaApp) EndBlocker(ctx sdk.Context, req abci.RequestEndBlock) abci.ResponseEndBlock {
	return app.mm.EndBlock(ctx, req)
}

// InitChainer application update at chain initialization
func (app *LavaApp) InitChainer(ctx sdk.Context, req abci.RequestInitChain) abci.ResponseInitChain {
	var genesisState GenesisState
	if err := tmjson.Unmarshal(req.AppStateBytes, &genesisState); err != nil {
		panic(err)
	}
	app.UpgradeKeeper.SetModuleVersionMap(ctx, app.mm.GetVersionMap())
	return app.mm.InitGenesis(ctx, app.appCodec, genesisState)
}

// LoadHeight loads a particular height
func (app *LavaApp) LoadHeight(height int64) error {
	return app.LoadVersion(height)
}

func (app *LavaApp) RegisterNodeService(clientCtx client.Context) {
	node.RegisterNodeService(clientCtx, app.GRPCQueryRouter())
}

// ModuleAccountAddrs returns all the app's module account addresses.
func (app *LavaApp) ModuleAccountAddrs() map[string]bool {
	modAccAddrs := make(map[string]bool)
	for acc := range maccPerms {
		modAccAddrs[authtypes.NewModuleAddress(acc).String()] = true
	}

	return modAccAddrs
}

// LegacyAmino returns SimApp's amino codec.
//
// NOTE: This is solely to be used for testing purposes as it may be desirable
// for modules to register their own custom testing types.
func (app *LavaApp) LegacyAmino() *codec.LegacyAmino {
	return app.cdc
}

// AppCodec returns an app codec.
//
// NOTE: This is solely to be used for testing purposes as it may be desirable
// for modules to register their own custom testing types.
func (app *LavaApp) AppCodec() codec.Codec {
	return app.appCodec
}

// InterfaceRegistry returns an InterfaceRegistry
func (app *LavaApp) InterfaceRegistry() types.InterfaceRegistry {
	return app.interfaceRegistry
}

// GetKey returns the KVStoreKey for the provided store key.
//
// NOTE: This is solely to be used for testing purposes.
func (app *LavaApp) GetKey(storeKey string) *storetypes.KVStoreKey {
	return app.keys[storeKey]
}

// GetTKey returns the TransientStoreKey for the provided store key.
//
// NOTE: This is solely to be used for testing purposes.
func (app *LavaApp) GetTKey(storeKey string) *storetypes.TransientStoreKey {
	return app.tkeys[storeKey]
}

// GetMemKey returns the MemStoreKey for the provided mem key.
//
// NOTE: This is solely used for testing purposes.
func (app *LavaApp) GetMemKey(storeKey string) *storetypes.MemoryStoreKey {
	return app.memKeys[storeKey]
}

// GetSubspace returns a param subspace for a given module name.
//
// NOTE: This is solely to be used for testing purposes.
func (app *LavaApp) GetSubspace(moduleName string) paramstypes.Subspace {
	subspace, _ := app.ParamsKeeper.GetSubspace(moduleName)
	return subspace
}

// RegisterAPIRoutes registers all application module routes with the provided
// API server.
func (app *LavaApp) RegisterAPIRoutes(apiSvr *api.Server, apiConfig config.APIConfig) {
	clientCtx := apiSvr.ClientCtx
	// Register new tx routes from grpc-gateway.
	authtx.RegisterGRPCGatewayRoutes(clientCtx, apiSvr.GRPCGatewayRouter)
	// Register new tendermint queries routes from grpc-gateway.
	tmservice.RegisterGRPCGatewayRoutes(clientCtx, apiSvr.GRPCGatewayRouter)

	// Register legacy and grpc-gateway routes for all modules.
	ModuleBasics.RegisterGRPCGatewayRoutes(clientCtx, apiSvr.GRPCGatewayRouter)

	// register app's OpenAPI routes.
	docs.RegisterOpenAPIService(Name, apiSvr.Router)
}

// RegisterTxService implements the Application.RegisterTxService method.
func (app *LavaApp) RegisterTxService(clientCtx client.Context) {
	authtx.RegisterTxService(app.BaseApp.GRPCQueryRouter(), clientCtx, app.BaseApp.Simulate, app.interfaceRegistry)
}

// RegisterTendermintService implements the Application.RegisterTendermintService method.
func (app *LavaApp) RegisterTendermintService(clientCtx client.Context) {
	tmservice.RegisterTendermintService(
		clientCtx,
		app.BaseApp.GRPCQueryRouter(),
		app.interfaceRegistry,
		app.Query,
	)
}

// GetMaccPerms returns a copy of the module account permissions
func GetMaccPerms() map[string][]string {
	dupMaccPerms := make(map[string][]string)
	for k, v := range maccPerms {
		dupMaccPerms[k] = v
	}
	return dupMaccPerms
}

// initParamsKeeper init params keeper and its subspaces
func initParamsKeeper(appCodec codec.BinaryCodec, legacyAmino *codec.LegacyAmino, key, tkey storetypes.StoreKey) paramskeeper.Keeper {
	paramsKeeper := paramskeeper.NewKeeper(appCodec, legacyAmino, key, tkey)

	paramsKeeper.Subspace(authtypes.ModuleName)
	paramsKeeper.Subspace(banktypes.ModuleName)
	paramsKeeper.Subspace(stakingtypes.ModuleName)
	paramsKeeper.Subspace(distrtypes.ModuleName)
	paramsKeeper.Subspace(slashingtypes.ModuleName)
	paramsKeeper.Subspace(govtypes.ModuleName).WithKeyTable(v1.ParamKeyTable()) //nolint:staticcheck
	paramsKeeper.Subspace(crisistypes.ModuleName)
	paramsKeeper.Subspace(ibctransfertypes.ModuleName)
	paramsKeeper.Subspace(ibcexported.ModuleName)
	paramsKeeper.Subspace(icacontrollertypes.SubModuleName)
	paramsKeeper.Subspace(icahosttypes.SubModuleName)
	paramsKeeper.Subspace(specmoduletypes.ModuleName)
	paramsKeeper.Subspace(epochstoragemoduletypes.ModuleName)
	paramsKeeper.Subspace(dualstakingmoduletypes.ModuleName)
	paramsKeeper.Subspace(subscriptionmoduletypes.ModuleName)
	paramsKeeper.Subspace(pairingmoduletypes.ModuleName)
	paramsKeeper.Subspace(conflictmoduletypes.ModuleName)
	paramsKeeper.Subspace(projectsmoduletypes.ModuleName)
	paramsKeeper.Subspace(protocolmoduletypes.ModuleName)
	paramsKeeper.Subspace(plansmoduletypes.ModuleName)
	paramsKeeper.Subspace(downtimemoduletypes.ModuleName)
	paramsKeeper.Subspace(rewardsmoduletypes.ModuleName)
	paramsKeeper.Subspace(group.ModuleName)
	// this line is used by starport scaffolding # stargate/app/paramSubspace

	return paramsKeeper
}

// SimulationManager implements the SimulationApp interface
func (app *LavaApp) SimulationManager() *module.SimulationManager {
	return app.sm
}<|MERGE_RESOLUTION|>--- conflicted
+++ resolved
@@ -733,11 +733,8 @@
 		evidencetypes.ModuleName,
 		ibctransfertypes.ModuleName,
 		ibcexported.ModuleName,
-<<<<<<< HEAD
 		group.ModuleName,
-=======
 		icatypes.ModuleName,
->>>>>>> 7fe68ab1
 		specmoduletypes.ModuleName,
 		epochstoragemoduletypes.ModuleName,
 		dualstakingmoduletypes.ModuleName,
@@ -765,11 +762,8 @@
 		evidencetypes.ModuleName,
 		ibctransfertypes.ModuleName,
 		ibcexported.ModuleName,
-<<<<<<< HEAD
 		group.ModuleName,
-=======
 		icatypes.ModuleName,
->>>>>>> 7fe68ab1
 		specmoduletypes.ModuleName,
 		epochstoragemoduletypes.ModuleName,
 		dualstakingmoduletypes.ModuleName,
@@ -809,11 +803,8 @@
 		evidencetypes.ModuleName,
 		ibctransfertypes.ModuleName,
 		ibcexported.ModuleName,
-<<<<<<< HEAD
 		group.ModuleName,
-=======
 		icatypes.ModuleName,
->>>>>>> 7fe68ab1
 		specmoduletypes.ModuleName,
 		subscriptionmoduletypes.ModuleName,
 		downtimemoduletypes.ModuleName,
