package sentry

import (
	"bytes"
	"context"
	"encoding/json"
	"fmt"
	"math"
	"math/rand"
	"regexp"
	"sort"
	"strconv"
	"strings"
	"sync"
	"sync/atomic"
	"time"

	"github.com/coniks-sys/coniks-go/crypto/vrf"
	"github.com/cosmos/cosmos-sdk/client"
	"github.com/cosmos/cosmos-sdk/client/rpc"
	"github.com/cosmos/cosmos-sdk/client/tx"
	sdk "github.com/cosmos/cosmos-sdk/types"
	"github.com/lavanet/lava/relayer/sigs"
	"github.com/lavanet/lava/utils"
	conflicttypes "github.com/lavanet/lava/x/conflict/types"
	epochstoragetypes "github.com/lavanet/lava/x/epochstorage/types"
	pairingtypes "github.com/lavanet/lava/x/pairing/types"
	spectypes "github.com/lavanet/lava/x/spec/types"
	"github.com/spf13/pflag"
	tendermintcrypto "github.com/tendermint/tendermint/crypto"
	rpcclient "github.com/tendermint/tendermint/rpc/client"
	ctypes "github.com/tendermint/tendermint/rpc/core/types"
	tenderminttypes "github.com/tendermint/tendermint/types"
	"golang.org/x/exp/slices"
	grpc "google.golang.org/grpc"
)

type ClientSession struct {
	CuSum                 uint64
	QoSInfo               QoSInfo
	SessionId             int64
	Client                *RelayerClientWrapper
	Lock                  sync.Mutex
	RelayNum              uint64
	LatestBlock           int64
	FinalizedBlocksHashes map[int64]string
	Endpoint              *Endpoint
}

type QoSInfo struct {
	LastQoSReport      *pairingtypes.QualityOfServiceReport
	LatencyScoreList   []sdk.Dec
	SyncScoreSum       int64
	TotalSyncScore     int64
	TotalRelays        uint64
	AnsweredRelays     uint64
	ConsecutiveTimeOut uint64
}

type VoteParams struct {
<<<<<<< HEAD
	CloseVote    bool
	ChainID      string
	ApiURL       string
	RequestData  []byte
	RequestBlock uint64
	Voters       []string
=======
	CloseVote      bool
	ChainID        string
	ApiURL         string
	RequestData    []byte
	RequestBlock   uint64
	Voters         []string
	ConnectionType string
>>>>>>> e771a192
}

func (vp *VoteParams) GetCloseVote() bool {
	if vp == nil {
		//default returns false
		return false
	}
	return vp.CloseVote
}

//Constants

var AvailabilityPercentage sdk.Dec = sdk.NewDecWithPrec(5, 2) //TODO move to params pairing
const (
	MaxConsecutiveConnectionAttemts = 3
	PercentileToCalculateLatency    = 0.9
	MinProvidersForSync             = 0.6
	LatencyThresholdStatic          = 1 * time.Second
	LatencyThresholdSlope           = 1 * time.Millisecond
	StaleEpochDistance              = 3 // relays done 3 epochs back are ready to be rewarded
)

<<<<<<< HEAD
func (cs *ClientSession) CalculateQoS(cu uint64, latency time.Duration, blockHeightDiff int64, numOfProviders int, servicersToCount int64) {

	if cs.QoSInfo.LastQoSReport == nil {
		cs.QoSInfo.LastQoSReport = &pairingtypes.QualityOfServiceReport{}
	}

	downtimePrecentage := sdk.NewDecWithPrec(int64(cs.QoSInfo.TotalRelays-cs.QoSInfo.AnsweredRelays), 0).Quo(sdk.NewDecWithPrec(int64(cs.QoSInfo.TotalRelays), 0))
	cs.QoSInfo.LastQoSReport.Availability = sdk.MaxDec(sdk.ZeroDec(), AvailabilityPercentage.Sub(downtimePrecentage).Quo(AvailabilityPercentage))
	if sdk.OneDec().GT(cs.QoSInfo.LastQoSReport.Availability) {
		fmt.Printf("QoS Availibility: %s, downtime precent : %s \n", cs.QoSInfo.LastQoSReport.Availability.String(), downtimePrecentage.String())
	}

	var latencyThreshold time.Duration = LatencyThresholdStatic + time.Duration(cu)*LatencyThresholdSlope
	latencyScore := sdk.MinDec(sdk.OneDec(), sdk.NewDecFromInt(sdk.NewInt(int64(latencyThreshold))).Quo(sdk.NewDecFromInt(sdk.NewInt(int64(latency)))))

	insertSorted := func(list []sdk.Dec, value sdk.Dec) []sdk.Dec {
		index := sort.Search(len(list), func(i int) bool {
			return list[i].GTE(value)
		})
		if len(list) == index { // nil or empty slice or after last element
			return append(list, value)
		}
		list = append(list[:index+1], list[index:]...) // index < len(a)
		list[index] = value
		return list
	}
	cs.QoSInfo.LatencyScoreList = insertSorted(cs.QoSInfo.LatencyScoreList, latencyScore)
	cs.QoSInfo.LastQoSReport.Latency = cs.QoSInfo.LatencyScoreList[int(float64(len(cs.QoSInfo.LatencyScoreList))*PercentileToCalculateLatency)]

	if int64(numOfProviders) > int64(math.Ceil(float64(servicersToCount)*MinProvidersForSync)) { //
		if blockHeightDiff <= 0 { //if the diff is bigger than 0 than the block is too old (blockHeightDiff = expected - allowedLag - blockheight) and we dont give him the score
			cs.QoSInfo.SyncScoreSum++
		}
	} else {
		cs.QoSInfo.SyncScoreSum++
	}
	cs.QoSInfo.TotalSyncScore++

	cs.QoSInfo.LastQoSReport.Sync = sdk.NewDec(cs.QoSInfo.SyncScoreSum).QuoInt64(cs.QoSInfo.TotalSyncScore)

	if sdk.OneDec().GT(cs.QoSInfo.LastQoSReport.Sync) {
		fmt.Printf("QoS Sync: %s, block diff: %d , sync score: %d / %d \n", cs.QoSInfo.LastQoSReport.Sync.String(), blockHeightDiff, cs.QoSInfo.SyncScoreSum, cs.QoSInfo.TotalSyncScore)
	}
=======
type Endpoint struct {
	Addr               string
	Enabled            bool
	Client             *pairingtypes.RelayerClient
	ConnectionRefusals uint64
>>>>>>> e771a192
}

type RelayerClientWrapper struct {
	Acc              string //public lava address
	Endpoints        []*Endpoint
	SessionsLock     sync.Mutex
	Sessions         map[int64]*ClientSession
	MaxComputeUnits  uint64
	UsedComputeUnits uint64
	ReliabilitySent  bool
	PairingEpoch     uint64
}

type PaymentRequest struct {
	CU                  uint64
	BlockHeightDeadline int64
	Amount              sdk.Coin
	Client              sdk.AccAddress
	UniqueIdentifier    uint64
}

type providerDataContainer struct {
	// keep all data used to sign sigblocks
	LatestFinalizedBlock  int64
	LatestBlockTime       time.Time
	FinalizedBlocksHashes map[int64]string
	SigBlocks             []byte
	SessionId             uint64
	BlockHeight           int64
	RelayNum              uint64
	LatestBlock           int64
	//TODO:: keep relay request for conflict reporting
}

type ProviderHashesConsensus struct {
	FinalizedBlocksHashes map[int64]string
	agreeingProviders     map[string]providerDataContainer
}

type Sentry struct {
	ClientCtx               client.Context
	rpcClient               rpcclient.Client
	specQueryClient         spectypes.QueryClient
	pairingQueryClient      pairingtypes.QueryClient
	epochStorageQueryClient epochstoragetypes.QueryClient
	ChainID                 string
	NewTransactionEvents    <-chan ctypes.ResultEvent
	NewBlockEvents          <-chan ctypes.ResultEvent
	isUser                  bool
	Acc                     string // account address (bech32)
	voteInitiationCb        func(ctx context.Context, voteID string, voteDeadline uint64, voteParams *VoteParams)
	newEpochCb              func(epochHeight int64)
	ApiInterface            string
	cmdFlags                *pflag.FlagSet
	serverID                uint64
	//
	// expected payments storage
	PaymentsMu       sync.RWMutex
	expectedPayments []PaymentRequest
	receivedPayments []PaymentRequest
	totalCUServiced  uint64
	totalCUPaid      uint64

	// server Blocks To Save (atomic)
	earliestSavedBlock uint64
	// Block storage (atomic)
	blockHeight        int64
	currentEpoch       uint64
	EpochSize          uint64
	EpochBlocksOverlap uint64
	providersCount     uint64
	//
	// Spec storage (rw mutex)
	specMu     sync.RWMutex
	specHash   []byte
	serverSpec spectypes.Spec
	serverApis map[string]spectypes.ServiceApi
	taggedApis map[string]spectypes.ServiceApi

	// (client only)
	// Pairing storage (rw mutex)
	pairingMu            sync.RWMutex
	pairingNextMu        sync.RWMutex
	pairing              []*RelayerClientWrapper
	PairingBlockStart    int64
	pairingAddresses     []string
	pairingPurgeLock     sync.Mutex
	pairingPurge         []*RelayerClientWrapper
	pairingNext          []*RelayerClientWrapper
	pairingNextAddresses []string
	VrfSkMu              sync.Mutex
	VrfSk                vrf.PrivateKey

	// every entry in providerHashesConsensus is conflicted with the other entries
	providerHashesConsensus          []ProviderHashesConsensus
	prevEpochProviderHashesConsensus []ProviderHashesConsensus
	providerDataContainersMu         sync.Mutex
}

func (cs *ClientSession) CalculateQoS(cu uint64, latency time.Duration, blockHeightDiff int64, numOfProviders int, servicersToCount int64) {

	if cs.QoSInfo.LastQoSReport == nil {
		cs.QoSInfo.LastQoSReport = &pairingtypes.QualityOfServiceReport{}
	}

	downtimePrecentage := sdk.NewDecWithPrec(int64(cs.QoSInfo.TotalRelays-cs.QoSInfo.AnsweredRelays), 0).Quo(sdk.NewDecWithPrec(int64(cs.QoSInfo.TotalRelays), 0))
	cs.QoSInfo.LastQoSReport.Availability = sdk.MaxDec(sdk.ZeroDec(), AvailabilityPercentage.Sub(downtimePrecentage).Quo(AvailabilityPercentage))
	if sdk.OneDec().GT(cs.QoSInfo.LastQoSReport.Availability) {
		utils.LavaFormatInfo("QoS Availability report", &map[string]string{"Availibility": cs.QoSInfo.LastQoSReport.Availability.String(), "down percent": downtimePrecentage.String()})
	}

	var latencyThreshold time.Duration = LatencyThresholdStatic + time.Duration(cu)*LatencyThresholdSlope
	latencyScore := sdk.MinDec(sdk.OneDec(), sdk.NewDecFromInt(sdk.NewInt(int64(latencyThreshold))).Quo(sdk.NewDecFromInt(sdk.NewInt(int64(latency)))))

	insertSorted := func(list []sdk.Dec, value sdk.Dec) []sdk.Dec {
		index := sort.Search(len(list), func(i int) bool {
			return list[i].GTE(value)
		})
		if len(list) == index { // nil or empty slice or after last element
			return append(list, value)
		}
		list = append(list[:index+1], list[index:]...) // index < len(a)
		list[index] = value
		return list
	}
	cs.QoSInfo.LatencyScoreList = insertSorted(cs.QoSInfo.LatencyScoreList, latencyScore)
	cs.QoSInfo.LastQoSReport.Latency = cs.QoSInfo.LatencyScoreList[int(float64(len(cs.QoSInfo.LatencyScoreList))*PercentileToCalculateLatency)]

	if int64(numOfProviders) > int64(math.Ceil(float64(servicersToCount)*MinProvidersForSync)) { //
		if blockHeightDiff <= 0 { //if the diff is bigger than 0 than the block is too old (blockHeightDiff = expected - allowedLag - blockheight) and we dont give him the score
			cs.QoSInfo.SyncScoreSum++
		}
	} else {
		cs.QoSInfo.SyncScoreSum++
	}
	cs.QoSInfo.TotalSyncScore++

	cs.QoSInfo.LastQoSReport.Sync = sdk.NewDec(cs.QoSInfo.SyncScoreSum).QuoInt64(cs.QoSInfo.TotalSyncScore)

	if sdk.OneDec().GT(cs.QoSInfo.LastQoSReport.Sync) {
		utils.LavaFormatInfo("QoS Sync report",
			&map[string]string{"Sync": cs.QoSInfo.LastQoSReport.Sync.String(),
				"block diff": strconv.FormatInt(blockHeightDiff, 10),
				"sync score": strconv.FormatInt(cs.QoSInfo.SyncScoreSum, 10) + "/" + strconv.FormatInt(cs.QoSInfo.TotalSyncScore, 10)})
	}
}

func (r *RelayerClientWrapper) GetPairingEpoch() uint64 {
	return atomic.LoadUint64(&r.PairingEpoch)
}

func (s *Sentry) FetchProvidersCount(ctx context.Context) error {
	res, err := s.pairingQueryClient.Params(ctx, &pairingtypes.QueryParamsRequest{})
	if err != nil {
		return err
	}
	atomic.StoreUint64(&s.providersCount, res.GetParams().ServicersToPairCount)
	return nil
}

func (s *Sentry) GetProvidersCount() uint64 {
	return atomic.LoadUint64(&s.providersCount)
}

func (s *Sentry) GetEpochSize() uint64 {
	return atomic.LoadUint64(&s.EpochSize)
}

func (s *Sentry) FetchEpochSize(ctx context.Context) error {
	res, err := s.epochStorageQueryClient.Params(ctx, &epochstoragetypes.QueryParamsRequest{})
	if err != nil {
		return err
	}
	atomic.StoreUint64(&s.EpochSize, res.GetParams().EpochBlocks)

	return nil
}

func (s *Sentry) FetchOverlapSize(ctx context.Context) error {
	res, err := s.pairingQueryClient.Params(ctx, &pairingtypes.QueryParamsRequest{})
	if err != nil {
		return err
	}
	atomic.StoreUint64(&s.EpochBlocksOverlap, res.GetParams().EpochBlocksOverlap)
	return nil
}

func (s *Sentry) FetchEpochParams(ctx context.Context) error {
	res, err := s.epochStorageQueryClient.EpochDetails(ctx, &epochstoragetypes.QueryGetEpochDetailsRequest{})
	if err != nil {
		return err
	}
	earliestBlock := res.GetEpochDetails().EarliestStart
	currentEpoch := res.GetEpochDetails().StartBlock
	atomic.StoreUint64(&s.earliestSavedBlock, earliestBlock)
	atomic.StoreUint64(&s.currentEpoch, currentEpoch)
	return nil
}

func (s *Sentry) handlePairingChange(ctx context.Context, blockHeight int64, init bool) error {
	if !s.isUser {
		return nil
	}

	// switch pairing every epochSize blocks
	if uint64(blockHeight) < s.GetCurrentEpochHeight()+s.GetOverlapSize() && !init {
		return nil
	}

	s.pairingNextMu.Lock()
	defer s.pairingNextMu.Unlock()

	// If we entered this handler more than once then the pairing was already changed
	if len(s.pairingNext) == 0 {
		return nil
	}

	s.pairingMu.Lock()
	defer s.pairingMu.Unlock()
	s.pairingPurgeLock.Lock()
	defer s.pairingPurgeLock.Unlock()

	s.pairingPurge = append(s.pairingPurge, s.pairing...) // append old connections to purge list
	s.PairingBlockStart = blockHeight
	s.pairing = s.pairingNext
	s.pairingAddresses = s.pairingNextAddresses
	s.pairingNext = []*RelayerClientWrapper{}

	// Time to reset the consensuses for this pairing epoch
	s.providerDataContainersMu.Lock()
	s.prevEpochProviderHashesConsensus = s.providerHashesConsensus
	s.providerHashesConsensus = make([]ProviderHashesConsensus, 0)
	s.providerDataContainersMu.Unlock()
	return nil
}

func (s *Sentry) getPairing(ctx context.Context) error {
	//
	// sentry for server module does not need a pairing
	if !s.isUser {
		return nil
	}

	//
	// Get
	res, err := s.pairingQueryClient.GetPairing(ctx, &pairingtypes.QueryGetPairingRequest{
		ChainID: s.GetChainID(),
		Client:  s.Acc,
	})
	if err != nil {
		return utils.LavaFormatError("Failed in get pairing query", err, &map[string]string{})
	}

	providers := res.GetProviders()
	if len(providers) == 0 {
		return utils.LavaFormatError("no providers found in pairing, returned empty list", nil, &map[string]string{})
	}

	//
	// Set
	pairing := []*RelayerClientWrapper{}
	pairingAddresses := []string{} //this object will not be mutated for vrf calculations
	for _, provider := range providers {
		//
		// Sanity
		providerEndpoints := provider.GetEndpoints()
		if len(providerEndpoints) == 0 {
			utils.LavaFormatError("skipping provider with no endoints", nil, &map[string]string{"Address": provider.Address, "ChainID": provider.Chain})
			continue
		}

		relevantEndpoints := []epochstoragetypes.Endpoint{}
		for _, endpoint := range providerEndpoints {
			//only take into account endpoints that use the same api interface
			if endpoint.UseType == s.ApiInterface {
				relevantEndpoints = append(relevantEndpoints, endpoint)
			}
		}
		if len(relevantEndpoints) == 0 {
			utils.LavaFormatError("skipping provider, No relevant endpoints for apiInterface", nil, &map[string]string{"Address": provider.Address, "ChainID": provider.Chain, "apiInterface": s.ApiInterface, "Endpoints": fmt.Sprintf("%v", providerEndpoints)})
			continue
		}

		maxcu, err := s.GetMaxCUForUser(ctx, s.Acc, provider.Chain)
		if err != nil {
			return utils.LavaFormatError("Failed getting max CU for user", err, &map[string]string{"Address": s.Acc, "ChainID": provider.Chain})
		}
		//
		pairingEndpoints := make([]*Endpoint, len(relevantEndpoints))
		for idx, relevantEndpoint := range relevantEndpoints {
			endp := &Endpoint{Addr: relevantEndpoint.IPPORT, Enabled: true, Client: nil, ConnectionRefusals: 0}
			pairingEndpoints[idx] = endp
		}

		pairing = append(pairing, &RelayerClientWrapper{
			Acc:             provider.Address,
			Endpoints:       pairingEndpoints,
			Sessions:        map[int64]*ClientSession{},
			MaxComputeUnits: maxcu,
			ReliabilitySent: false,
			PairingEpoch:    s.GetCurrentEpochHeight(),
		})
		pairingAddresses = append(pairingAddresses, provider.Address)
	}

	// replace previous pairing with new providers
	s.pairingNextMu.Lock()
	s.pairingNext = pairing
	s.pairingNextAddresses = pairingAddresses
	s.pairingNextMu.Unlock()
	return nil
}

func (s *Sentry) GetSpecHash() []byte {
	s.specMu.Lock()
	defer s.specMu.Unlock()
	return s.specHash
}

func (s *Sentry) GetAllSpecNames(ctx context.Context) (map[string][]spectypes.ApiInterface, error) {
	spec, err := s.specQueryClient.Chain(ctx, &spectypes.QueryChainRequest{
		ChainID: s.ChainID,
	})
	if err != nil {
		return nil, utils.LavaFormatError("Failed Querying spec for chain", err, &map[string]string{"ChainID": s.ChainID})
	}
	serverApis, _ := s.getServiceApis(spec)
	allSpecNames := make(map[string][]spectypes.ApiInterface)
	for _, api := range serverApis {
		allSpecNames[api.Name] = api.ApiInterfaces
	}
	return allSpecNames, nil
}

func (s *Sentry) getServiceApis(spec *spectypes.QueryChainResponse) (retServerApis map[string]spectypes.ServiceApi, retTaggedApis map[string]spectypes.ServiceApi) {
	serverApis := map[string]spectypes.ServiceApi{}
	taggedApis := map[string]spectypes.ServiceApi{}
	if spec.Spec.Enabled {
		for _, api := range spec.Spec.Apis {
			if !api.Enabled {
				continue
			}
			//
			// TODO: find a better spot for this (more optimized, precompile regex, etc)
			for _, apiInterface := range api.ApiInterfaces {
				if apiInterface.Interface != s.ApiInterface {
					//spec will contain many api interfaces, we only need those that belong to the apiInterface of this sentry
					continue
				}
				if apiInterface.Interface == "rest" {
					re := regexp.MustCompile(`{[^}]+}`)
					processedName := string(re.ReplaceAll([]byte(api.Name), []byte("replace-me-with-regex")))
					processedName = regexp.QuoteMeta(processedName)
					processedName = strings.ReplaceAll(processedName, "replace-me-with-regex", `[^\/\s]+`)
					serverApis[processedName] = api
				} else {
					serverApis[api.Name] = api
				}

				if api.Parsing.GetFunctionTag() != "" {
					taggedApis[api.Parsing.GetFunctionTag()] = api
				}
			}
		}
	}
	return serverApis, taggedApis
}

func (s *Sentry) getSpec(ctx context.Context) error {
	//
	// TODO: decide if it's fatal to not have spec (probably!)
	spec, err := s.specQueryClient.Chain(ctx, &spectypes.QueryChainRequest{
		ChainID: s.ChainID,
	})
	if err != nil {
		return utils.LavaFormatError("Failed Querying spec for chain", err, &map[string]string{"ChainID": s.ChainID})
	}

	//
	// Check if updated
	hash := tendermintcrypto.Sha256([]byte(spec.String())) // TODO: we use cheaper algo for speed
	if bytes.Equal(s.specHash, hash) {
		//spec for chain didnt change
		return nil
	}
	s.specHash = hash

	//
	// Update
	utils.LavaFormatInfo("Sentry updated spec", &map[string]string{"ChainID": spec.Spec.Index, "spec name": spec.Spec.Name})
	serverApis, taggedApis := s.getServiceApis(spec)

	s.specMu.Lock()
	defer s.specMu.Unlock()
	s.serverSpec = spec.Spec
	s.serverApis = serverApis
	s.taggedApis = taggedApis

	return nil
}

func (s *Sentry) Init(ctx context.Context) error {
	//
	// New client
	err := s.rpcClient.Start()
	if err != nil {
		return err
	}

	//
	// Listen to new blocks
	query := "tm.event = 'NewBlock'"
	//
	txs, err := s.rpcClient.Subscribe(ctx, "test-client", query)
	if err != nil {
		return utils.LavaFormatError("Failed subscribing to new blocks", err, &map[string]string{})
	}
	s.NewBlockEvents = txs

	query = "tm.event = 'Tx'"
	txs, err = s.rpcClient.Subscribe(ctx, "test-client", query)
	if err != nil {
		return utils.LavaFormatError("Failed subscribing to transactions", err, &map[string]string{})
	}
	s.NewTransactionEvents = txs
	//
	// Get spec for the first time
	err = s.getSpec(ctx)
	if err != nil {
		return utils.LavaFormatError("Failed getting spec in initialization", err, &map[string]string{})
	}

	err = s.FetchChainParams(ctx)
	if err != nil {
		return err
	}

	//
	// Get pairing for the first time, for clients
	err = s.getPairing(ctx)
	if err != nil {
		return utils.LavaFormatError("Failed getting pairing for consumer in initialization", err, &map[string]string{"Address": s.Acc})
	}

	s.handlePairingChange(ctx, 0, true)

	//
	// Sanity
	if !s.isUser {
		providers, err := s.pairingQueryClient.Providers(ctx, &pairingtypes.QueryProvidersRequest{
			ChainID: s.GetChainID(),
		})
		if err != nil {
			return utils.LavaFormatError("failed querying providers for spec", err, &map[string]string{"spec name": s.GetSpecName(), "ChainID": s.GetChainID()})
		}
		found := false
		for _, provider := range providers.GetStakeEntry() {
			if provider.Address == s.Acc {
				found = true
				break
			}
		}
		if !found {
			return utils.LavaFormatError("provider stake verification mismatch", err, &map[string]string{"spec name": s.GetSpecName(), "ChainID": s.GetChainID()})
		}
	}

	return nil
}

func (s *Sentry) ListenForTXEvents(ctx context.Context) {
	for e := range s.NewTransactionEvents {

		switch data := e.Data.(type) {
		case tenderminttypes.EventDataTx:
			//got new TX event
			if providerAddrList, ok := e.Events["lava_relay_payment.provider"]; ok {
				for idx, providerAddr := range providerAddrList {
					if s.Acc == providerAddr && s.ChainID == e.Events["lava_relay_payment.chainID"][idx] {
						utils.LavaFormatInfo("Received relay payment",
							&map[string]string{"Amount": e.Events["lava_relay_payment.Mint"][idx],
								"CU": e.Events["lava_relay_payment.CU"][idx],
							})
						CU := e.Events["lava_relay_payment.CU"][idx]
						paidCU, err := strconv.ParseUint(CU, 10, 64)
						if err != nil {
							utils.LavaFormatError("failed to parse payment event CU", err, &map[string]string{"event": e.Events["lava_relay_payment.CU"][idx]})
							continue
						}
						clientAddr, err := sdk.AccAddressFromBech32(e.Events["lava_relay_payment.client"][idx])
						if err != nil {
							utils.LavaFormatError("failed to parse payment event client", err, &map[string]string{"event": e.Events["lava_relay_payment.client"][idx]})
							continue
						}
						coin, err := sdk.ParseCoinNormalized(e.Events["lava_relay_payment.Mint"][idx])
						if err != nil {
							utils.LavaFormatError("failed to parse payment event mint", err, &map[string]string{"event": e.Events["lava_relay_payment.Mint"][idx]})
							continue
						}
						uniqueID, err := strconv.ParseUint(e.Events["lava_relay_payment.uniqueIdentifier"][idx], 10, 64)
						if err != nil {
<<<<<<< HEAD
							fmt.Printf("failed to parse event: %s\n", e.Events["lava_relay_payment.uniqueIdentifier"])
=======
							utils.LavaFormatError("failed to parse payment event uniqueIdentifier", err, &map[string]string{"event": e.Events["lava_relay_payment.uniqueIdentifier"][idx]})
>>>>>>> e771a192
							continue
						}
						serverID, err := strconv.ParseUint(e.Events["lava_relay_payment.descriptionString"][idx], 10, 64)
						if err != nil {
<<<<<<< HEAD
							fmt.Printf("failed to parse event: %s\n", e.Events["lava_relay_payment.descriptionString"])
=======
							utils.LavaFormatError("failed to parse payment event serverID", err, &map[string]string{"event": e.Events["lava_relay_payment.descriptionString"][idx]})
>>>>>>> e771a192
							continue
						}

						if serverID == s.serverID {
							s.UpdatePaidCU(paidCU)
<<<<<<< HEAD
							s.AppendToReceivedPayments(PaymentRequest{CU: paidCU, BlockHeightDeadline: data.Height, Amount: coin, Client: clientAddr, UniqueIdentifier: uniqueID})
							found := s.RemoveExpectedPayment(paidCU, clientAddr, data.Height, uniqueID)
							if !found {
								fmt.Printf("ERROR: payment received, did not find matching expectancy from correct client Need to add support for partial payment\n %s", s.PrintExpectedPAyments())
							} else {
								fmt.Printf("SUCCESS: payment received as expected\n")
							}
						}
					}
				}
			}

			eventToListen := utils.EventPrefix + conflicttypes.ConflictVoteDetectionEventName
			// listen for vote commit event from tx handler on conflict/detection
			if newVotesList, ok := e.Events[eventToListen+".voteID"]; ok {
				for idx, voteID := range newVotesList {
					chainID := e.Events[eventToListen+".chainID"][idx]
					apiURL := e.Events[eventToListen+".apiURL"][idx]
					requestData := []byte(e.Events[eventToListen+".requestData"][idx])
					num_str := e.Events[eventToListen+".requestBlock"][idx]
					requestBlock, err := strconv.ParseUint(num_str, 10, 64)
					if err != nil {
						log.Printf("Error: requested block could not be parsed as uint64 %s\n", num_str)
						continue
=======
							receivedPayment := PaymentRequest{CU: paidCU, BlockHeightDeadline: data.Height, Amount: coin, Client: clientAddr, UniqueIdentifier: uniqueID}
							s.AppendToReceivedPayments(receivedPayment)
							found := s.RemoveExpectedPayment(paidCU, clientAddr, data.Height, uniqueID)
							if !found {
								utils.LavaFormatError("payment received, did not find matching expectancy from correct client", nil, &map[string]string{"expected payments": fmt.Sprintf("%v", s.PrintExpectedPayments()), "received payment": fmt.Sprintf("%v", receivedPayment)})
							} else {
								utils.LavaFormatInfo("success: payment received as expected", nil)
							}
						}
>>>>>>> e771a192
					}
					num_str = e.Events[eventToListen+".voteDeadline"][idx]
					voteDeadline, err := strconv.ParseUint(num_str, 10, 64)
					if err != nil {
						log.Printf("Error: parsing vote deadline %s, err:%s\n", num_str, err)
						continue
					}
					voters_st := e.Events[eventToListen+".voters"][idx]
					voters := strings.Split(voters_st, ",")
					voteParams := &VoteParams{ChainID: chainID, ApiURL: apiURL, RequestData: requestData, RequestBlock: requestBlock, Voters: voters, CloseVote: false}
					go s.voteInitiationCb(ctx, voteID, voteDeadline, voteParams)
				}
			}

			eventToListen := utils.EventPrefix + conflicttypes.ConflictVoteDetectionEventName
			// listen for vote commit event from tx handler on conflict/detection
			if newVotesList, ok := e.Events[eventToListen+".voteID"]; ok {
				for idx, voteID := range newVotesList {
					chainID := e.Events[eventToListen+".chainID"][idx]
					apiURL := e.Events[eventToListen+".apiURL"][idx]
					requestData := []byte(e.Events[eventToListen+".requestData"][idx])
					connectionType := e.Events[eventToListen+".connectionType"][idx]
					num_str := e.Events[eventToListen+".requestBlock"][idx]
					requestBlock, err := strconv.ParseUint(num_str, 10, 64)
					if err != nil {
						utils.LavaFormatError("vote requested block could not be parsed", err, &map[string]string{"requested block": num_str, "voteID": voteID})
						continue
					}
					num_str = e.Events[eventToListen+".voteDeadline"][idx]
					voteDeadline, err := strconv.ParseUint(num_str, 10, 64)
					if err != nil {
						utils.LavaFormatError("vote deadline could not be parsed", err, &map[string]string{"deadline": num_str, "voteID": voteID})
						continue
					}
					voters_st := e.Events[eventToListen+".voters"][idx]
					voters := strings.Split(voters_st, ",")
					voteParams := &VoteParams{
						ChainID:        chainID,
						ApiURL:         apiURL,
						RequestData:    requestData,
						RequestBlock:   requestBlock,
						Voters:         voters,
						CloseVote:      false,
						ConnectionType: connectionType,
					}
					go s.voteInitiationCb(ctx, voteID, voteDeadline, voteParams)
				}
			}

		}
	}
}

func (s *Sentry) RemoveExpectedPayment(paidCUToFInd uint64, expectedClient sdk.AccAddress, blockHeight int64, uniqueID uint64) bool {
	s.PaymentsMu.Lock()
	defer s.PaymentsMu.Unlock()
	for idx, expectedPayment := range s.expectedPayments {
		//TODO: make sure the payment is not too far from expected block, expectedPayment.BlockHeightDeadline == blockHeight
		if expectedPayment.CU == paidCUToFInd && expectedPayment.Client.Equals(expectedClient) && uniqueID == expectedPayment.UniqueIdentifier {
			//found payment for expected payment
			s.expectedPayments[idx] = s.expectedPayments[len(s.expectedPayments)-1] // replace the element at delete index with the last one
			s.expectedPayments = s.expectedPayments[:len(s.expectedPayments)-1]     // remove last element
			return true
		}
	}
	return false
}

func (s *Sentry) GetPaidCU() uint64 {
	return atomic.LoadUint64(&s.totalCUPaid)
}

func (s *Sentry) UpdatePaidCU(extraPaidCU uint64) {
	//we lock because we dont want the value changing after we read it before we store
	s.PaymentsMu.Lock()
	defer s.PaymentsMu.Unlock()
	currentCU := atomic.LoadUint64(&s.totalCUPaid)
	atomic.StoreUint64(&s.totalCUPaid, currentCU+extraPaidCU)
}

func (s *Sentry) AppendToReceivedPayments(paymentReq PaymentRequest) {
	s.PaymentsMu.Lock()
	defer s.PaymentsMu.Unlock()
	s.receivedPayments = append(s.receivedPayments, paymentReq)
}
func (s *Sentry) PrintExpectedPayments() string {
	s.PaymentsMu.Lock()
	defer s.PaymentsMu.Unlock()
	return fmt.Sprintf("last Received: %v\n Expected: %v\n", s.receivedPayments[len(s.receivedPayments)-1], s.expectedPayments)
}

func (s *Sentry) Start(ctx context.Context) {

	if !s.isUser {
		//listen for transactions for proof of relay payment
		go s.ListenForTXEvents(ctx)
	}
	//
	// Purge finished sessions
	if s.isUser {
		ticker := time.NewTicker(5 * time.Second)
		quit := make(chan struct{})
		go func() {
			for {
				select {
				case <-ticker.C:
					func() {
						s.pairingPurgeLock.Lock()
						defer s.pairingPurgeLock.Unlock()

						for i := len(s.pairingPurge) - 1; i >= 0; i-- {
							client := s.pairingPurge[i]
							client.SessionsLock.Lock()

							//
							// remove done sessions
							removeList := []int64{}
							for k, sess := range client.Sessions {
								if sess.Lock.TryLock() {
									removeList = append(removeList, k)
								}
							}
							for _, i := range removeList {
								sess := client.Sessions[i]
								delete(client.Sessions, i)
								sess.Lock.Unlock()
							}

							//
							// remove empty client (TODO: efficiently delete)
							if len(client.Sessions) == 0 {
								s.pairingPurge = append(s.pairingPurge[:i], s.pairingPurge[i+1:]...)
							}
							client.SessionsLock.Unlock()
						}
					}()

				case <-quit:
					ticker.Stop()
					return
				}
			}
		}()
	}
	//
	// Listen for blockchain events
	for e := range s.NewBlockEvents {
		switch data := e.Data.(type) {
		case tenderminttypes.EventDataNewBlock:
			//
			// Update block
			s.SetBlockHeight(data.Block.Height)

			if _, ok := e.Events["lava_new_epoch.height"]; ok {
				fmt.Printf("New epoch: Height: %d \n", data.Block.Height)
				utils.LavaFormatInfo("New epoch received", &map[string]string{"Height": strconv.FormatInt(data.Block.Height, 10)})

				err := s.FetchChainParams(ctx)
				if err != nil {
					utils.LavaFormatError("failed in FetchChainParams", err, nil)
				}

				if s.newEpochCb != nil {
					go s.newEpochCb(data.Block.Height - StaleEpochDistance*int64(s.GetEpochSize())) // Currently this is only askForRewards
				}

				//
				// Update specs
				err = s.getSpec(ctx)
				if err != nil {
					utils.LavaFormatError("failed to get spec", err, nil)
				}

				//update expected payments deadline, and log missing payments
				//TODO: make this from the event lava_earliest_epoch instead
				if !s.isUser {
					s.IdentifyMissingPayments(ctx)
				}
				//
				// Update pairing
				err = s.getPairing(ctx)
				if err != nil {
					utils.LavaFormatError("failed to get pairing", err, nil)
				}
			}

			s.handlePairingChange(ctx, data.Block.Height, false)

			if !s.isUser {
				// listen for vote reveal event from new block handler on conflict/module.go
				eventToListen := utils.EventPrefix + conflicttypes.ConflictVoteRevealEventName
				if votesList, ok := e.Events[eventToListen+".voteID"]; ok {
					for idx, voteID := range votesList {
						num_str := e.Events[eventToListen+".voteDeadline"][idx]
						voteDeadline, err := strconv.ParseUint(num_str, 10, 64)
						if err != nil {
							utils.LavaFormatError("parsing vote deadline", err, &map[string]string{"VoteDeadline": num_str})
							continue
						}
						go s.voteInitiationCb(ctx, voteID, voteDeadline, nil)
					}
				}

				eventToListen = utils.EventPrefix + conflicttypes.ConflictVoteResolvedEventName
				if votesList, ok := e.Events[eventToListen+".voteID"]; ok {
					for _, voteID := range votesList {
						voteParams := &VoteParams{CloseVote: true}
						go s.voteInitiationCb(ctx, voteID, 0, voteParams)
					}
				}
			}

			if !s.isUser {
				// listen for vote reveal event from new block handler on conflict/module.go
				eventToListen := utils.EventPrefix + conflicttypes.ConflictVoteRevealEventName
				if votesList, ok := e.Events[eventToListen+".voteID"]; ok {
					for idx, voteID := range votesList {
						num_str := e.Events[eventToListen+".voteDeadline"][idx]
						voteDeadline, err := strconv.ParseUint(num_str, 10, 64)
						if err != nil {
							fmt.Printf("ERROR: parsing vote deadline %s, err:%s\n", num_str, err)
							continue
						}
						go s.voteInitiationCb(ctx, voteID, voteDeadline, nil)
					}
				}

				eventToListen = utils.EventPrefix + conflicttypes.ConflictVoteResolvedEventName
				if votesList, ok := e.Events[eventToListen+".voteID"]; ok {
					for _, voteID := range votesList {
						voteParams := &VoteParams{CloseVote: true}
						go s.voteInitiationCb(ctx, voteID, 0, voteParams)
					}
				}
			}

		}
	}
}

func (s *Sentry) FetchChainParams(ctx context.Context) error {
	err := s.FetchEpochSize(ctx)
	if err != nil {
		return err
	}

	err = s.FetchOverlapSize(ctx)
	if err != nil {
		return err
	}

	err = s.FetchEpochParams(ctx)
	if err != nil {
		return err
	}

	err = s.FetchProvidersCount(ctx)
	if err != nil {
		return err
	}

	return nil
}

func (s *Sentry) IdentifyMissingPayments(ctx context.Context) {
	lastBlockInMemory := atomic.LoadUint64(&s.earliestSavedBlock)
	s.PaymentsMu.RLock()
	defer s.PaymentsMu.RUnlock()
	for _, expectedPay := range s.expectedPayments {
		if uint64(expectedPay.BlockHeightDeadline) < lastBlockInMemory {
			utils.LavaFormatError("Identified Missing Payment", nil,
				&map[string]string{"expectedPay.CU": strconv.FormatUint(expectedPay.CU, 10),
					"expectedPay.BlockHeightDeadline": strconv.FormatInt(expectedPay.BlockHeightDeadline, 10),
					"lastBlockInMemory":               strconv.FormatUint(lastBlockInMemory, 10)})

		}
	}
	utils.LavaFormatInfo("Service report", &map[string]string{"total CU serviced": strconv.FormatUint(s.GetCUServiced(), 10),
		"total CU that god paid": strconv.FormatUint(s.GetPaidCU(), 10)})
}

// expecting caller to lock
func (s *Sentry) AddExpectedPayment(expectedPay PaymentRequest) {
	s.PaymentsMu.Lock()
	defer s.PaymentsMu.Unlock()
	s.expectedPayments = append(s.expectedPayments, expectedPay)
}

func (s *Sentry) connectRawClient(ctx context.Context, addr string) (*pairingtypes.RelayerClient, error) {
	connectCtx, cancel := context.WithTimeout(ctx, 3*time.Second)
	defer cancel()
	conn, err := grpc.DialContext(connectCtx, addr, grpc.WithInsecure(), grpc.WithBlock())
	if err != nil {
		return nil, err
	}
	/*defer conn.Close()*/

	c := pairingtypes.NewRelayerClient(conn)
	return &c, nil
}

func (s *Sentry) CheckAndMarkReliabilityForThisPairing(wrap *RelayerClientWrapper) (valid bool) {
	wrap.SessionsLock.Lock()
	defer wrap.SessionsLock.Unlock()
	if wrap.ReliabilitySent {
		return false
	}
	wrap.ReliabilitySent = true
	return true
}

func (s *Sentry) specificPairing(ctx context.Context, address string) (retWrap *RelayerClientWrapper, pairingIdx int, endpointPtr *Endpoint, errRet error) {
	s.pairingMu.RLock()
	defer s.pairingMu.RUnlock()
	if len(s.pairing) == 0 {
		return nil, -1, nil, utils.LavaFormatError("no pairings available in specific pairing, pairing list empty", nil, nil)
	}
	for index, wrap := range s.pairing {
		if wrap.Acc != address {
			continue
		}
<<<<<<< HEAD
		if wrap.Client == nil {
			wrap.SessionsLock.Lock()
			defer wrap.SessionsLock.Unlock()

			conn, err := s.connectRawClient(ctx, wrap.Addr)
			if err != nil {
				return nil, -1, fmt.Errorf("error making initial connection to provider: %s, error: %w", wrap.Addr, err)
			}
			wrap.Client = conn
=======
		connected, endpoint := wrap.FetchEndpointConnectionFromClientWrapper(s, ctx, index)
		if connected {
			return wrap, index, endpoint, nil
>>>>>>> e771a192
		}
	}
	return nil, -1, nil, utils.LavaFormatError("did not find requested address for pairing", nil, &map[string]string{"requested address": address})
}

func (s *Sentry) _findPairing(ctx context.Context) (retWrap *RelayerClientWrapper, pairingIdx int, endpointPtr *Endpoint, errRet error) {

	s.pairingMu.RLock()

	defer s.pairingMu.RUnlock()
	if len(s.pairing) <= 0 {
		return nil, -1, nil, utils.LavaFormatError("no pairings available, pairing list empty", nil, nil)
	}

	maxAttempts := len(s.pairing) * MaxConsecutiveConnectionAttemts
	for attempts := 0; attempts <= maxAttempts; attempts++ {
		if len(s.pairing) == 0 {
			return nil, -1, nil, utils.LavaFormatError("no pairings available, while reconnecting pairing list empty", nil, nil)
		}

		index := rand.Intn(len(s.pairing))
		wrap := s.pairing[index]

		connected, endpoint := wrap.FetchEndpointConnectionFromClientWrapper(s, ctx, index)
		if connected {
			return wrap, index, endpoint, nil
		}
	}
	return nil, -1, nil, utils.LavaFormatError("failed getting pairing from all providers in pairing", nil, nil)
}

func (wrap *RelayerClientWrapper) FetchEndpointConnectionFromClientWrapper(s *Sentry, ctx context.Context, index int) (connected bool, endpointPtr *Endpoint) {
	//assumes s.pairingMu is Rlocked here
	wrap.SessionsLock.Lock()
	defer wrap.SessionsLock.Unlock()
	allDisabled := true
	for idx, endpoint := range wrap.Endpoints {
		if !endpoint.Enabled {
			continue
		}
		allDisabled = false //even one enabled endpoint is enough to not purge the pairing object
		if endpoint.Client == nil {
			connectCtx, cancel := context.WithTimeout(ctx, 300*time.Millisecond)
			conn, err := s.connectRawClient(connectCtx, endpoint.Addr)
			cancel()
			if err != nil {
				endpoint.ConnectionRefusals++
				utils.LavaFormatError("error connecting to provider", err, &map[string]string{"provider endpoint": endpoint.Addr, "provider address": wrap.Acc, "endpoint": fmt.Sprintf("%+v", endpoint)})
				if endpoint.ConnectionRefusals >= MaxConsecutiveConnectionAttemts {
					endpoint.Enabled = false
					utils.LavaFormatWarning("disabling provider endpoint", nil, &map[string]string{"Endpoint": endpoint.Addr, "address": wrap.Acc, "currentEpoch": strconv.FormatInt(s.GetBlockHeight(), 10)})
				}
				continue
			}
			endpoint.ConnectionRefusals = 0
			endpoint.Client = conn
		}
		wrap.Endpoints[idx] = endpoint
		return true, endpoint
	}

	//we dont purge if we tried connecting and failed, only if we already disabled all endpoints
	if allDisabled {
		utils.LavaFormatError("purging provider after all endpoints are disabled", nil, &map[string]string{"provider endpoints": fmt.Sprintf("%v", wrap.Endpoints), "provider address": wrap.Acc})
		s.pairingMu.RUnlock() // we release read lock here, we assume pairing can change in movePairingEntryToPurge and it needs rw lock
		s.movePairingEntryToPurge(wrap, index)
		s.pairingMu.RLock() // we resume read lock here, so we can continue
	}

	return false, nil
}

func (s *Sentry) CompareRelaysAndReportConflict(reply0 *pairingtypes.RelayReply, request0 *pairingtypes.RelayRequest, reply1 *pairingtypes.RelayReply, request1 *pairingtypes.RelayRequest) (ok bool) {
	compare_result := bytes.Compare(reply0.Data, reply1.Data)
	if compare_result == 0 {
		//they have equal data
		return true
	}
	//they have different data! report!
<<<<<<< HEAD
	log.Println(fmt.Sprintf("[-] DataReliability detected mismatching results! \n1>>%s \n2>>%s\nReporting...", reply0.Data, reply1.Data))
=======
	utils.LavaFormatWarning("DataReliability detected mismatching results, Reporting...", nil, &map[string]string{"Data0": string(reply0.Data), "Data1": string(reply1.Data)})
>>>>>>> e771a192
	responseConflict := conflicttypes.ResponseConflict{ConflictRelayData0: &conflicttypes.ConflictRelayData{Reply: reply0, Request: request0},
		ConflictRelayData1: &conflicttypes.ConflictRelayData{Reply: reply1, Request: request1}}
	msg := conflicttypes.NewMsgDetection(s.Acc, nil, &responseConflict, nil)
	s.ClientCtx.SkipConfirm = true
	txFactory := tx.NewFactoryCLI(s.ClientCtx, s.cmdFlags).WithChainID("lava")
	tx.GenerateOrBroadcastTxWithFactory(s.ClientCtx, txFactory, msg)
	//report the conflict
	return false
}

func (s *Sentry) DataReliabilityThresholdToAddress(vrf0 []byte, vrf1 []byte) (address0 string, address1 string) {
	// check for the VRF thresholds and if holds true send a relay to the provider
	//TODO: improve with blacklisted address, and the module-1
	s.specMu.RLock()
	reliabilityThreshold := s.serverSpec.ReliabilityThreshold
	s.specMu.RUnlock()
	s.pairingMu.RLock()

	providersCount := uint32(len(s.pairingAddresses))
	index0 := utils.GetIndexForVrf(vrf0, providersCount, reliabilityThreshold)
	index1 := utils.GetIndexForVrf(vrf1, providersCount, reliabilityThreshold)
	parseIndex := func(idx int64) (address string) {
		if idx == -1 {
			address = ""
		} else {
			address = s.pairingAddresses[idx]
		}
		return
	}
	address0 = parseIndex(index0)
	address1 = parseIndex(index1)
	s.pairingMu.RUnlock()
	if address0 == address1 {
		//can't have both with the same provider
		address1 = ""
	}
	return
}

func (s *Sentry) discrepancyChecker(finalizedBlocksA map[int64]string, consensus ProviderHashesConsensus) (discrepancy bool, errRet error) {
	var toIterate map[int64]string   // the smaller map between the two to compare
	var otherBlocks map[int64]string // the other map

	if len(finalizedBlocksA) < len(consensus.FinalizedBlocksHashes) {
		toIterate = finalizedBlocksA
		otherBlocks = consensus.FinalizedBlocksHashes
	} else {
		toIterate = consensus.FinalizedBlocksHashes
		otherBlocks = finalizedBlocksA
	}

	// Iterate over smaller array, looks for mismatching hashes between the inputs
	for blockNum, blockHash := range toIterate {
		if otherHash, ok := otherBlocks[blockNum]; ok {
			if blockHash != otherHash {
				//
				// TODO:: Fill msg with incriminating data
				msg := conflicttypes.NewMsgDetection(s.Acc, nil, nil, nil)
				s.ClientCtx.SkipConfirm = true
				txFactory := tx.NewFactoryCLI(s.ClientCtx, s.cmdFlags).WithChainID("lava")
				tx.GenerateOrBroadcastTxWithFactory(s.ClientCtx, txFactory, msg)
				// TODO:: should break here? is one enough or search for more?
				return true, utils.LavaFormatError("reliability discrepancy, different hashes detected for block", nil, &map[string]string{"blockNum": strconv.FormatInt(blockNum, 10), "Hashes": fmt.Sprintf("%s vs %s", blockHash, otherHash)})
			}
		}
	}

	return false, nil
}

func (s *Sentry) validateProviderReply(finalizedBlocks map[int64]string, latestBlock int64, providerAcc string, session *ClientSession) error {
	sorted := make([]int64, len(finalizedBlocks))
	idx := 0
	maxBlockNum := int64(0)
	for blockNum := range finalizedBlocks {
		if !s.IsFinalizedBlock(blockNum, latestBlock) {
			return utils.LavaFormatError("provider returned non finalized block reply for reliability", nil, &map[string]string{"blockNum": strconv.FormatInt(blockNum, 10), "latestBlock": strconv.FormatInt(latestBlock, 10), "ChainID": s.ChainID, "Provider": providerAcc})
		}

		sorted[idx] = blockNum

		if blockNum > maxBlockNum {
			maxBlockNum = blockNum
		}
		idx++
		// TODO: check blockhash length and format
	}

	// check for consecutive blocks
	sort.Slice(sorted, func(i, j int) bool { return sorted[i] < sorted[j] })
	for index := range sorted {
		if index != 0 && sorted[index]-1 != sorted[index-1] {
			// log.Println("provider returned non consecutive finalized blocks reply.\n Provider: %s", providerAcc)
			return utils.LavaFormatError("provider returned non consecutive finalized blocks reply", nil, &map[string]string{"curr block": strconv.FormatInt(sorted[index], 10), "prev block": strconv.FormatInt(sorted[index-1], 10), "ChainID": s.ChainID, "Provider": providerAcc})
		}
	}

	// check that latest finalized block address + 1 points to a non finalized block
	if s.IsFinalizedBlock(maxBlockNum+1, latestBlock) {
		return utils.LavaFormatError("provider returned finalized hashes for an older latest block", nil, &map[string]string{"maxBlockNum": strconv.FormatInt(maxBlockNum, 10),
			"latestBlock": strconv.FormatInt(latestBlock, 10), "ChainID": s.ChainID, "Provider": providerAcc})
	}

	// New reply should have blocknum >= from block same provider
	if session.LatestBlock > latestBlock {
		//
		// Report same provider discrepancy
		// TODO:: Fill msg with incriminating data
		msg := conflicttypes.NewMsgDetection(s.Acc, nil, nil, nil)
		s.ClientCtx.SkipConfirm = true
		txFactory := tx.NewFactoryCLI(s.ClientCtx, s.cmdFlags).WithChainID("lava")
		tx.GenerateOrBroadcastTxWithFactory(s.ClientCtx, txFactory, msg)

		return utils.LavaFormatError("Provider supplied an older latest block than it has previously", nil, &map[string]string{"session.LatestBlock": strconv.FormatInt(session.LatestBlock, 10),
			"latestBlock": strconv.FormatInt(latestBlock, 10), "ChainID": s.ChainID, "Provider": providerAcc})
	}

	return nil
}

func (s *Sentry) initProviderHashesConsensus(providerAcc string, latestBlock int64, finalizedBlocks map[int64]string, reply *pairingtypes.RelayReply, req *pairingtypes.RelayRequest) ProviderHashesConsensus {
	newProviderDataContainer := providerDataContainer{
		LatestFinalizedBlock:  s.GetLatestFinalizedBlock(latestBlock),
		LatestBlockTime:       time.Now(),
		FinalizedBlocksHashes: finalizedBlocks,
		SigBlocks:             reply.SigBlocks,
		SessionId:             req.SessionId,
		RelayNum:              req.RelayNum,
		BlockHeight:           req.BlockHeight,
		LatestBlock:           latestBlock,
	}
	providerDataContainers := map[string]providerDataContainer{}
	providerDataContainers[providerAcc] = newProviderDataContainer
	return ProviderHashesConsensus{
		FinalizedBlocksHashes: finalizedBlocks,
		agreeingProviders:     providerDataContainers,
	}
}

func (s *Sentry) insertProviderToConsensus(consensus *ProviderHashesConsensus, finalizedBlocks map[int64]string, latestBlock int64, reply *pairingtypes.RelayReply, req *pairingtypes.RelayRequest, providerAcc string) {
	newProviderDataContainer := providerDataContainer{
		LatestFinalizedBlock:  s.GetLatestFinalizedBlock(latestBlock),
		LatestBlockTime:       time.Now(),
		FinalizedBlocksHashes: finalizedBlocks,
		SigBlocks:             reply.SigBlocks,
		SessionId:             req.SessionId,
		RelayNum:              req.RelayNum,
		BlockHeight:           req.BlockHeight,
		LatestBlock:           latestBlock,
	}
	consensus.agreeingProviders[providerAcc] = newProviderDataContainer

	for blockNum, blockHash := range finalizedBlocks {
		consensus.FinalizedBlocksHashes[blockNum] = blockHash
	}
}

func (s *Sentry) SendRelay(
	ctx context.Context,
	cb_send_relay func(clientSession *ClientSession) (*pairingtypes.RelayReply, *pairingtypes.RelayRequest, error),
	cb_send_reliability func(clientSession *ClientSession, dataReliability *pairingtypes.VRFData) (*pairingtypes.RelayReply, *pairingtypes.RelayRequest, error),
<<<<<<< HEAD
	specCategory *spectypes.SpecCategory, // TODO::
=======
	specCategory *spectypes.SpecCategory,
>>>>>>> e771a192
) (*pairingtypes.RelayReply, error) {
	//
	// Get pairing
	wrap, index, endpoint, err := s._findPairing(ctx)
	if err != nil {
		return nil, err
	}

	//
	getClientSessionFromWrap := func(wrap *RelayerClientWrapper, endpoint *Endpoint) *ClientSession {
		wrap.SessionsLock.Lock()
		defer wrap.SessionsLock.Unlock()

		//try to lock an existing session, if can't create a new one
		for _, session := range wrap.Sessions {
			if session.Endpoint != endpoint {
				//skip sessions that don't belong to the active connection
				continue
			}
			if session.Lock.TryLock() {
				return session
			}
		}
		//create a new session
		randomSessId := int64(0)
		for randomSessId == 0 { //we don't allow 0
			randomSessId = rand.Int63()
		}

		clientSession := &ClientSession{
			SessionId: randomSessId,
			Client:    wrap,
			Endpoint:  endpoint,
		}
		clientSession.Lock.Lock()
		wrap.Sessions[clientSession.SessionId] = clientSession
		return clientSession
	}
	// Get or create session and lock it
	clientSession := getClientSessionFromWrap(wrap, endpoint) // clientSession is LOCKED!

	// call user
	reply, request, err := cb_send_relay(clientSession)
	//error using this provider
	if err != nil {
		if clientSession.QoSInfo.ConsecutiveTimeOut >= MaxConsecutiveConnectionAttemts && clientSession.QoSInfo.LastQoSReport.Availability.IsZero() {
			s.movePairingEntryToPurge(wrap, index)
		}
		clientSession.Lock.Unlock()
		return reply, err
	}

	providerAcc := clientSession.Client.Acc // TODO:: should lock client before access?
	clientSession.Lock.Unlock()             //function call returns a locked session, we need to unlock it

	if s.GetSpecComparesHashes() {
		finalizedBlocks := map[int64]string{} // TODO:: define struct in relay response
		err = json.Unmarshal(reply.FinalizedBlocksHashes, &finalizedBlocks)
		if err != nil {
			return nil, utils.LavaFormatError("unmarshalling finalized blocks data", err, nil)
		}
		latestBlock := reply.LatestBlock

		// validate that finalizedBlocks makes sense
		err = s.validateProviderReply(finalizedBlocks, latestBlock, providerAcc, clientSession)
		if err != nil {
			return nil, utils.LavaFormatError("failed provider reply validation", err, nil)
		}
		// Save in current session and compare in the next
		clientSession.FinalizedBlocksHashes = finalizedBlocks
		clientSession.LatestBlock = latestBlock
		//
		// Compare finalized block hashes with previous providers
		// Looks for discrepancy with current epoch providers
		// if no conflicts, insert into consensus and break
		// create new consensus group if no consensus matched
		// check for discrepancy with old epoch
		_, err := checkFinalizedHashes(s, providerAcc, latestBlock, finalizedBlocks, request, reply)
		if err != nil {
			return nil, err
		}

		if specCategory.Deterministic && s.IsFinalizedBlock(request.RequestBlock, reply.LatestBlock) {
			// handle data reliability

			isSecure, err := s.cmdFlags.GetBool("secure")
			if err != nil {
				utils.LavaFormatError("Could not get flag --secure", err, nil)
				isSecure = false
			}

			s.VrfSkMu.Lock()

			currentEpoch := clientSession.Client.GetPairingEpoch()
			vrfRes0, vrfRes1 := utils.CalculateVrfOnRelay(request, reply, s.VrfSk, currentEpoch)
			s.VrfSkMu.Unlock()
			address0, address1 := s.DataReliabilityThresholdToAddress(vrfRes0, vrfRes1)

			//Printing VRF Data
			// st1, _ := bech32.ConvertAndEncode("", vrfRes0)
			// st2, _ := bech32.ConvertAndEncode("", vrfRes1)
			// log.Printf("Finalized Block reply from %s received res %s, %s, addresses: %s, %s\n", providerAcc, st1, st2, address0, address1)

			sendReliabilityRelay := func(address string, differentiator bool) (relay_rep *pairingtypes.RelayReply, relay_req *pairingtypes.RelayRequest, err error) {
				if address != "" && address != providerAcc {
					wrap, index, endpoint, err := s.specificPairing(ctx, address)
					if err != nil {
						// failed to get clientWrapper for this address, skip reliability
<<<<<<< HEAD
						log.Println("Reliability error: Could not get client specific pairing wrap for address: ", address, err)
						return nil, nil, err
=======
						return nil, nil, utils.LavaFormatError("sendReliabilityRelay Could not get client specific pairing wrap for provider", err, &map[string]string{"Address": address})
>>>>>>> e771a192
					} else {
						canSendReliability := s.CheckAndMarkReliabilityForThisPairing(wrap) //TODO: this will still not perform well for multiple clients, we need to get the reliability proof in the error and not penalize the provider
						if canSendReliability {
							s.VrfSkMu.Lock()
							vrf_res, vrf_proof := utils.ProveVrfOnRelay(request, reply, s.VrfSk, differentiator, currentEpoch)
							s.VrfSkMu.Unlock()
							dataReliability := &pairingtypes.VRFData{Differentiator: differentiator,
								VrfValue:    vrf_res,
								VrfProof:    vrf_proof,
								ProviderSig: reply.Sig,
								AllDataHash: sigs.AllDataHash(reply, request),
								QueryHash:   utils.CalculateQueryHash(*request), //calculated from query body anyway, but we will use this on payment
								Sig:         nil,                                //calculated in cb_send_reliability
							}
<<<<<<< HEAD
							clientSession = getClientSessionFromWrap(wrap)
=======
							clientSession = getClientSessionFromWrap(wrap, endpoint)
>>>>>>> e771a192
							relay_rep, relay_req, err := cb_send_reliability(clientSession, dataReliability)
							if err != nil {
								if clientSession.QoSInfo.ConsecutiveTimeOut >= 3 && clientSession.QoSInfo.LastQoSReport.Availability.IsZero() {
									s.movePairingEntryToPurge(wrap, index)
								}
<<<<<<< HEAD
								return nil, nil, err
=======
								return nil, nil, utils.LavaFormatError("sendReliabilityRelay Could not get reply to reliability relay from provider", err, &map[string]string{"Address": address})
>>>>>>> e771a192
							}
							clientSession.Lock.Unlock() //function call returns a locked session, we need to unlock it
							return relay_rep, relay_req, nil
						} else {
<<<<<<< HEAD
							log.Println("Reliability already Sent in this epoch to this provider")
=======
							utils.LavaFormatWarning("Reliability already Sent in this epoch to this provider", nil, &map[string]string{"Address": address})
>>>>>>> e771a192
							return nil, nil, nil
						}
					}
				} else {
					if isSecure {
						//send reliability on the client's expense
						utils.LavaFormatWarning("secure flag Not Implemented", nil, nil)
					}
<<<<<<< HEAD
					return nil, nil, fmt.Errorf("reliability ERROR: is not a valid reliability VRF address result")
=======
					return nil, nil, fmt.Errorf("is not a valid reliability VRF address result") //this is not an error we want to log
>>>>>>> e771a192
				}
			}

			checkReliability := func() {
				reply0, request0, err0 := sendReliabilityRelay(address0, false)
				reply1, request1, err1 := sendReliabilityRelay(address1, true)
				ok := true
				check0 := err0 == nil && reply0 != nil
				check1 := err1 == nil && reply1 != nil
				if check0 {
					ok = ok && s.CompareRelaysAndReportConflict(reply, request, reply0, request0)
				}
				if check1 {
					ok = ok && s.CompareRelaysAndReportConflict(reply, request, reply1, request1)
				}
				if !ok && check0 && check1 {
					s.CompareRelaysAndReportConflict(reply0, request0, reply1, request1)
				}
				if (ok && check0) || (ok && check1) {
					utils.LavaFormatInfo("Reliability verified and Okay!", &map[string]string{"address0": address0, "address1": address1, "original address": providerAcc})
				}
			}
			go checkReliability()
		}
	}
	return reply, nil
}

func checkFinalizedHashes(s *Sentry, providerAcc string, latestBlock int64, finalizedBlocks map[int64]string, req *pairingtypes.RelayRequest, reply *pairingtypes.RelayReply) (bool, error) {
	s.providerDataContainersMu.Lock()
	defer s.providerDataContainersMu.Unlock()

	if len(s.providerHashesConsensus) == 0 && len(s.prevEpochProviderHashesConsensus) == 0 {
		newHashConsensus := s.initProviderHashesConsensus(providerAcc, latestBlock, finalizedBlocks, reply, req)
		s.providerHashesConsensus = append(make([]ProviderHashesConsensus, 0), newHashConsensus)
	} else {
		matchWithExistingConsensus := false

		// Looks for discrepancy wit current epoch providers
		for idx, consensus := range s.providerHashesConsensus {
			discrepancyResult, err := s.discrepancyChecker(finalizedBlocks, consensus)
			if err != nil {
				return false, utils.LavaFormatError("Conflict found in discrepancyChecker", err, nil)
			}

			// if no conflicts, insert into consensus and break
			if !discrepancyResult {
				matchWithExistingConsensus = true
			} else {
				utils.LavaFormatError("Conflict found between consensus and provider", err, &map[string]string{"Consensus idx": strconv.Itoa(idx), "provider": providerAcc})
			}

			// if no discrepency with this group -> insert into consensus and break
			if matchWithExistingConsensus {
				// TODO:: Add more increminiating data to consensus
				s.insertProviderToConsensus(&consensus, finalizedBlocks, latestBlock, reply, req, providerAcc)
				break
			}
		}

		// create new consensus group if no consensus matched
		if !matchWithExistingConsensus {
			newHashConsensus := s.initProviderHashesConsensus(providerAcc, latestBlock, finalizedBlocks, reply, req)
			s.providerHashesConsensus = append(make([]ProviderHashesConsensus, 0), newHashConsensus)
		}

		// check for discrepancy with old epoch
		for idx, consensus := range s.prevEpochProviderHashesConsensus {
			discrepancyResult, err := s.discrepancyChecker(finalizedBlocks, consensus)
			if err != nil {
				return false, utils.LavaFormatError("prev epoch Conflict found in discrepancyChecker", err, nil)
			}

			if discrepancyResult {
				utils.LavaFormatError("prev epoch Conflict found between consensus and provider", err, &map[string]string{"Consensus idx": strconv.Itoa(idx), "provider": providerAcc})
			}
		}
	}

	return false, nil
}

func (s *Sentry) IsFinalizedBlock(requestedBlock int64, latestBlock int64) bool {
	return spectypes.IsFinalizedBlock(requestedBlock, latestBlock, s.GetSpecFinalizationCriteria())
}

func (s *Sentry) GetLatestFinalizedBlock(latestBlock int64) int64 {
	finalization_criteria := int64(s.GetSpecFinalizationCriteria())
	return latestBlock - finalization_criteria
}

func (s *Sentry) movePairingEntryToPurge(wrap *RelayerClientWrapper, index int) {
	utils.LavaFormatWarning("Jailing provider for this epoch", nil, &map[string]string{"address": wrap.Acc, "currentEpoch": strconv.FormatInt(s.GetBlockHeight(), 10)})
	s.pairingMu.Lock()
	defer s.pairingMu.Unlock()

	if len(s.pairing) == 0 {
		return
	}

	s.pairingPurgeLock.Lock()
	defer s.pairingPurgeLock.Unlock()
	//move to purge list
	findPairingIndex := func() bool {
		for idx, entry := range s.pairing {
			if entry.Acc == wrap.Acc {
				index = idx
				return true
			}
		}
		return false
	}
	if index >= len(s.pairing) || index < 0 {
		utils.LavaFormatWarning("Trying to move pairing entry to purge but index is bigger than pairing length!", nil, &map[string]string{"provider endpoints": fmt.Sprintf("%v", wrap.Endpoints), "address": wrap.Acc, "index": strconv.Itoa(index), "length": strconv.Itoa(len(s.pairing))})
		if !findPairingIndex() {
			return
		}
	}
	if s.pairing[index].Acc != wrap.Acc {
		utils.LavaFormatWarning("Trying to move pairing entry to purge but expected address is different!", nil, &map[string]string{"provider endpoints": fmt.Sprintf("%v", wrap.Endpoints), "address": wrap.Acc, "index provider address": s.pairing[index].Acc, "length": strconv.Itoa(len(s.pairing))})
		if !findPairingIndex() {
			return
		}
	}
	s.pairingPurge = append(s.pairingPurge, wrap)
	s.pairing[index] = s.pairing[len(s.pairing)-1]
	s.pairing = s.pairing[:len(s.pairing)-1]
}

func (s *Sentry) IsAuthorizedConsumer(ctx context.Context, consumer string, blockheight uint64) (*pairingtypes.QueryVerifyPairingResponse, error) {
	//
	// TODO: cache results!
	res, err := s.pairingQueryClient.VerifyPairing(context.Background(), &pairingtypes.QueryVerifyPairingRequest{
		ChainID:  s.ChainID,
		Client:   consumer,
		Provider: s.Acc,
		Block:    blockheight,
	})
	if err != nil {
		return nil, err
	}
	if res.GetValid() {
		return res, nil
	}

	return nil, utils.LavaFormatError("invalid self pairing with consumer", nil, &map[string]string{"consumer address": consumer, "CurrentBlock": strconv.FormatInt(s.GetBlockHeight(), 10)})
}

func (s *Sentry) IsAuthorizedPairing(ctx context.Context, consumer string, provider string, block uint64) (bool, error) {
	//
	// TODO: cache results!

	res, err := s.pairingQueryClient.VerifyPairing(context.Background(), &pairingtypes.QueryVerifyPairingRequest{
		ChainID:  s.ChainID,
		Client:   consumer,
		Provider: provider,
		Block:    block,
	})
	if err != nil {
		return false, err
	}
	if res.GetValid() {
		return true, nil
	}
	return false, utils.LavaFormatError("invalid pairing with consumer", nil, &map[string]string{"consumer address": consumer, "CurrentBlock": strconv.FormatInt(s.GetBlockHeight(), 10), "requested block": strconv.FormatUint(block, 10)})
}

func (s *Sentry) GetReliabilityThreshold() uint32 {
	return s.serverSpec.ReliabilityThreshold
}

func (s *Sentry) GetSpecName() string {
	return s.serverSpec.Name
}

func (s *Sentry) GetSpecComparesHashes() bool {
	return s.serverSpec.ComparesHashes
}

func (s *Sentry) GetSpecFinalizationCriteria() uint32 {
	return s.serverSpec.FinalizationCriteria
}

func (s *Sentry) GetSpecSavedBlocks() uint32 {
	return s.serverSpec.SavedBlocks
}

func (s *Sentry) GetChainID() string {
	return s.serverSpec.Index
}

func (s *Sentry) MatchSpecApiByName(name string) (spectypes.ServiceApi, bool) {
	s.specMu.RLock()
	defer s.specMu.RUnlock()
	//TODO: make it faster and better by not doing a regex instead using a better algorithm
	for apiName, api := range s.serverApis {
		re, err := regexp.Compile(apiName)
		if err != nil {
			utils.LavaFormatError("regex Compile api", err, &map[string]string{"apiName": apiName})
			continue
		}
		if re.Match([]byte(name)) {
			return api, true
		}
	}
	return spectypes.ServiceApi{}, false
}

func (s *Sentry) GetSpecApiByName(name string) (spectypes.ServiceApi, bool) {
	s.specMu.RLock()
	defer s.specMu.RUnlock()

	val, ok := s.serverApis[name]
	return val, ok
}

func (s *Sentry) GetSpecApiByTag(tag string) (spectypes.ServiceApi, bool) {
	s.specMu.RLock()
	defer s.specMu.RUnlock()

	val, ok := s.taggedApis[tag]
	return val, ok
}

func (s *Sentry) GetBlockHeight() int64 {
	return atomic.LoadInt64(&s.blockHeight)
}

func (s *Sentry) SetBlockHeight(blockHeight int64) {
	atomic.StoreInt64(&s.blockHeight, blockHeight)
}

func (s *Sentry) GetCurrentEpochHeight() uint64 {
	return atomic.LoadUint64(&s.currentEpoch)
}

func (s *Sentry) SetCurrentEpochHeight(blockHeight int64) {
	atomic.StoreUint64(&s.currentEpoch, uint64(blockHeight))
}

func (s *Sentry) GetOverlapSize() uint64 {
	return atomic.LoadUint64(&s.EpochBlocksOverlap)
}

func (s *Sentry) GetCUServiced() uint64 {
	return atomic.LoadUint64(&s.totalCUServiced)
}

func (s *Sentry) SetCUServiced(CU uint64) {
	atomic.StoreUint64(&s.totalCUServiced, CU)
}

func (s *Sentry) UpdateCUServiced(CU uint64) {
	//we lock because we dont want the value changing after we read it before we store
	s.PaymentsMu.Lock()
	defer s.PaymentsMu.Unlock()
	currentCU := atomic.LoadUint64(&s.totalCUServiced)
	atomic.StoreUint64(&s.totalCUServiced, currentCU+CU)
}

func (s *Sentry) GetMaxCUForUser(ctx context.Context, address string, chainID string) (maxCu uint64, err error) {
	UserEntryRes, err := s.pairingQueryClient.UserEntry(ctx, &pairingtypes.QueryUserEntryRequest{ChainID: chainID, Address: address, Block: uint64(s.GetBlockHeight())})
	if err != nil {
		return 0, utils.LavaFormatError("failed querying StakeEntry for consumer", err, &map[string]string{"chainID": chainID, "address": address, "block": strconv.FormatInt(s.GetBlockHeight(), 10)})
	}
	return UserEntryRes.GetMaxCU(), nil
}

func (s *Sentry) GetVrfPkAndMaxCuForUser(ctx context.Context, address string, chainID string, requestBlock int64) (vrfPk *utils.VrfPubKey, maxCu uint64, err error) {
	UserEntryRes, err := s.pairingQueryClient.UserEntry(ctx, &pairingtypes.QueryUserEntryRequest{ChainID: chainID, Address: address, Block: uint64(requestBlock)})
	if err != nil {
		return nil, 0, utils.LavaFormatError("StakeEntry querying for consumer failed", err, &map[string]string{"chainID": chainID, "address": address, "block": strconv.FormatInt(requestBlock, 10)})
	}
	vrfPk = &utils.VrfPubKey{}
	vrfPk, err = vrfPk.DecodeFromBech32(UserEntryRes.GetConsumer().Vrfpk)
	if err != nil {
		err = utils.LavaFormatError("decoding vrfpk from bech32", err, &map[string]string{"chainID": chainID, "address": address, "block": strconv.FormatInt(requestBlock, 10), "UserEntryRes": fmt.Sprintf("%v", UserEntryRes)})
	}
	return vrfPk, UserEntryRes.GetMaxCU(), err
}

func (s *Sentry) ExpecedBlockHeight() (int64, int) {

	averageBlockTime_ms := s.serverSpec.AverageBlockTime
	listExpectedBlockHeights := []int64{}

	var highestBlockNumber int64 = 0
	FindHighestBlockNumber := func(listProviderHashesConsensus []ProviderHashesConsensus) int64 {
		for _, providerHashesConsensus := range listProviderHashesConsensus {
			for _, providerDataContainer := range providerHashesConsensus.agreeingProviders {
				if highestBlockNumber < providerDataContainer.LatestFinalizedBlock {
					highestBlockNumber = providerDataContainer.LatestFinalizedBlock
				}

			}
		}
		return highestBlockNumber
	}
	highestBlockNumber = FindHighestBlockNumber(s.prevEpochProviderHashesConsensus) //update the highest in place
	highestBlockNumber = FindHighestBlockNumber(s.providerHashesConsensus)

	now := time.Now()
	calcExpectedBlocks := func(listProviderHashesConsensus []ProviderHashesConsensus) []int64 {
		listExpectedBH := []int64{}
		for _, providerHashesConsensus := range listProviderHashesConsensus {
			for _, providerDataContainer := range providerHashesConsensus.agreeingProviders {
				expected := providerDataContainer.LatestFinalizedBlock + (now.Sub(providerDataContainer.LatestBlockTime).Milliseconds() / averageBlockTime_ms) //interpolation
				//limit the interpolation to the highest seen block height
				if expected > highestBlockNumber {
					expected = highestBlockNumber
				}
				listExpectedBH = append(listExpectedBH, expected)
			}
		}
		return listExpectedBH
	}
	listExpectedBlockHeights = append(listExpectedBlockHeights, calcExpectedBlocks(s.prevEpochProviderHashesConsensus)...)
	listExpectedBlockHeights = append(listExpectedBlockHeights, calcExpectedBlocks(s.providerHashesConsensus)...)

	median := func(data []int64) int64 {
		slices.Sort(data)

		var median int64
		data_len := len(data)
		if data_len == 0 {
			return 0
		} else if data_len%2 == 0 {
			median = int64((data[data_len/2-1] + data[data_len/2]) / 2.0)
		} else {
			median = int64(data[data_len/2])
		}
		return median
	}

	return median(listExpectedBlockHeights) - s.serverSpec.AllowedBlockLagForQosSync, len(listExpectedBlockHeights)
}

// TODO:: Dont calc. get this info from blockchain - if LAVA params change, this calc is obsolete
func (s *Sentry) GetEpochFromBlockHeight(blockHeight int64) uint64 {
	epochSize := s.GetEpochSize()
	epoch := uint64(blockHeight - blockHeight%int64(epochSize))
	return epoch
}

func NewSentry(
	clientCtx client.Context,
	chainID string,
	isUser bool,
	voteInitiationCb func(ctx context.Context, voteID string, voteDeadline uint64, voteParams *VoteParams),
	newEpochCb func(epochHeight int64),
	apiInterface string,
	vrf_sk vrf.PrivateKey,
	flagSet *pflag.FlagSet,
	serverID uint64,
) *Sentry {
	rpcClient := clientCtx.Client
	specQueryClient := spectypes.NewQueryClient(clientCtx)
	pairingQueryClient := pairingtypes.NewQueryClient(clientCtx)
	epochStorageQueryClient := epochstoragetypes.NewQueryClient(clientCtx)
	acc := clientCtx.GetFromAddress().String()
	currentBlock, err := rpc.GetChainHeight(clientCtx)
	if err != nil {
		utils.LavaFormatError("Sentry failed to get chain height", err, &map[string]string{"account": acc, "ChainID": chainID, "apiInterface": apiInterface})
		currentBlock = 0
	}
	return &Sentry{
		ClientCtx:               clientCtx,
		rpcClient:               rpcClient,
		specQueryClient:         specQueryClient,
		pairingQueryClient:      pairingQueryClient,
		epochStorageQueryClient: epochStorageQueryClient,
		ChainID:                 chainID,
		isUser:                  isUser,
		Acc:                     acc,
		newEpochCb:              newEpochCb,
		ApiInterface:            apiInterface,
		VrfSk:                   vrf_sk,
		blockHeight:             currentBlock,
		specHash:                nil,
		cmdFlags:                flagSet,
		voteInitiationCb:        voteInitiationCb,
		serverID:                serverID,
	}
}

func UpdateRequestedBlock(request *pairingtypes.RelayRequest, response *pairingtypes.RelayReply) {
	//since sometimes the user is sending requested block that is a magic like latest, or earliest we need to specify to the reliability what it is
	switch request.RequestBlock {
	case spectypes.LATEST_BLOCK:
		request.RequestBlock = response.LatestBlock
	case spectypes.EARLIEST_BLOCK:
		request.RequestBlock = spectypes.NOT_APPLICABLE // TODO: add support for earliest block reliability
	}
}<|MERGE_RESOLUTION|>--- conflicted
+++ resolved
@@ -5,6 +5,7 @@
 	"context"
 	"encoding/json"
 	"fmt"
+	"log"
 	"math"
 	"math/rand"
 	"regexp"
@@ -58,14 +59,6 @@
 }
 
 type VoteParams struct {
-<<<<<<< HEAD
-	CloseVote    bool
-	ChainID      string
-	ApiURL       string
-	RequestData  []byte
-	RequestBlock uint64
-	Voters       []string
-=======
 	CloseVote      bool
 	ChainID        string
 	ApiURL         string
@@ -73,7 +66,6 @@
 	RequestBlock   uint64
 	Voters         []string
 	ConnectionType string
->>>>>>> e771a192
 }
 
 func (vp *VoteParams) GetCloseVote() bool {
@@ -96,57 +88,11 @@
 	StaleEpochDistance              = 3 // relays done 3 epochs back are ready to be rewarded
 )
 
-<<<<<<< HEAD
-func (cs *ClientSession) CalculateQoS(cu uint64, latency time.Duration, blockHeightDiff int64, numOfProviders int, servicersToCount int64) {
-
-	if cs.QoSInfo.LastQoSReport == nil {
-		cs.QoSInfo.LastQoSReport = &pairingtypes.QualityOfServiceReport{}
-	}
-
-	downtimePrecentage := sdk.NewDecWithPrec(int64(cs.QoSInfo.TotalRelays-cs.QoSInfo.AnsweredRelays), 0).Quo(sdk.NewDecWithPrec(int64(cs.QoSInfo.TotalRelays), 0))
-	cs.QoSInfo.LastQoSReport.Availability = sdk.MaxDec(sdk.ZeroDec(), AvailabilityPercentage.Sub(downtimePrecentage).Quo(AvailabilityPercentage))
-	if sdk.OneDec().GT(cs.QoSInfo.LastQoSReport.Availability) {
-		fmt.Printf("QoS Availibility: %s, downtime precent : %s \n", cs.QoSInfo.LastQoSReport.Availability.String(), downtimePrecentage.String())
-	}
-
-	var latencyThreshold time.Duration = LatencyThresholdStatic + time.Duration(cu)*LatencyThresholdSlope
-	latencyScore := sdk.MinDec(sdk.OneDec(), sdk.NewDecFromInt(sdk.NewInt(int64(latencyThreshold))).Quo(sdk.NewDecFromInt(sdk.NewInt(int64(latency)))))
-
-	insertSorted := func(list []sdk.Dec, value sdk.Dec) []sdk.Dec {
-		index := sort.Search(len(list), func(i int) bool {
-			return list[i].GTE(value)
-		})
-		if len(list) == index { // nil or empty slice or after last element
-			return append(list, value)
-		}
-		list = append(list[:index+1], list[index:]...) // index < len(a)
-		list[index] = value
-		return list
-	}
-	cs.QoSInfo.LatencyScoreList = insertSorted(cs.QoSInfo.LatencyScoreList, latencyScore)
-	cs.QoSInfo.LastQoSReport.Latency = cs.QoSInfo.LatencyScoreList[int(float64(len(cs.QoSInfo.LatencyScoreList))*PercentileToCalculateLatency)]
-
-	if int64(numOfProviders) > int64(math.Ceil(float64(servicersToCount)*MinProvidersForSync)) { //
-		if blockHeightDiff <= 0 { //if the diff is bigger than 0 than the block is too old (blockHeightDiff = expected - allowedLag - blockheight) and we dont give him the score
-			cs.QoSInfo.SyncScoreSum++
-		}
-	} else {
-		cs.QoSInfo.SyncScoreSum++
-	}
-	cs.QoSInfo.TotalSyncScore++
-
-	cs.QoSInfo.LastQoSReport.Sync = sdk.NewDec(cs.QoSInfo.SyncScoreSum).QuoInt64(cs.QoSInfo.TotalSyncScore)
-
-	if sdk.OneDec().GT(cs.QoSInfo.LastQoSReport.Sync) {
-		fmt.Printf("QoS Sync: %s, block diff: %d , sync score: %d / %d \n", cs.QoSInfo.LastQoSReport.Sync.String(), blockHeightDiff, cs.QoSInfo.SyncScoreSum, cs.QoSInfo.TotalSyncScore)
-	}
-=======
 type Endpoint struct {
 	Addr               string
 	Enabled            bool
 	Client             *pairingtypes.RelayerClient
 	ConnectionRefusals uint64
->>>>>>> e771a192
 }
 
 type RelayerClientWrapper struct {
@@ -648,51 +594,17 @@
 						}
 						uniqueID, err := strconv.ParseUint(e.Events["lava_relay_payment.uniqueIdentifier"][idx], 10, 64)
 						if err != nil {
-<<<<<<< HEAD
-							fmt.Printf("failed to parse event: %s\n", e.Events["lava_relay_payment.uniqueIdentifier"])
-=======
 							utils.LavaFormatError("failed to parse payment event uniqueIdentifier", err, &map[string]string{"event": e.Events["lava_relay_payment.uniqueIdentifier"][idx]})
->>>>>>> e771a192
 							continue
 						}
 						serverID, err := strconv.ParseUint(e.Events["lava_relay_payment.descriptionString"][idx], 10, 64)
 						if err != nil {
-<<<<<<< HEAD
-							fmt.Printf("failed to parse event: %s\n", e.Events["lava_relay_payment.descriptionString"])
-=======
 							utils.LavaFormatError("failed to parse payment event serverID", err, &map[string]string{"event": e.Events["lava_relay_payment.descriptionString"][idx]})
->>>>>>> e771a192
 							continue
 						}
 
 						if serverID == s.serverID {
 							s.UpdatePaidCU(paidCU)
-<<<<<<< HEAD
-							s.AppendToReceivedPayments(PaymentRequest{CU: paidCU, BlockHeightDeadline: data.Height, Amount: coin, Client: clientAddr, UniqueIdentifier: uniqueID})
-							found := s.RemoveExpectedPayment(paidCU, clientAddr, data.Height, uniqueID)
-							if !found {
-								fmt.Printf("ERROR: payment received, did not find matching expectancy from correct client Need to add support for partial payment\n %s", s.PrintExpectedPAyments())
-							} else {
-								fmt.Printf("SUCCESS: payment received as expected\n")
-							}
-						}
-					}
-				}
-			}
-
-			eventToListen := utils.EventPrefix + conflicttypes.ConflictVoteDetectionEventName
-			// listen for vote commit event from tx handler on conflict/detection
-			if newVotesList, ok := e.Events[eventToListen+".voteID"]; ok {
-				for idx, voteID := range newVotesList {
-					chainID := e.Events[eventToListen+".chainID"][idx]
-					apiURL := e.Events[eventToListen+".apiURL"][idx]
-					requestData := []byte(e.Events[eventToListen+".requestData"][idx])
-					num_str := e.Events[eventToListen+".requestBlock"][idx]
-					requestBlock, err := strconv.ParseUint(num_str, 10, 64)
-					if err != nil {
-						log.Printf("Error: requested block could not be parsed as uint64 %s\n", num_str)
-						continue
-=======
 							receivedPayment := PaymentRequest{CU: paidCU, BlockHeightDeadline: data.Height, Amount: coin, Client: clientAddr, UniqueIdentifier: uniqueID}
 							s.AppendToReceivedPayments(receivedPayment)
 							found := s.RemoveExpectedPayment(paidCU, clientAddr, data.Height, uniqueID)
@@ -702,7 +614,6 @@
 								utils.LavaFormatInfo("success: payment received as expected", nil)
 							}
 						}
->>>>>>> e771a192
 					}
 					num_str = e.Events[eventToListen+".voteDeadline"][idx]
 					voteDeadline, err := strconv.ParseUint(num_str, 10, 64)
@@ -1024,21 +935,9 @@
 		if wrap.Acc != address {
 			continue
 		}
-<<<<<<< HEAD
-		if wrap.Client == nil {
-			wrap.SessionsLock.Lock()
-			defer wrap.SessionsLock.Unlock()
-
-			conn, err := s.connectRawClient(ctx, wrap.Addr)
-			if err != nil {
-				return nil, -1, fmt.Errorf("error making initial connection to provider: %s, error: %w", wrap.Addr, err)
-			}
-			wrap.Client = conn
-=======
 		connected, endpoint := wrap.FetchEndpointConnectionFromClientWrapper(s, ctx, index)
 		if connected {
 			return wrap, index, endpoint, nil
->>>>>>> e771a192
 		}
 	}
 	return nil, -1, nil, utils.LavaFormatError("did not find requested address for pairing", nil, &map[string]string{"requested address": address})
@@ -1118,11 +1017,7 @@
 		return true
 	}
 	//they have different data! report!
-<<<<<<< HEAD
-	log.Println(fmt.Sprintf("[-] DataReliability detected mismatching results! \n1>>%s \n2>>%s\nReporting...", reply0.Data, reply1.Data))
-=======
 	utils.LavaFormatWarning("DataReliability detected mismatching results, Reporting...", nil, &map[string]string{"Data0": string(reply0.Data), "Data1": string(reply1.Data)})
->>>>>>> e771a192
 	responseConflict := conflicttypes.ResponseConflict{ConflictRelayData0: &conflicttypes.ConflictRelayData{Reply: reply0, Request: request0},
 		ConflictRelayData1: &conflicttypes.ConflictRelayData{Reply: reply1, Request: request1}}
 	msg := conflicttypes.NewMsgDetection(s.Acc, nil, &responseConflict, nil)
@@ -1284,11 +1179,7 @@
 	ctx context.Context,
 	cb_send_relay func(clientSession *ClientSession) (*pairingtypes.RelayReply, *pairingtypes.RelayRequest, error),
 	cb_send_reliability func(clientSession *ClientSession, dataReliability *pairingtypes.VRFData) (*pairingtypes.RelayReply, *pairingtypes.RelayRequest, error),
-<<<<<<< HEAD
-	specCategory *spectypes.SpecCategory, // TODO::
-=======
 	specCategory *spectypes.SpecCategory,
->>>>>>> e771a192
 ) (*pairingtypes.RelayReply, error) {
 	//
 	// Get pairing
@@ -1397,12 +1288,7 @@
 					wrap, index, endpoint, err := s.specificPairing(ctx, address)
 					if err != nil {
 						// failed to get clientWrapper for this address, skip reliability
-<<<<<<< HEAD
-						log.Println("Reliability error: Could not get client specific pairing wrap for address: ", address, err)
-						return nil, nil, err
-=======
 						return nil, nil, utils.LavaFormatError("sendReliabilityRelay Could not get client specific pairing wrap for provider", err, &map[string]string{"Address": address})
->>>>>>> e771a192
 					} else {
 						canSendReliability := s.CheckAndMarkReliabilityForThisPairing(wrap) //TODO: this will still not perform well for multiple clients, we need to get the reliability proof in the error and not penalize the provider
 						if canSendReliability {
@@ -1417,30 +1303,18 @@
 								QueryHash:   utils.CalculateQueryHash(*request), //calculated from query body anyway, but we will use this on payment
 								Sig:         nil,                                //calculated in cb_send_reliability
 							}
-<<<<<<< HEAD
-							clientSession = getClientSessionFromWrap(wrap)
-=======
 							clientSession = getClientSessionFromWrap(wrap, endpoint)
->>>>>>> e771a192
 							relay_rep, relay_req, err := cb_send_reliability(clientSession, dataReliability)
 							if err != nil {
 								if clientSession.QoSInfo.ConsecutiveTimeOut >= 3 && clientSession.QoSInfo.LastQoSReport.Availability.IsZero() {
 									s.movePairingEntryToPurge(wrap, index)
 								}
-<<<<<<< HEAD
-								return nil, nil, err
-=======
 								return nil, nil, utils.LavaFormatError("sendReliabilityRelay Could not get reply to reliability relay from provider", err, &map[string]string{"Address": address})
->>>>>>> e771a192
 							}
 							clientSession.Lock.Unlock() //function call returns a locked session, we need to unlock it
 							return relay_rep, relay_req, nil
 						} else {
-<<<<<<< HEAD
-							log.Println("Reliability already Sent in this epoch to this provider")
-=======
 							utils.LavaFormatWarning("Reliability already Sent in this epoch to this provider", nil, &map[string]string{"Address": address})
->>>>>>> e771a192
 							return nil, nil, nil
 						}
 					}
@@ -1449,11 +1323,7 @@
 						//send reliability on the client's expense
 						utils.LavaFormatWarning("secure flag Not Implemented", nil, nil)
 					}
-<<<<<<< HEAD
-					return nil, nil, fmt.Errorf("reliability ERROR: is not a valid reliability VRF address result")
-=======
 					return nil, nil, fmt.Errorf("is not a valid reliability VRF address result") //this is not an error we want to log
->>>>>>> e771a192
 				}
 			}
 
