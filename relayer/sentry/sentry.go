package sentry

import (
	"bytes"
	"context"
	"encoding/json"
	"errors"
	"fmt"
	"log"
	"math"
	"math/rand"
	"regexp"
	"sort"
	"strconv"
	"strings"
	"sync"
	"sync/atomic"
	"time"

	"github.com/coniks-sys/coniks-go/crypto/vrf"
	"github.com/cosmos/cosmos-sdk/client"
	"github.com/cosmos/cosmos-sdk/client/rpc"
	"github.com/cosmos/cosmos-sdk/client/tx"
	sdk "github.com/cosmos/cosmos-sdk/types"
	"github.com/lavanet/lava/relayer/sigs"
	"github.com/lavanet/lava/utils"
	conflicttypes "github.com/lavanet/lava/x/conflict/types"
	epochstoragetypes "github.com/lavanet/lava/x/epochstorage/types"
	pairingtypes "github.com/lavanet/lava/x/pairing/types"
	"github.com/lavanet/lava/x/spec/types"
	spectypes "github.com/lavanet/lava/x/spec/types"
	"github.com/spf13/pflag"
	tendermintcrypto "github.com/tendermint/tendermint/crypto"
	rpcclient "github.com/tendermint/tendermint/rpc/client"
	ctypes "github.com/tendermint/tendermint/rpc/core/types"
	tenderminttypes "github.com/tendermint/tendermint/types"
	"golang.org/x/exp/slices"
	grpc "google.golang.org/grpc"
)

type ClientSession struct {
	CuSum                 uint64
	QoSInfo               QoSInfo
	SessionId             int64
	Client                *RelayerClientWrapper
	Lock                  sync.Mutex
	RelayNum              uint64
	LatestBlock           int64
	FinalizedBlocksHashes map[int64]string
}

type QoSInfo struct {
	LastQoSReport      *pairingtypes.QualityOfServiceReport
	LatencyScoreList   []sdk.Dec
	SyncScoreSum       int64
	TotalSyncScore     int64
	TotalRelays        uint64
	AnsweredRelays     uint64
	ConsecutiveTimeOut uint64
}

type VoteParams struct {
	CloseVote      bool
	ChainID        string
	ApiURL         string
	RequestData    []byte
	RequestBlock   uint64
	Voters         []string
	ConnectionType string
}

func (vp *VoteParams) GetCloseVote() bool {
	if vp == nil {
		//default returns false
		return false
	}
	return vp.CloseVote
}

//Constants

var AvailabilityPercentage sdk.Dec = sdk.NewDecWithPrec(5, 2) //TODO move to params pairing
const (
	MaxConsecutiveConnectionAttemts = 3
	PercentileToCalculateLatency    = 0.9
	MinProvidersForSync             = 0.6
	LatencyThresholdStatic          = 1 * time.Second
	LatencyThresholdSlope           = 1 * time.Millisecond
	StaleEpochDistance              = 3 // relays done 3 epochs back are ready to be rewarded
)

func (cs *ClientSession) CalculateQoS(cu uint64, latency time.Duration, blockHeightDiff int64, numOfProviders int, servicersToCount int64) {

	if cs.QoSInfo.LastQoSReport == nil {
		cs.QoSInfo.LastQoSReport = &pairingtypes.QualityOfServiceReport{}
	}

	downtimePrecentage := sdk.NewDecWithPrec(int64(cs.QoSInfo.TotalRelays-cs.QoSInfo.AnsweredRelays), 0).Quo(sdk.NewDecWithPrec(int64(cs.QoSInfo.TotalRelays), 0))
	cs.QoSInfo.LastQoSReport.Availability = sdk.MaxDec(sdk.ZeroDec(), AvailabilityPercentage.Sub(downtimePrecentage).Quo(AvailabilityPercentage))
	if sdk.OneDec().GT(cs.QoSInfo.LastQoSReport.Availability) {
		fmt.Printf("QoS Availibility: %s, downtime precent : %s \n", cs.QoSInfo.LastQoSReport.Availability.String(), downtimePrecentage.String())
	}

	var latencyThreshold time.Duration = LatencyThresholdStatic + time.Duration(cu)*LatencyThresholdSlope
	latencyScore := sdk.MinDec(sdk.OneDec(), sdk.NewDecFromInt(sdk.NewInt(int64(latencyThreshold))).Quo(sdk.NewDecFromInt(sdk.NewInt(int64(latency)))))

	insertSorted := func(list []sdk.Dec, value sdk.Dec) []sdk.Dec {
		index := sort.Search(len(list), func(i int) bool {
			return list[i].GTE(value)
		})
		if len(list) == index { // nil or empty slice or after last element
			return append(list, value)
		}
		list = append(list[:index+1], list[index:]...) // index < len(a)
		list[index] = value
		return list
	}
	cs.QoSInfo.LatencyScoreList = insertSorted(cs.QoSInfo.LatencyScoreList, latencyScore)
	cs.QoSInfo.LastQoSReport.Latency = cs.QoSInfo.LatencyScoreList[int(float64(len(cs.QoSInfo.LatencyScoreList))*PercentileToCalculateLatency)]

	if int64(numOfProviders) > int64(math.Ceil(float64(servicersToCount)*MinProvidersForSync)) { //
		if blockHeightDiff <= 0 { //if the diff is bigger than 0 than the block is too old (blockHeightDiff = expected - allowedLag - blockheight) and we dont give him the score
			cs.QoSInfo.SyncScoreSum++
		}
	} else {
		cs.QoSInfo.SyncScoreSum++
	}
	cs.QoSInfo.TotalSyncScore++

	cs.QoSInfo.LastQoSReport.Sync = sdk.NewDec(cs.QoSInfo.SyncScoreSum).QuoInt64(cs.QoSInfo.TotalSyncScore)

	if sdk.OneDec().GT(cs.QoSInfo.LastQoSReport.Sync) {
		fmt.Printf("QoS Sync: %s, block diff: %d , sync score: %d / %d \n", cs.QoSInfo.LastQoSReport.Sync.String(), blockHeightDiff, cs.QoSInfo.SyncScoreSum, cs.QoSInfo.TotalSyncScore)
	}
}

type RelayerClientWrapper struct {
	Client *pairingtypes.RelayerClient
	Acc    string //public lava address
	Addr   string //ip:port

	ConnectionRefusals uint64
	SessionsLock       sync.Mutex
	Sessions           map[int64]*ClientSession
	MaxComputeUnits    uint64
	UsedComputeUnits   uint64
	ReliabilitySent    bool
}

type PaymentRequest struct {
	CU                  uint64
	BlockHeightDeadline int64
	Amount              sdk.Coin
	Client              sdk.AccAddress
	UniqueIdentifier    uint64
}

type providerDataContainer struct {
	// keep all data used to sign sigblocks
	LatestFinalizedBlock  int64
	LatestBlockTime       time.Time
	FinalizedBlocksHashes map[int64]string
	SigBlocks             []byte
	SessionId             uint64
	BlockHeight           int64
	RelayNum              uint64
	LatestBlock           int64
	//TODO:: keep relay request for conflict reporting
}

type ProviderHashesConsensus struct {
	FinalizedBlocksHashes map[int64]string
	agreeingProviders     map[string]providerDataContainer
}

type Sentry struct {
	ClientCtx               client.Context
	rpcClient               rpcclient.Client
	specQueryClient         spectypes.QueryClient
	pairingQueryClient      pairingtypes.QueryClient
	epochStorageQueryClient epochstoragetypes.QueryClient
	ChainID                 string
	NewTransactionEvents    <-chan ctypes.ResultEvent
	NewBlockEvents          <-chan ctypes.ResultEvent
	isUser                  bool
	Acc                     string // account address (bech32)
	voteInitiationCb        func(ctx context.Context, voteID string, voteDeadline uint64, voteParams *VoteParams)
	newEpochCb              func(epochHeight int64)
	ApiInterface            string
	cmdFlags                *pflag.FlagSet
	serverID                uint64
	//
	// expected payments storage
	PaymentsMu       sync.RWMutex
	expectedPayments []PaymentRequest
	receivedPayments []PaymentRequest
	totalCUServiced  uint64
	totalCUPaid      uint64

	// server Blocks To Save (atomic)
	earliestSavedBlock uint64
	// Block storage (atomic)
	blockHeight  int64
	currentEpoch int64
	EpochSize    uint64

	//
	// Spec storage (rw mutex)
	specMu     sync.RWMutex
	specHash   []byte
	serverSpec spectypes.Spec
	serverApis map[string]spectypes.ServiceApi
	taggedApis map[string]spectypes.ServiceApi

	// (client only)
	// Pairing storage (rw mutex)
	pairingMu        sync.RWMutex
	pairingHash      []byte
	pairing          []*RelayerClientWrapper
	pairingAddresses []string
	pairingPurgeLock sync.Mutex
	pairingPurge     []*RelayerClientWrapper
	VrfSkMu          sync.Mutex
	VrfSk            vrf.PrivateKey

	// every entry in providerHashesConsensus is conflicted with the other entries
	providerHashesConsensus          []ProviderHashesConsensus
	prevEpochProviderHashesConsensus []ProviderHashesConsensus
	providerDataContainersMu         sync.Mutex
}

func (s *Sentry) GetEpochSize(ctx context.Context) error {
	res, err := s.epochStorageQueryClient.Params(ctx, &epochstoragetypes.QueryParamsRequest{})
	if err != nil {
		return err
	}
	atomic.StoreUint64(&s.EpochSize, res.GetParams().EpochBlocks)
	return nil
}

func (s *Sentry) getEarliestSession(ctx context.Context) error {
	res, err := s.epochStorageQueryClient.EpochDetails(ctx, &epochstoragetypes.QueryGetEpochDetailsRequest{})
	if err != nil {
		return err
	}
	earliestBlock := res.GetEpochDetails().EarliestStart
	atomic.StoreUint64(&s.earliestSavedBlock, earliestBlock)
	return nil
}

func (s *Sentry) getPairing(ctx context.Context) error {
	//
	// sentry for server module does not need a pairing
	if !s.isUser {
		return nil
	}

	//
	// Get
	res, err := s.pairingQueryClient.GetPairing(ctx, &pairingtypes.QueryGetPairingRequest{
		ChainID: s.GetChainID(),
		Client:  s.Acc,
	})
	if err != nil {
		return err
	}
	servicers := res.GetProviders()
	if servicers == nil || len(servicers) == 0 {
		return errors.New("no servicers found")
	}

	//
	// Check if updated
	hash := tendermintcrypto.Sha256([]byte(res.String())) // TODO: we use cheaper algo for speed
	if bytes.Equal(s.pairingHash, hash) {
		return nil
	}
	s.pairingHash = hash

	//
	// Set
	pairing := []*RelayerClientWrapper{}
	pairingAddresses := []string{} //this object will not be mutated for vrf calculations
	for _, servicer := range servicers {
		//
		// Sanity
		servicerEndpoints := servicer.GetEndpoints()
		if servicerEndpoints == nil || len(servicerEndpoints) == 0 {
			log.Println("servicerEndpoints == nil || len(servicerEndpoints) == 0")
			continue
		}

		relevantEndpoints := []epochstoragetypes.Endpoint{}
		for _, endpoint := range servicerEndpoints {
			//only take into account endpoints that use the same api interface
			if endpoint.UseType == s.ApiInterface {
				relevantEndpoints = append(relevantEndpoints, endpoint)
			}
		}
		if len(relevantEndpoints) == 0 {
			log.Println(fmt.Sprintf("No relevant endpoints for apiInterface %s: %v", s.ApiInterface, servicerEndpoints))
			continue
		}

		maxcu, err := s.GetMaxCUForUser(ctx, s.Acc, servicer.Chain)
		if err != nil {
			return err
		}
		//
		// TODO: decide how to use multiple addresses from the same operator
		pairing = append(pairing, &RelayerClientWrapper{
			Acc:                servicer.Address,
			Addr:               relevantEndpoints[0].IPPORT,
			Sessions:           map[int64]*ClientSession{},
			MaxComputeUnits:    maxcu,
			ReliabilitySent:    false,
			ConnectionRefusals: 0,
		})
		pairingAddresses = append(pairingAddresses, servicer.Address)
	}
	s.pairingMu.Lock()
	defer s.pairingMu.Unlock()
	s.pairingPurgeLock.Lock()
	defer s.pairingPurgeLock.Unlock()
	s.pairingPurge = append(s.pairingPurge, s.pairing...) // append old connections to purge list
	s.pairing = pairing                                   // replace with new connections
	s.pairingAddresses = pairingAddresses
	log.Println("update pairing list!", pairing)

	// TODO:: new epoch, reset field containing previous finalizedBlocks of providers of epoch - 2
	// TODO:: keep latest provider finalized blocks and prev finalied from epoch - 1
	s.prevEpochProviderHashesConsensus = s.providerHashesConsensus

	return nil
}

func (s *Sentry) GetSpecHash() []byte {
	s.specMu.Lock()
	defer s.specMu.Unlock()
	return s.specHash
}

func (s *Sentry) GetServicersToPairCount() int64 {
	s.pairingMu.Lock()
	defer s.pairingMu.Unlock()
	return int64(len(s.pairingAddresses))
}

func (s *Sentry) GetAllSpecNames(ctx context.Context) (map[string][]types.ApiInterface, error) {
	spec, err := s.specQueryClient.Chain(ctx, &spectypes.QueryChainRequest{
		ChainID: s.ChainID,
	})
	if err != nil {
		return nil, err
	}
<<<<<<< HEAD
	serverApis, _ := s.getSpecPopulated(spec)
	var allSpecNames map[string][]types.ApiInterface
=======
	serverApis, _ := s.getServiceApis(spec)
	var allSpecNames []string
>>>>>>> 18efef5c
	for _, api := range serverApis {
		allSpecNames[api.Name] = api.ApiInterfaces
	}
	return allSpecNames, nil
}

func (s *Sentry) getServiceApis(spec *spectypes.QueryChainResponse) (map[string]spectypes.ServiceApi, map[string]spectypes.ServiceApi) {
	serverApis := map[string]spectypes.ServiceApi{}
	taggedApis := map[string]spectypes.ServiceApi{}
	if spec.Spec.Enabled {
		for _, api := range spec.Spec.Apis {
			if !api.Enabled {
				continue
			}
			//
			// TODO: find a better spot for this (more optimized, precompile regex, etc)
			for _, apiInterface := range api.ApiInterfaces {
				if apiInterface.Interface != s.ApiInterface {
					//spec will contain many api interfaces, we only need those that belong to the apiInterface of this sentry
					continue
				}
				if apiInterface.Interface == "rest" {
					re := regexp.MustCompile(`{[^}]+}`)
					processedName := string(re.ReplaceAll([]byte(api.Name), []byte("replace-me-with-regex")))
					processedName = regexp.QuoteMeta(processedName)
					processedName = strings.ReplaceAll(processedName, "replace-me-with-regex", `[^\/\s]+`)
					serverApis[processedName] = api
				} else {
					serverApis[api.Name] = api
				}

				if api.Parsing.GetFunctionTag() != "" {
					taggedApis[api.Parsing.GetFunctionTag()] = api
				}
			}
		}
	}
	return serverApis, taggedApis
}

func (s *Sentry) getSpec(ctx context.Context) error {
	//
	// TODO: decide if it's fatal to not have spec (probably!)
	spec, err := s.specQueryClient.Chain(ctx, &spectypes.QueryChainRequest{
		ChainID: s.ChainID,
	})
	if err != nil {
		return err
	}

	//
	// Check if updated
	hash := tendermintcrypto.Sha256([]byte(spec.String())) // TODO: we use cheaper algo for speed
	if bytes.Equal(s.specHash, hash) {
		return nil
	}
	s.specHash = hash

	//
	// Update
	log.Println(fmt.Sprintf("Sentry updated spec for chainID: %s Spec name:%s", spec.Spec.Index, spec.Spec.Name))
	serverApis, taggedApis := s.getServiceApis(spec)

	s.specMu.Lock()
	defer s.specMu.Unlock()
	s.serverSpec = spec.Spec
	s.serverApis = serverApis
	s.taggedApis = taggedApis

	return nil
}

func (s *Sentry) Init(ctx context.Context) error {
	//
	// New client
	err := s.rpcClient.Start()
	if err != nil {
		return err
	}

	//
	// Listen to new blocks
	query := "tm.event = 'NewBlock'"
	//
	txs, err := s.rpcClient.Subscribe(ctx, "test-client", query)
	if err != nil {
		fmt.Printf("BAD: %s", err)
		return err
	}
	s.NewBlockEvents = txs

	query = "tm.event = 'Tx'"
	txs, err = s.rpcClient.Subscribe(ctx, "test-client", query)
	if err != nil {
		fmt.Printf("BAD: %s", err)
		return err
	}
	s.NewTransactionEvents = txs
	//
	// Get spec for the first time
	err = s.getSpec(ctx)
	if err != nil {
		return err
	}

	//
	// Get pairing for the first time, for clients
	err = s.getPairing(ctx)
	if err != nil {
		return err
	}

	//
	// Sanity
	if !s.isUser {
		servicers, err := s.pairingQueryClient.Providers(ctx, &pairingtypes.QueryProvidersRequest{
			ChainID: s.GetChainID(),
		})
		if err != nil {
			return err
		}
		found := false
		for _, servicer := range servicers.GetStakeEntry() {
			if servicer.Address == s.Acc {
				found = true
				break
			}
		}
		if !found {
			return fmt.Errorf("servicer not staked for spec: %s %s", s.GetSpecName(), s.GetChainID())
		}
	}

	s.GetEpochSize(ctx) // ARITODO:: Tell omer tihs has to be here since we use epoch size early on

	return nil
}

func removeFromSlice(s []int, i int) []int {
	s[i] = s[len(s)-1]
	return s[:len(s)-1]
}

func (s *Sentry) ListenForTXEvents(ctx context.Context) {
	for e := range s.NewTransactionEvents {

		switch data := e.Data.(type) {
		case tenderminttypes.EventDataTx:
			//got new TX event
			if servicerAddrList, ok := e.Events["lava_relay_payment.provider"]; ok {
				for idx, servicerAddr := range servicerAddrList {
					if s.Acc == servicerAddr && s.ChainID == e.Events["lava_relay_payment.chainID"][idx] {
						fmt.Printf("\nReceived relay payment of %s for CU: %s\n", e.Events["lava_relay_payment.Mint"][idx], e.Events["lava_relay_payment.CU"][idx])

						CU := e.Events["lava_relay_payment.CU"][idx]
						paidCU, err := strconv.ParseUint(CU, 10, 64)
						if err != nil {
							fmt.Printf("failed to parse event: %s\n", e.Events["lava_relay_payment.CU"])
							continue
						}
						clientAddr, err := sdk.AccAddressFromBech32(e.Events["lava_relay_payment.client"][idx])
						if err != nil {
							fmt.Printf("failed to parse event: %s\n", e.Events["lava_relay_payment.client"])
							continue
						}
						coin, err := sdk.ParseCoinNormalized(e.Events["lava_relay_payment.Mint"][idx])
						if err != nil {
							fmt.Printf("failed to parse event: %s\n", e.Events["lava_relay_payment.Mint"])
							continue
						}
						uniqueID, err := strconv.ParseUint(e.Events["lava_relay_payment.uniqueIdentifier"][idx], 10, 64)
						if err != nil {
							fmt.Printf("failed to parse event: %s\n", e.Events["lava_relay_payment.uniqueIdentifier"])
							continue
						}
						serverID, err := strconv.ParseUint(e.Events["lava_relay_payment.descriptionString"][idx], 10, 64)
						if err != nil {
							fmt.Printf("failed to parse event: %s\n", e.Events["lava_relay_payment.descriptionString"])
							continue
						}

						if serverID == s.serverID {
							s.UpdatePaidCU(paidCU)
							s.AppendToReceivedPayments(PaymentRequest{CU: paidCU, BlockHeightDeadline: data.Height, Amount: coin, Client: clientAddr, UniqueIdentifier: uniqueID})
							found := s.RemoveExpectedPayment(paidCU, clientAddr, data.Height, uniqueID)
							if !found {
								fmt.Printf("ERROR: payment received, did not find matching expectancy from correct client Need to add support for partial payment\n %s", s.PrintExpectedPAyments())
							} else {
								fmt.Printf("SUCCESS: payment received as expected\n")
							}
						}
					}
				}
			}

			eventToListen := utils.EventPrefix + conflicttypes.ConflictVoteDetectionEventName
			// listen for vote commit event from tx handler on conflict/detection
			if newVotesList, ok := e.Events[eventToListen+".voteID"]; ok {
				for idx, voteID := range newVotesList {
					chainID := e.Events[eventToListen+".chainID"][idx]
					apiURL := e.Events[eventToListen+".apiURL"][idx]
					requestData := []byte(e.Events[eventToListen+".requestData"][idx])
					connectionType := e.Events[eventToListen+".connectionType"][idx]
					num_str := e.Events[eventToListen+".requestBlock"][idx]
					requestBlock, err := strconv.ParseUint(num_str, 10, 64)
					if err != nil {
						log.Printf("Error: requested block could not be parsed as uint64 %s\n", num_str)
						continue
					}
					num_str = e.Events[eventToListen+".voteDeadline"][idx]
					voteDeadline, err := strconv.ParseUint(num_str, 10, 64)
					if err != nil {
						log.Printf("Error: parsing vote deadline %s, err:%s\n", num_str, err)
						continue
					}
					voters_st := e.Events[eventToListen+".voters"][idx]
					voters := strings.Split(voters_st, ",")
					voteParams := &VoteParams{
						ChainID:        chainID,
						ApiURL:         apiURL,
						RequestData:    requestData,
						RequestBlock:   requestBlock,
						Voters:         voters,
						CloseVote:      false,
						ConnectionType: connectionType,
					}
					go s.voteInitiationCb(ctx, voteID, voteDeadline, voteParams)
				}
			}

		}
	}
}

func (s *Sentry) RemoveExpectedPayment(paidCUToFInd uint64, expectedClient sdk.AccAddress, blockHeight int64, uniqueID uint64) bool {
	s.PaymentsMu.Lock()
	defer s.PaymentsMu.Unlock()
	for idx, expectedPayment := range s.expectedPayments {
		//TODO: make sure the payment is not too far from expected block, expectedPayment.BlockHeightDeadline == blockHeight
		if expectedPayment.CU == paidCUToFInd && expectedPayment.Client.Equals(expectedClient) && uniqueID == expectedPayment.UniqueIdentifier {
			//found payment for expected payment
			s.expectedPayments[idx] = s.expectedPayments[len(s.expectedPayments)-1] // replace the element at delete index with the last one
			s.expectedPayments = s.expectedPayments[:len(s.expectedPayments)-1]     // remove last element
			return true
		}
	}
	return false
}

func (s *Sentry) GetPaidCU() uint64 {
	return atomic.LoadUint64(&s.totalCUPaid)
}

func (s *Sentry) UpdatePaidCU(extraPaidCU uint64) {
	//we lock because we dont want the value changing after we read it before we store
	s.PaymentsMu.Lock()
	defer s.PaymentsMu.Unlock()
	currentCU := atomic.LoadUint64(&s.totalCUPaid)
	atomic.StoreUint64(&s.totalCUPaid, currentCU+extraPaidCU)
}

func (s *Sentry) AppendToReceivedPayments(paymentReq PaymentRequest) {
	s.PaymentsMu.Lock()
	defer s.PaymentsMu.Unlock()
	s.receivedPayments = append(s.receivedPayments, paymentReq)
}
func (s *Sentry) PrintExpectedPAyments() string {
	s.PaymentsMu.Lock()
	defer s.PaymentsMu.Unlock()
	return fmt.Sprintf("last Received: %v\n Expected: %v\n", s.receivedPayments[len(s.receivedPayments)-1], s.expectedPayments)
}

func (s *Sentry) Start(ctx context.Context) {

	if !s.isUser {
		//listen for transactions for proof of relay payment
		go s.ListenForTXEvents(ctx)
	}
	//
	// Purge finished sessions
	if s.isUser {
		ticker := time.NewTicker(5 * time.Second)
		quit := make(chan struct{})
		go func() {
			for {
				select {
				case <-ticker.C:
					func() {
						s.pairingPurgeLock.Lock()
						defer s.pairingPurgeLock.Unlock()

						for i := len(s.pairingPurge) - 1; i >= 0; i-- {
							client := s.pairingPurge[i]
							client.SessionsLock.Lock()

							//
							// remove done sessions
							removeList := []int64{}
							for k, sess := range client.Sessions {
								if sess.Lock.TryLock() {
									removeList = append(removeList, k)
								}
							}
							for _, i := range removeList {
								sess := client.Sessions[i]
								delete(client.Sessions, i)
								sess.Lock.Unlock()
							}

							//
							// remove empty client (TODO: efficiently delete)
							if len(client.Sessions) == 0 {
								s.pairingPurge = append(s.pairingPurge[:i], s.pairingPurge[i+1:]...)
							}
							client.SessionsLock.Unlock()
						}
					}()

				case <-quit:
					ticker.Stop()
					return
				}
			}
		}()
	}
	//
	// Listen for blockchain events
	for e := range s.NewBlockEvents {
		switch data := e.Data.(type) {
		case tenderminttypes.EventDataNewBlock:
			//
			// Update block
			s.SetBlockHeight(data.Block.Height)

			if _, ok := e.Events["lava_new_epoch.height"]; ok {
				fmt.Printf("New epoch: Height: %d \n", data.Block.Height)

				s.SetCurrentEpochHeight(data.Block.Height)
				s.GetEpochSize(ctx)

				if s.newEpochCb != nil {
					go s.newEpochCb(data.Block.Height - StaleEpochDistance*int64(s.EpochSize)) // Currently this is only askForRewards
				}

				//
				// Update specs
				err := s.getSpec(ctx)
				if err != nil {
					log.Println("error: getSpec", err)
				}

				//update expected payments deadline, and log missing payments
				//TODO: make this from the event lava_earliest_epoch instead
				s.getEarliestSession(ctx)
				if !s.isUser {
					s.IdentifyMissingPayments(ctx)
				}
				//
				// Update pairing
				err = s.getPairing(ctx)
				if err != nil {
					log.Println("error: getPairing", err)
				}
			}

			if !s.isUser {
				// listen for vote reveal event from new block handler on conflict/module.go
				eventToListen := utils.EventPrefix + conflicttypes.ConflictVoteRevealEventName
				if votesList, ok := e.Events[eventToListen+".voteID"]; ok {
					for idx, voteID := range votesList {
						num_str := e.Events[eventToListen+".voteDeadline"][idx]
						voteDeadline, err := strconv.ParseUint(num_str, 10, 64)
						if err != nil {
							fmt.Printf("ERROR: parsing vote deadline %s, err:%s\n", num_str, err)
							continue
						}
						go s.voteInitiationCb(ctx, voteID, voteDeadline, nil)
					}
				}

				eventToListen = utils.EventPrefix + conflicttypes.ConflictVoteResolvedEventName
				if votesList, ok := e.Events[eventToListen+".voteID"]; ok {
					for _, voteID := range votesList {
						voteParams := &VoteParams{CloseVote: true}
						go s.voteInitiationCb(ctx, voteID, 0, voteParams)
					}
				}
			}

		}
	}
}

func (s *Sentry) IdentifyMissingPayments(ctx context.Context) {
	lastBlockInMemory := atomic.LoadUint64(&s.earliestSavedBlock)
	s.PaymentsMu.RLock()
	defer s.PaymentsMu.RUnlock()
	for _, expectedPay := range s.expectedPayments {
		if uint64(expectedPay.BlockHeightDeadline) < lastBlockInMemory {
			fmt.Printf("ERROR: Identified Missing Payment for CU %d on Block %d current earliestBlockInMemory: %d\n", expectedPay.CU, expectedPay.BlockHeightDeadline, lastBlockInMemory)
		}
	}
	fmt.Printf("total CU serviced: %d, total CU paid: %d\n", s.GetCUServiced(), s.GetPaidCU())
}

// expecting caller to lock
func (s *Sentry) AddExpectedPayment(expectedPay PaymentRequest) {
	s.PaymentsMu.Lock()
	defer s.PaymentsMu.Unlock()
	s.expectedPayments = append(s.expectedPayments, expectedPay)
}

func (s *Sentry) connectRawClient(ctx context.Context, addr string) (*pairingtypes.RelayerClient, error) {
	connectCtx, cancel := context.WithTimeout(ctx, 3*time.Second)
	defer cancel()
	conn, err := grpc.DialContext(connectCtx, addr, grpc.WithInsecure(), grpc.WithBlock())
	if err != nil {
		return nil, err
	}
	/*defer conn.Close()*/

	c := pairingtypes.NewRelayerClient(conn)
	return &c, nil
}

func (s *Sentry) CheckAndMarkReliabilityForThisPairing(wrap *RelayerClientWrapper) (valid bool) {
	wrap.SessionsLock.Lock()
	defer wrap.SessionsLock.Unlock()
	if wrap.ReliabilitySent {
		return false
	}
	wrap.ReliabilitySent = true
	return true
}

func (s *Sentry) specificPairing(ctx context.Context, address string) (*RelayerClientWrapper, int, error) {
	s.pairingMu.RLock()
	defer s.pairingMu.RUnlock()
	if len(s.pairing) == 0 {
		return nil, -1, errors.New("no pairings available")
	}
	//
	for index, wrap := range s.pairing {
		if wrap.Acc != address {
			continue
		}
		if wrap.Client == nil {
			wrap.SessionsLock.Lock()
			defer wrap.SessionsLock.Unlock()

			conn, err := s.connectRawClient(ctx, wrap.Addr)
			if err != nil {
				return nil, -1, fmt.Errorf("error making initial connection to provider: %s, error: %w", wrap.Addr, err)
			}
			wrap.Client = conn
		}
		return wrap, index, nil
	}
	return nil, -1, fmt.Errorf("did not find requested address")
}

func (s *Sentry) _findPairing(ctx context.Context) (*RelayerClientWrapper, int, error) {

	s.pairingMu.RLock()

	defer s.pairingMu.RUnlock()
	if len(s.pairing) <= 0 {
		return nil, -1, errors.New("no pairings available")
	}

	//
	maxAttempts := len(s.pairing) * MaxConsecutiveConnectionAttemts
	for attempts := 0; attempts <= maxAttempts; attempts++ {
		if len(s.pairing) == 0 {
			return nil, -1, fmt.Errorf("pairing list is empty")
		}

		index := rand.Intn(len(s.pairing))
		wrap := s.pairing[index]

		if wrap.Client == nil {
			wrap.SessionsLock.Lock()

			conn, err := s.connectRawClient(ctx, wrap.Addr)
			if err != nil {
				wrap.ConnectionRefusals++
				fmt.Printf("Error getting pairing from: %s, error: %s \n", wrap.Addr, err.Error())
				if wrap.ConnectionRefusals >= MaxConsecutiveConnectionAttemts {
					s.movePairingEntryToPurge(wrap, index, false)
					fmt.Printf("moving %s to purge list after max consecutive tries\n", wrap.Addr)
				}

				wrap.SessionsLock.Unlock()
				continue
			}
			wrap.ConnectionRefusals = 0
			wrap.Client = conn
			wrap.SessionsLock.Unlock()
		}
		return wrap, index, nil
	}
	return nil, -1, fmt.Errorf("error getting pairing from all providers in pairing")
}

func (s *Sentry) CompareRelaysAndReportConflict(reply0 *pairingtypes.RelayReply, request0 *pairingtypes.RelayRequest, reply1 *pairingtypes.RelayReply, request1 *pairingtypes.RelayRequest) (ok bool) {
	compare_result := bytes.Compare(reply0.Data, reply1.Data)
	if compare_result == 0 {
		//they have equal data
		return true
	}
	//they have different data! report!
	log.Println(fmt.Sprintf("[-] DataReliability detected mismatching results! \n1>>%s \n2>>%s\nReporting...", reply0.Data, reply1.Data))
	responseConflict := conflicttypes.ResponseConflict{ConflictRelayData0: &conflicttypes.ConflictRelayData{Reply: reply0, Request: request0},
		ConflictRelayData1: &conflicttypes.ConflictRelayData{Reply: reply1, Request: request1}}
	msg := conflicttypes.NewMsgDetection(s.Acc, nil, &responseConflict, nil)
	s.ClientCtx.SkipConfirm = true
	txFactory := tx.NewFactoryCLI(s.ClientCtx, s.cmdFlags).WithChainID("lava")
	tx.GenerateOrBroadcastTxWithFactory(s.ClientCtx, txFactory, msg)
	//report the conflict
	return false
}

func (s *Sentry) DataReliabilityThresholdToAddress(vrf0 []byte, vrf1 []byte) (address0 string, address1 string) {
	// check for the VRF thresholds and if holds true send a relay to the provider
	//TODO: improve with blacklisted address, and the module-1
	s.specMu.RLock()
	reliabilityThreshold := s.serverSpec.ReliabilityThreshold
	s.specMu.RUnlock()
	s.pairingMu.RLock()

	providersCount := uint32(len(s.pairingAddresses))
	index0 := utils.GetIndexForVrf(vrf0, providersCount, reliabilityThreshold)
	index1 := utils.GetIndexForVrf(vrf1, providersCount, reliabilityThreshold)
	parseIndex := func(idx int64) (address string) {
		if idx == -1 {
			address = ""
		} else {
			address = s.pairingAddresses[idx]
		}
		return
	}
	address0 = parseIndex(index0)
	address1 = parseIndex(index1)
	s.pairingMu.RUnlock()
	if address0 == address1 {
		//can't have both with the same provider
		address1 = ""
	}
	return
}

func (s *Sentry) discrepancyChecker(finalizedBlocksA map[int64]string, consensus ProviderHashesConsensus) (bool, error) {
	var toIterate map[int64]string   // the smaller map between the two to compare
	var otherBlocks map[int64]string // the other map

	if len(finalizedBlocksA) < len(consensus.FinalizedBlocksHashes) {
		toIterate = finalizedBlocksA
		otherBlocks = consensus.FinalizedBlocksHashes
	} else {
		toIterate = consensus.FinalizedBlocksHashes
		otherBlocks = finalizedBlocksA
	}

	// Iterate over smaller array, looks for mismatching hashes between the inputs
	for blockNum, blockHash := range toIterate {
		if otherHash, ok := otherBlocks[blockNum]; ok {
			if blockHash != otherHash {
				//
				// TODO:: Fill msg with incriminating data
				msg := conflicttypes.NewMsgDetection(s.Acc, nil, nil, nil)
				s.ClientCtx.SkipConfirm = true
				txFactory := tx.NewFactoryCLI(s.ClientCtx, s.cmdFlags).WithChainID("lava")
				tx.GenerateOrBroadcastTxWithFactory(s.ClientCtx, txFactory, msg)

				// TODO:: should break here? is one enough or search for more?
				log.Printf("reliability discrepancy - block %d has different hashes:[ %s, %s ]\n", blockNum, blockHash, otherHash)
				return true, fmt.Errorf("is not a valid reliability VRF address result")
			}
		}
	}

	return false, nil
}

func (s *Sentry) validateProviderReply(finalizedBlocks map[int64]string, latestBlock int64, providerAcc string, session *ClientSession) error {
	sorted := make([]int64, len(finalizedBlocks))
	idx := 0
	maxBlockNum := int64(0)
	for blockNum := range finalizedBlocks {
		if !s.IsFinalizedBlock(blockNum, latestBlock) {
			// log.Println("provider returned non finalized block reply.\n Provider: %s, blockNum: %s", providerAcc, blockNum)
			return errors.New("Reliability ERROR: provider returned non finalized block reply")
		}

		sorted[idx] = blockNum

		if blockNum > maxBlockNum {
			maxBlockNum = blockNum
		}
		idx++
		// check blockhash length and format?
	}

	// check for consecutive blocks
	sort.Slice(sorted, func(i, j int) bool { return sorted[i] < sorted[j] })
	for index := range sorted {
		if index != 0 && sorted[index]-1 != sorted[index-1] {
			// log.Println("provider returned non consecutive finalized blocks reply.\n Provider: %s", providerAcc)
			return errors.New("Reliability ERROR: provider returned non consecutive finalized blocks reply")
		}
	}

	// check that latest finalized block address + 1 points to a non finalized block
	if s.IsFinalizedBlock(maxBlockNum+1, latestBlock) {
		return errors.New("Reliability ERROR: provider returned finalized hashes for an older latest block")
	}

	// New reply should have blocknum >= from block same provider
	if session.LatestBlock > latestBlock {
		//
		// Report same provider discrepancy
		// TODO:: Fill msg with incriminating data
		msg := conflicttypes.NewMsgDetection(s.Acc, nil, nil, nil)
		s.ClientCtx.SkipConfirm = true
		txFactory := tx.NewFactoryCLI(s.ClientCtx, s.cmdFlags).WithChainID("lava")
		tx.GenerateOrBroadcastTxWithFactory(s.ClientCtx, txFactory, msg)

		return fmt.Errorf("Reliability ERROR: Provider supplied an older latest block than it has previously")
	}

	return nil
}

func (s *Sentry) getConsensusByProvider(providerId string) *ProviderHashesConsensus {
	for _, consensus := range s.providerHashesConsensus {
		if _, ok := consensus.agreeingProviders[providerId]; ok {
			return &consensus
		}
	}

	for _, consensus := range s.prevEpochProviderHashesConsensus {
		if _, ok := consensus.agreeingProviders[providerId]; ok {
			return &consensus
		}
	}
	return nil
}

func (s *Sentry) initProviderHashesConsensus(providerAcc string, latestBlock int64, finalizedBlocks map[int64]string, reply *pairingtypes.RelayReply, req *pairingtypes.RelayRequest) ProviderHashesConsensus {
	newProviderDataContainer := providerDataContainer{
		LatestFinalizedBlock:  s.GetLatestFinalizedBlock(latestBlock),
		LatestBlockTime:       time.Now(),
		FinalizedBlocksHashes: finalizedBlocks,
		SigBlocks:             reply.SigBlocks,
		SessionId:             req.SessionId,
		RelayNum:              req.RelayNum,
		BlockHeight:           req.BlockHeight,
		LatestBlock:           latestBlock,
	}
	providerDataContainers := map[string]providerDataContainer{}
	providerDataContainers[providerAcc] = newProviderDataContainer
	return ProviderHashesConsensus{
		FinalizedBlocksHashes: finalizedBlocks,
		agreeingProviders:     providerDataContainers,
	}
}

func (s *Sentry) insertProviderToConsensus(consensus *ProviderHashesConsensus, finalizedBlocks map[int64]string, latestBlock int64, reply *pairingtypes.RelayReply, req *pairingtypes.RelayRequest, providerAcc string) {
	newProviderDataContainer := providerDataContainer{
		LatestFinalizedBlock:  s.GetLatestFinalizedBlock(latestBlock),
		LatestBlockTime:       time.Now(),
		FinalizedBlocksHashes: finalizedBlocks,
		SigBlocks:             reply.SigBlocks,
		SessionId:             req.SessionId,
		RelayNum:              req.RelayNum,
		BlockHeight:           req.BlockHeight,
		LatestBlock:           latestBlock,
	}
	consensus.agreeingProviders[providerAcc] = newProviderDataContainer

	for blockNum, blockHash := range finalizedBlocks {
		consensus.FinalizedBlocksHashes[blockNum] = blockHash
	}
}

func (s *Sentry) SendRelay(
	ctx context.Context,
	cb_send_relay func(clientSession *ClientSession) (*pairingtypes.RelayReply, *pairingtypes.RelayRequest, error),
	cb_send_reliability func(clientSession *ClientSession, dataReliability *pairingtypes.VRFData) (*pairingtypes.RelayReply, *pairingtypes.RelayRequest, error),
	specCategory *spectypes.SpecCategory, // TODO::
) (*pairingtypes.RelayReply, error) {
	//
	// Get pairing
	wrap, index, err := s._findPairing(ctx)
	if err != nil {
		return nil, err
	}

	//
	getClientSessionFromWrap := func(wrap *RelayerClientWrapper) *ClientSession {
		wrap.SessionsLock.Lock()
		defer wrap.SessionsLock.Unlock()

		//try to lock an existing session, if can't create a new one
		for _, session := range wrap.Sessions {
			if session.Lock.TryLock() {
				return session
			}
		}

		randomSessId := int64(0)
		for randomSessId == 0 { //we don't allow 0
			randomSessId = rand.Int63()
		}

		clientSession := &ClientSession{
			SessionId: randomSessId,
			Client:    wrap,
		}
		clientSession.Lock.Lock()
		wrap.Sessions[clientSession.SessionId] = clientSession
		return clientSession
	}
	// Get or create session and lock it
	clientSession := getClientSessionFromWrap(wrap)

	// call user
	reply, request, err := cb_send_relay(clientSession)
	//error using this provider
	if err != nil {
		if clientSession.QoSInfo.ConsecutiveTimeOut >= MaxConsecutiveConnectionAttemts && clientSession.QoSInfo.LastQoSReport.Availability.IsZero() {
			s.movePairingEntryToPurge(wrap, index, true)
		}
		return reply, err
	}

	providerAcc := clientSession.Client.Acc
	clientSession.Lock.Unlock() //function call returns a locked session, we need to unlock it

	if s.GetSpecComparesHashes() {
		finalizedBlocks := map[int64]string{}                               // TODO:: define struct in relay response
		err = json.Unmarshal(reply.FinalizedBlocksHashes, &finalizedBlocks) // TODO:: check that this works
		if err != nil {
			log.Println("Reliability ERROR: Finalized Block reply err", err)
			return nil, err
		}
		latestBlock := reply.LatestBlock

		// validate that finalizedBlocks makes sense
		err = s.validateProviderReply(finalizedBlocks, latestBlock, providerAcc, clientSession)
		if err != nil {
			log.Println("Provider reply error, ", err)
			return nil, err
		}
		// Save in current session and compare in the next
		clientSession.FinalizedBlocksHashes = finalizedBlocks
		clientSession.LatestBlock = latestBlock

		//
		// Compare finalized block hashes with previous providers
		// Looks for discrepancy with current epoch providers
		// if no conflicts, insert into consensus and break
		// create new consensus group if no consensus matched
		// check for discrepancy with old epoch
		_, err := checkFinalizedHashes(s, providerAcc, latestBlock, finalizedBlocks, request, reply)
		if err != nil {
			return nil, err
		}

		if specCategory.Deterministic && s.IsFinalizedBlock(request.RequestBlock, reply.LatestBlock) {
			// handle data reliability

			isSecure, err := s.cmdFlags.GetBool("secure")
			if err != nil {
				log.Println("Error: Could not get flag --secure")
			}

			s.VrfSkMu.Lock()
			currentEpoch := s.GetEpochFromBlockHeight(request.BlockHeight, false)
			vrfRes0, vrfRes1 := utils.CalculateVrfOnRelay(request, reply, s.VrfSk, currentEpoch)
			s.VrfSkMu.Unlock()
			address0, address1 := s.DataReliabilityThresholdToAddress(vrfRes0, vrfRes1)

			//Printing VRF Data
			// st1, _ := bech32.ConvertAndEncode("", vrfRes0)
			// st2, _ := bech32.ConvertAndEncode("", vrfRes1)
			// log.Printf("Finalized Block reply from %s received res %s, %s, addresses: %s, %s\n", providerAcc, st1, st2, address0, address1)

			sendReliabilityRelay := func(address string, differentiator bool) (relay_rep *pairingtypes.RelayReply, relay_req *pairingtypes.RelayRequest, err error) {
				if address != "" && address != providerAcc {
					wrap, index, err := s.specificPairing(ctx, address)
					if err != nil {
						// failed to get clientWrapper for this address, skip reliability
						log.Println("Reliability error: Could not get client specific pairing wrap for address: ", address, err)
						return nil, nil, err
					} else {
						canSendReliability := s.CheckAndMarkReliabilityForThisPairing(wrap) //TODO: this will still not perform well for multiple clients, we need to get the reliability proof in the error and not burn the provider
						if canSendReliability {
							s.VrfSkMu.Lock()
							vrf_res, vrf_proof := utils.ProveVrfOnRelay(request, reply, s.VrfSk, differentiator, currentEpoch)
							s.VrfSkMu.Unlock()
							dataReliability := &pairingtypes.VRFData{Differentiator: differentiator,
								VrfValue:    vrf_res,
								VrfProof:    vrf_proof,
								ProviderSig: reply.Sig,
								AllDataHash: sigs.AllDataHash(reply, request),
								QueryHash:   utils.CalculateQueryHash(*request), //calculated from query body anyway, but we will use this on payment
								Sig:         nil,                                //calculated in cb_send_reliability
							}
							clientSession = getClientSessionFromWrap(wrap)
							relay_rep, relay_req, err := cb_send_reliability(clientSession, dataReliability)
							if err != nil {
								log.Println("Reliability ERROR: Could not get reply to reliability relay from provider: ", address, err)
								if clientSession.QoSInfo.ConsecutiveTimeOut >= 3 && clientSession.QoSInfo.LastQoSReport.Availability.IsZero() {
									s.movePairingEntryToPurge(wrap, index, true)
								}
								return nil, nil, err
							}
							clientSession.Lock.Unlock() //function call returns a locked session, we need to unlock it
							return relay_rep, relay_req, nil
						} else {
							log.Println("Reliability already Sent in this epoch to this provider")
							return nil, nil, nil
						}
					}
				} else {
					if isSecure {
						//send reliability on the client's expense
						log.Println("secure flag Not Implemented, TODO:")
					}
					return nil, nil, fmt.Errorf("reliability ERROR: is not a valid reliability VRF address result")
				}
			}

			checkReliability := func() {
				reply0, request0, err0 := sendReliabilityRelay(address0, false)
				reply1, request1, err1 := sendReliabilityRelay(address1, true)
				ok := true
				check0 := err0 == nil && reply0 != nil
				check1 := err1 == nil && reply1 != nil
				if check0 {
					ok = ok && s.CompareRelaysAndReportConflict(reply, request, reply0, request0)
				}
				if check1 {
					ok = ok && s.CompareRelaysAndReportConflict(reply, request, reply1, request1)
				}
				if !ok && check0 && check1 {
					s.CompareRelaysAndReportConflict(reply0, request0, reply1, request1)
				}
				if (ok && check0) || (ok && check1) {
					log.Printf("[+] Reliability verified and Okay! ----\n\n")
				}
			}
			go checkReliability()
		}
	}
	return reply, nil
}

func checkFinalizedHashes(s *Sentry, providerAcc string, latestBlock int64, finalizedBlocks map[int64]string, req *pairingtypes.RelayRequest, reply *pairingtypes.RelayReply) (bool, error) {
	s.providerDataContainersMu.Lock()
	defer s.providerDataContainersMu.Unlock()

	if len(s.providerHashesConsensus) == 0 && len(s.prevEpochProviderHashesConsensus) == 0 {
		newHashConsensus := s.initProviderHashesConsensus(providerAcc, latestBlock, finalizedBlocks, reply, req)
		s.providerHashesConsensus = append(make([]ProviderHashesConsensus, 0), newHashConsensus)
	} else {
		matchWithExistingConsensus := false

		// Looks for discrepancy wit current epoch providers
		for idx, consensus := range s.providerHashesConsensus {
			discrepancyResult, err := s.discrepancyChecker(finalizedBlocks, consensus)
			if err != nil {
				log.Println("Reliability ERROR: Discrepancy Checker err", err)
				return false, err
			}

			// if no conflicts, insert into consensus and break
			if !discrepancyResult {
				matchWithExistingConsensus = true
			} else {
				log.Printf("Reliability ERROR: Conflict found between consensus %d and provider %s\n", idx, providerAcc)
			}

			// if no discrepency with this group -> insert into consensus and break
			if matchWithExistingConsensus {
				// TODO:: Add more increminiating data to consensus
				s.insertProviderToConsensus(&consensus, finalizedBlocks, latestBlock, reply, req, providerAcc)
				break
			}
		}

		// create new consensus group if no consensus matched
		if !matchWithExistingConsensus {
			newHashConsensus := s.initProviderHashesConsensus(providerAcc, latestBlock, finalizedBlocks, reply, req)
			s.providerHashesConsensus = append(make([]ProviderHashesConsensus, 0), newHashConsensus)
		}

		// check for discrepancy with old epoch
		for idx, consensus := range s.prevEpochProviderHashesConsensus {
			discrepancyResult, err := s.discrepancyChecker(finalizedBlocks, consensus)
			if err != nil {
				log.Println("Reliability ERROR: Discrepancy Checker err", err)
				return false, err
			}

			if discrepancyResult {
				log.Printf("Reliability ERROR: Conflict found between consensus %d and provider %s\n", idx, providerAcc)
			}
		}
	}

	return false, nil
}

func (s *Sentry) IsFinalizedBlock(requestedBlock int64, latestBlock int64) bool {
	return spectypes.IsFinalizedBlock(requestedBlock, latestBlock, s.GetSpecFinalizationCriteria())
}

func (s *Sentry) GetLatestFinalizedBlock(latestBlock int64) int64 {
	finalization_criteria := int64(s.GetSpecFinalizationCriteria())
	return latestBlock - finalization_criteria
}

func (s *Sentry) movePairingEntryToPurge(wrap *RelayerClientWrapper, index int, lockpairing bool) {
	log.Printf("Warning! Jailing provider %s for this epoch\n", wrap.Acc)
	if lockpairing {
		s.pairingMu.Lock()
		defer s.pairingMu.Unlock()
	}

	s.pairingPurgeLock.Lock()
	defer s.pairingPurgeLock.Unlock()
	//move to purge list
	findPairingIndex := func() bool {
		for idx, entry := range s.pairing {
			if entry.Acc == wrap.Acc {
				index = idx
				return true
			}
		}
		return false
	}
	if index >= len(s.pairing) {
		log.Printf("Info! Trying to move pairing entry to purge but index is bigger than pairing length! provider: endpoint: %s address: %s index: %d, length: %d\n", wrap.Acc, wrap.Addr, index, len(s.pairing))
		if !findPairingIndex() {
			return
		}
	}
	if s.pairing[index].Acc != wrap.Acc {
		log.Printf("Info! Trying to move pairing entry to purge but expected address is different! provider: endpoint: %s address: %s index: %d, length: %d, current index address:%s \n", wrap.Addr, wrap.Acc, index, len(s.pairing), s.pairing[index].Addr)
		if !findPairingIndex() {
			return
		}
	}
	s.pairingPurge = append(s.pairingPurge, wrap)
	s.pairing[index] = s.pairing[len(s.pairing)-1]
	s.pairing = s.pairing[:len(s.pairing)-1]
}

func (s *Sentry) IsAuthorizedUser(ctx context.Context, user string) (*pairingtypes.QueryVerifyPairingResponse, error) {
	//
	// TODO: cache results!
	res, err := s.pairingQueryClient.VerifyPairing(context.Background(), &pairingtypes.QueryVerifyPairingRequest{
		ChainID:  s.ChainID,
		Client:   user,
		Provider: s.Acc,
		Block:    uint64(s.GetBlockHeight()),
	})
	if err != nil {
		return nil, err
	}
	if res.GetValid() {
		return res, nil
	}
	return nil, fmt.Errorf("invalid pairing with user. CurrentBlock: %d", s.GetBlockHeight())
}

func (s *Sentry) IsAuthorizedPairing(ctx context.Context, consumer string, provider string, block uint64) (bool, error) {
	//
	// TODO: cache results!

	res, err := s.pairingQueryClient.VerifyPairing(context.Background(), &pairingtypes.QueryVerifyPairingRequest{
		ChainID:  s.ChainID,
		Client:   consumer,
		Provider: provider,
		Block:    block,
	})
	if err != nil {
		return false, err
	}
	if res.GetValid() {
		return true, nil
	}
	return false, fmt.Errorf("invalid pairing with consumer %s, provider %s block: %d", consumer, provider, block)
}

func (s *Sentry) GetSpecName() string {
	return s.serverSpec.Name
}

func (s *Sentry) GetSpecComparesHashes() bool {
	return s.serverSpec.ComparesHashes
}

func (s *Sentry) GetSpecFinalizationCriteria() uint32 {
	return s.serverSpec.FinalizationCriteria
}

func (s *Sentry) GetSpecSavedBlocks() uint32 {
	return s.serverSpec.SavedBlocks
}

func (s *Sentry) GetChainID() string {
	return s.serverSpec.Index
}

func (s *Sentry) MatchSpecApiByName(name string) (spectypes.ServiceApi, bool) {
	s.specMu.RLock()
	defer s.specMu.RUnlock()
	//TODO: make it faster and better by not doing a regex instead using a better algorithm
	for apiName, api := range s.serverApis {
		re, err := regexp.Compile(apiName)
		if err != nil {
			log.Println("error: Compile", apiName, err)
			continue
		}
		if re.Match([]byte(name)) {
			return api, true
		}
	}
	return spectypes.ServiceApi{}, false
}

func (s *Sentry) GetSpecApiByName(name string) (spectypes.ServiceApi, bool) {
	s.specMu.RLock()
	defer s.specMu.RUnlock()

	val, ok := s.serverApis[name]
	return val, ok
}

func (s *Sentry) GetSpecApiByTag(tag string) (spectypes.ServiceApi, bool) {
	s.specMu.RLock()
	defer s.specMu.RUnlock()

	val, ok := s.taggedApis[tag]
	return val, ok
}

func (s *Sentry) GetBlockHeight() int64 {
	return atomic.LoadInt64(&s.blockHeight)
}

func (s *Sentry) SetBlockHeight(blockHeight int64) {
	atomic.StoreInt64(&s.blockHeight, blockHeight)
}

func (s *Sentry) GetCurrentEpochHeight() int64 {
	return atomic.LoadInt64(&s.currentEpoch)
}

func (s *Sentry) SetCurrentEpochHeight(blockHeight int64) {
	atomic.StoreInt64(&s.currentEpoch, blockHeight)
}

func (s *Sentry) GetCUServiced() uint64 {
	return atomic.LoadUint64(&s.totalCUServiced)
}

func (s *Sentry) SetCUServiced(CU uint64) {
	atomic.StoreUint64(&s.totalCUServiced, CU)
}

func (s *Sentry) UpdateCUServiced(CU uint64) {
	//we lock because we dont want the value changing after we read it before we store
	s.PaymentsMu.Lock()
	defer s.PaymentsMu.Unlock()
	currentCU := atomic.LoadUint64(&s.totalCUServiced)
	atomic.StoreUint64(&s.totalCUServiced, currentCU+CU)
}

func (s *Sentry) GetMaxCUForUser(ctx context.Context, address string, chainID string) (maxCu uint64, err error) {
	UserEntryRes, err := s.pairingQueryClient.UserEntry(ctx, &pairingtypes.QueryUserEntryRequest{ChainID: chainID, Address: address, Block: uint64(s.GetBlockHeight())})
	if err != nil {
		return 0, err
	}
	return UserEntryRes.GetMaxCU(), err
}

func (s *Sentry) GetVrfPkAndMaxCuForUser(ctx context.Context, address string, chainID string, requestBlock int64) (vrfPk *utils.VrfPubKey, maxCu uint64, err error) {
	UserEntryRes, err := s.pairingQueryClient.UserEntry(ctx, &pairingtypes.QueryUserEntryRequest{ChainID: chainID, Address: address, Block: uint64(requestBlock)})
	if err != nil {
		return nil, 0, err
	}
	vrfPk = &utils.VrfPubKey{}
	vrfPk, err = vrfPk.DecodeFromBech32(UserEntryRes.GetConsumer().Vrfpk)
	return vrfPk, UserEntryRes.GetMaxCU(), err
}

func (s *Sentry) ExpecedBlockHeight() (int64, int) {

	averageBlockTime_ms := s.serverSpec.AverageBlockTime
	listExpectedBlockHeights := []int64{}

	var highestBlockNumber int64 = 0
	FindHighestBlockNumber := func(listProviderHashesConsensus []ProviderHashesConsensus) int64 {
		for _, providerHashesConsensus := range listProviderHashesConsensus {
			for _, providerDataContainer := range providerHashesConsensus.agreeingProviders {
				if highestBlockNumber < providerDataContainer.LatestFinalizedBlock {
					highestBlockNumber = providerDataContainer.LatestFinalizedBlock
				}

			}
		}
		return highestBlockNumber
	}
	highestBlockNumber = FindHighestBlockNumber(s.prevEpochProviderHashesConsensus) //update the highest in place
	highestBlockNumber = FindHighestBlockNumber(s.providerHashesConsensus)

	now := time.Now()
	calcExpectedBlocks := func(listProviderHashesConsensus []ProviderHashesConsensus) []int64 {
		listExpectedBH := []int64{}
		for _, providerHashesConsensus := range listProviderHashesConsensus {
			for _, providerDataContainer := range providerHashesConsensus.agreeingProviders {
				expected := providerDataContainer.LatestFinalizedBlock + (now.Sub(providerDataContainer.LatestBlockTime).Milliseconds() / averageBlockTime_ms) //interpolation
				//limit the interpolation to the highest seen block height
				if expected > highestBlockNumber {
					expected = highestBlockNumber
				}
				listExpectedBH = append(listExpectedBH, expected)
			}
		}
		return listExpectedBH
	}
	listExpectedBlockHeights = append(listExpectedBlockHeights, calcExpectedBlocks(s.prevEpochProviderHashesConsensus)...)
	listExpectedBlockHeights = append(listExpectedBlockHeights, calcExpectedBlocks(s.providerHashesConsensus)...)

	median := func(data []int64) int64 {
		slices.Sort(data)

		var median int64
		l := len(data)
		if l == 0 {
			return 0
		} else if l%2 == 0 {
			median = int64((data[l/2-1] + data[l/2]) / 2.0)
		} else {
			median = int64(data[l/2])
		}
		return median
	}

	return median(listExpectedBlockHeights) - s.serverSpec.AllowedBlockLagForQosSync, len(listExpectedBlockHeights)
}

// TODO:: Dont calc. get this info from blockchain - if LAVA params change, this calc is obsolete
func (s *Sentry) GetEpochFromBlockHeight(blockHeight int64, isOverlap bool) uint64 {
	epoch := uint64(blockHeight - blockHeight%int64(s.EpochSize))
	if isOverlap {
		epoch = epoch - s.EpochSize
	}
	return epoch
}

func NewSentry(
	clientCtx client.Context,
	chainID string,
	isUser bool,
	voteInitiationCb func(ctx context.Context, voteID string, voteDeadline uint64, voteParams *VoteParams),
	newEpochCb func(epochHeight int64),
	apiInterface string,
	vrf_sk vrf.PrivateKey,
	flagSet *pflag.FlagSet,
	serverID uint64,
) *Sentry {
	rpcClient := clientCtx.Client
	specQueryClient := spectypes.NewQueryClient(clientCtx)
	pairingQueryClient := pairingtypes.NewQueryClient(clientCtx)
	epochStorageQueryClient := epochstoragetypes.NewQueryClient(clientCtx)
	acc := clientCtx.GetFromAddress().String()
	currentBlock, err := rpc.GetChainHeight(clientCtx)
	if err != nil {
		log.Fatal("Invalid block height, error: ", err)
		currentBlock = 0
	}
	return &Sentry{
		ClientCtx:               clientCtx,
		rpcClient:               rpcClient,
		specQueryClient:         specQueryClient,
		pairingQueryClient:      pairingQueryClient,
		epochStorageQueryClient: epochStorageQueryClient,
		ChainID:                 chainID,
		isUser:                  isUser,
		Acc:                     acc,
		newEpochCb:              newEpochCb,
		ApiInterface:            apiInterface,
		VrfSk:                   vrf_sk,
		blockHeight:             currentBlock,
		specHash:                nil,
		cmdFlags:                flagSet,
		voteInitiationCb:        voteInitiationCb,
		serverID:                serverID,
	}
}

func UpdateRequestedBlock(request *pairingtypes.RelayRequest, response *pairingtypes.RelayReply) {
	//since sometimes the user is sending requested block that is a magic like latest, or earliest we need to specify to the reliability what it is
	switch request.RequestBlock {
	case spectypes.LATEST_BLOCK:
		request.RequestBlock = response.LatestBlock
	case spectypes.EARLIEST_BLOCK:
		request.RequestBlock = spectypes.NOT_APPLICABLE // TODO: add support for earliest block reliability
	}
}<|MERGE_RESOLUTION|>--- conflicted
+++ resolved
@@ -353,13 +353,8 @@
 	if err != nil {
 		return nil, err
 	}
-<<<<<<< HEAD
-	serverApis, _ := s.getSpecPopulated(spec)
+	serverApis, _ := s.getServiceApis(spec)
 	var allSpecNames map[string][]types.ApiInterface
-=======
-	serverApis, _ := s.getServiceApis(spec)
-	var allSpecNames []string
->>>>>>> 18efef5c
 	for _, api := range serverApis {
 		allSpecNames[api.Name] = api.ApiInterfaces
 	}
