package relayer

import (
	"bytes"
	context "context"
	"encoding/json"
	"fmt"
	"math/rand"
	"net"
	"os"
	"os/signal"
	"strconv"
	"strings"
	"sync"
	"sync/atomic"
	"time"

	"golang.org/x/exp/slices"

	btcSecp256k1 "github.com/btcsuite/btcd/btcec"
	"github.com/cosmos/cosmos-sdk/client"
	"github.com/cosmos/cosmos-sdk/client/tx"
	sdk "github.com/cosmos/cosmos-sdk/types"
	"github.com/lavanet/lava/relayer/chainproxy"
	"github.com/lavanet/lava/relayer/chainsentry"
	"github.com/lavanet/lava/relayer/sentry"
	"github.com/lavanet/lava/relayer/sigs"
	"github.com/lavanet/lava/utils"
	conflicttypes "github.com/lavanet/lava/x/conflict/types"
	pairingtypes "github.com/lavanet/lava/x/pairing/types"
	spectypes "github.com/lavanet/lava/x/spec/types"
	tenderbytes "github.com/tendermint/tendermint/libs/bytes"
	grpc "google.golang.org/grpc"
)

const RETRY_INCORRECT_SEQUENCE = 3

var (
	g_privKey               *btcSecp256k1.PrivateKey
	g_sessions              map[string]*UserSessions
	g_sessions_mutex        sync.Mutex
	g_votes                 map[string]*voteData
	g_votes_mutex           sync.Mutex
	g_sentry                *sentry.Sentry
	g_serverChainID         string
	g_txFactory             tx.Factory
	g_chainProxy            chainproxy.ChainProxy
	g_chainSentry           *chainsentry.ChainSentry
	g_rewardsSessions       map[uint64][]*RelaySession // map[epochHeight][]*rewardableSessions
	g_rewardsSessions_mutex sync.Mutex
	g_serverID              uint64
)

type UserSessionsEpochData struct {
	UsedComputeUnits uint64
	MaxComputeUnits  uint64
	DataReliability  *pairingtypes.VRFData
	VrfPk            utils.VrfPubKey
}

type UserSessions struct {
	Sessions      map[uint64]*RelaySession
	IsBlockListed bool
	user          string
	dataByEpoch   map[uint64]*UserSessionsEpochData
	Lock          sync.Mutex
}
type RelaySession struct {
	userSessionsParent *UserSessions
	CuSum              uint64
	UniqueIdentifier   uint64
	Lock               sync.Mutex
	Proof              *pairingtypes.RelayRequest // saves last relay request of a session as proof
	RelayNum           uint64
	PairingEpoch       uint64
}

func (r *RelaySession) GetPairingEpoch() uint64 {
	return atomic.LoadUint64(&r.PairingEpoch)
}

func (r *RelaySession) SetPairingEpoch(epoch uint64) {
	atomic.StoreUint64(&r.PairingEpoch, epoch)
}

type voteData struct {
	RelayDataHash []byte
	Nonce         int64
	CommitHash    []byte
}

type relayServer struct {
	pairingtypes.UnimplementedRelayerServer
}

func askForRewards(staleEpochHeight int64) {
	staleEpochs := []uint64{uint64(staleEpochHeight)}
	g_rewardsSessions_mutex.Lock()
	if len(g_rewardsSessions) > sentry.StaleEpochDistance+1 {
		utils.LavaFormatError("Some epochs were not rewarded, catching up and asking for rewards...", nil, &map[string]string{
			"requested epoch":      strconv.FormatInt(staleEpochHeight, 10),
			"provider block":       strconv.FormatInt(g_sentry.GetBlockHeight(), 10),
			"rewards to claim len": strconv.FormatInt(int64(len(g_rewardsSessions)), 10),
		})

		// go over all epochs and look for stale unhandled epochs
		for epoch := range g_rewardsSessions {
			if epoch < uint64(staleEpochHeight) {
				staleEpochs = append(staleEpochs, epoch)
			}
		}
	}
	g_rewardsSessions_mutex.Unlock()

	relays := []*pairingtypes.RelayRequest{}
	reliability := false
	sessionsToDelete := make([]*RelaySession, 0)

	for _, staleEpoch := range staleEpochs {
		g_rewardsSessions_mutex.Lock()
		staleEpochSessions, ok := g_rewardsSessions[uint64(staleEpoch)]
		g_rewardsSessions_mutex.Unlock()
		if !ok {
			continue
		}

		for _, session := range staleEpochSessions {
			session.Lock.Lock() // TODO:: is it ok to lock session without g_sessions_mutex?
			if session.Proof == nil {
				//this can happen if the data reliability created a session, we dont save a proof on data reliability message
				session.Lock.Unlock()
				if session.UniqueIdentifier != 0 {
					utils.LavaFormatError("Missing proof, cannot get rewards for this session", nil, &map[string]string{
						"UniqueIdentifier": strconv.FormatUint(session.UniqueIdentifier, 10),
					})
				}
				continue
			}

			relay := session.Proof
			session.Proof = &pairingtypes.RelayRequest{} // Just in case askForRewards is running more than once at the same time and it might ask to be rewarded for this relay twice
			relays = append(relays, relay)
			sessionsToDelete = append(sessionsToDelete, session)

			userSessions := session.userSessionsParent
			session.Lock.Unlock()
			userSessions.Lock.Lock()
			userAccAddr, err := sdk.AccAddressFromBech32(userSessions.user)
			if err != nil {
				utils.LavaFormatError("get rewards invalid user address", err, &map[string]string{
					"address": userSessions.user,
				})
			}

			userSessionsEpochData, ok := userSessions.dataByEpoch[uint64(staleEpoch)]
			if !ok {
				utils.LavaFormatError("get rewards Missing epoch data for this user", err, &map[string]string{
					"address":         userSessions.user,
					"requested epoch": strconv.FormatUint(staleEpoch, 10),
				})
				userSessions.Lock.Unlock()
				continue
			}

			if relay.BlockHeight != int64(staleEpoch) {
				utils.LavaFormatError("relay proof is under incorrect epoch in relay rewards", err, &map[string]string{
					"relay epoch":     strconv.FormatInt(relay.BlockHeight, 10),
					"requested epoch": strconv.FormatUint(staleEpoch, 10),
				})
			}

			if userSessionsEpochData.DataReliability != nil {
				relay.DataReliability = userSessionsEpochData.DataReliability
				userSessionsEpochData.DataReliability = nil
				reliability = true
			}
			userSessions.Lock.Unlock()

			g_sentry.AddExpectedPayment(sentry.PaymentRequest{CU: relay.CuSum, BlockHeightDeadline: relay.BlockHeight, Amount: sdk.Coin{}, Client: userAccAddr, UniqueIdentifier: relay.SessionId})
			g_sentry.UpdateCUServiced(relay.CuSum)
		}

		g_rewardsSessions_mutex.Lock()
		delete(g_rewardsSessions, uint64(staleEpoch)) // All rewards handles for that epoch
		g_rewardsSessions_mutex.Unlock()

	}

	userSessionObjsToDelete := make([]string, 0)
	for _, session := range sessionsToDelete {
		session.Lock.Lock()
		userSessions := session.userSessionsParent
		sessionID := session.UniqueIdentifier
		session.Lock.Unlock()
		userSessions.Lock.Lock()
		delete(userSessions.Sessions, sessionID)
		if len(userSessions.Sessions) == 0 {
			userSessionObjsToDelete = append(userSessionObjsToDelete, userSessions.user)
		}
		userSessions.Lock.Unlock()
	}

	g_sessions_mutex.Lock()
	for _, user := range userSessionObjsToDelete {
		delete(g_sessions, user)
	}
	g_sessions_mutex.Unlock()

	if len(relays) == 0 {
		// no rewards to ask for
		return
	}

	utils.LavaFormatInfo("asking for rewards", &map[string]string{
		"account":     g_sentry.Acc,
		"reliability": fmt.Sprintf("%t", reliability),
	})

	myWriter := bytes.Buffer{}
<<<<<<< HEAD
	g_sentry.ClientCtx.Output = &myWriter
	err := sentry.SimulateAndBroadCastTx(g_sentry.ClientCtx, g_txFactory, msg)
	if err != nil {
		utils.LavaFormatError("Sending GenerateOrBroadcastTxWithFactory failed", err, &map[string]string{
			"msg": fmt.Sprintf("%+v", msg),
		})
	}
=======
	hasSequenceError := false
	success := false
	idx := -1
	customSeqNum := uint64(0)
	summarizedTransactionResult := ""
	for ; idx < RETRY_INCORRECT_SEQUENCE && !success; idx++ {
		msg := pairingtypes.NewMsgRelayPayment(g_sentry.Acc, relays, strconv.FormatUint(g_serverID, 10))
		g_sentry.ClientCtx.Output = &myWriter
		if hasSequenceError { // a retry
			g_txFactory = g_txFactory.WithSequence(customSeqNum)
			myWriter.Reset()
			utils.LavaFormatInfo("Retrying with parsed sequence number:", &map[string]string{
				"customSeqNum": strconv.FormatUint(customSeqNum, 10),
			})
		}
		err := tx.GenerateOrBroadcastTxWithFactory(g_sentry.ClientCtx, g_txFactory, msg)
		if err != nil {
			utils.LavaFormatError("Sending GenerateOrBroadcastTxWithFactory failed", err, &map[string]string{
				"msg": fmt.Sprintf("%+v", msg),
			})
		}
>>>>>>> fb72ecaa

		transactionResult := myWriter.String()
		summarized, transactionResults := summarizeTransactionResult(transactionResult)
		summarizedTransactionResult = summarized

		returnCode, err := strconv.ParseUint(strings.Split(transactionResults[0], ":")[1], 10, 32)
		if err != nil {
			utils.LavaFormatError("Failed to parse transaction result", err, &map[string]string{
				"parsing data": transactionResult,
			})
<<<<<<< HEAD
		if strings.Contains(transactionResult, "incorrect account sequence") {
			utils.LavaFormatError("incorrect account sequence detected. retrying transaction...", nil, nil)
			idx := 1
			success := false
			for idx < RETRY_INCORRECT_SEQUENCE && !success {
				time.Sleep(1 * time.Second)
				myWriter.Reset()
				err := sentry.SimulateAndBroadCastTx(g_sentry.ClientCtx, g_txFactory, msg)
				if err != nil {
					utils.LavaFormatError("Sending GenerateOrBroadcastTxWithFactory failed", err, &map[string]string{
						"msg": fmt.Sprintf("%+v", msg),
					})
					break
				}
				idx++
=======
			returnCode = 1 // just not zero
		}
>>>>>>> fb72ecaa

		if returnCode == 0 { // if we get some other error which isnt then keep retrying
			success = true
		} else {
			if strings.Contains(summarized, "incorrect account sequence") {
				hasSequenceError = true
				utils.LavaFormatWarning("Incorrect sequence number in transaction, retrying...", nil, &map[string]string{
					"response": summarized,
				})
				seqErrorstr := "account sequence mismatch, expected "
				seqNumIndex := strings.Index(summarized, seqErrorstr) + len(seqErrorstr)
				strings.Index(summarized, seqErrorstr)
				var expectedSeqNum bytes.Buffer
				for ; summarized[seqNumIndex] != ','; seqNumIndex++ {
					expectedSeqNum.WriteByte(summarized[seqNumIndex])
				}
				customSeqNum, err = strconv.ParseUint(expectedSeqNum.String(), 10, 32)
				if err != nil {
					utils.LavaFormatError("Cannot parse sequence number from error transaction", err, nil)
				}
			} else {
				break // Break loop for other errors
			}
		}
	}

	if hasSequenceError {
		utils.LavaFormatInfo("Sequence number error handling: ", &map[string]string{
			"tries": strconv.FormatInt(int64(idx+1), 10),
		})
	}

	if !success {
		utils.LavaFormatError(fmt.Sprintf("askForRewards ERROR, transaction results: \n%s\n", summarizedTransactionResult), nil, nil)
	} else {
		utils.LavaFormatInfo(fmt.Sprintf("askForRewards SUCCESS!, transaction results: %s\n", summarizedTransactionResult), nil)
	}
}

func summarizeTransactionResult(transactionResult string) (string, []string) {
	transactionResult = strings.ReplaceAll(transactionResult, ": ", ":")
	transactionResults := strings.Split(transactionResult, "\n")
	summarizedResult := ""
	for _, str := range transactionResults {
		if strings.Contains(str, "raw_log:") || strings.Contains(str, "txhash:") || strings.Contains(str, "code:") {
			summarizedResult = summarizedResult + str + ", "
		}
	}
	return summarizedResult, transactionResults
}

func getRelayUser(in *pairingtypes.RelayRequest) (tenderbytes.HexBytes, error) {
	pubKey, err := sigs.RecoverPubKeyFromRelay(*in)
	if err != nil {
		return nil, err
	}

	return pubKey.Address(), nil
}

func isSupportedSpec(in *pairingtypes.RelayRequest) bool {
	return in.ChainID == g_serverChainID
}

func getOrCreateSession(ctx context.Context, userAddr string, req *pairingtypes.RelayRequest) (*RelaySession, error) {
	userSessions := getOrCreateUserSessions(userAddr)

	userSessions.Lock.Lock()
	if userSessions.IsBlockListed {
		userSessions.Lock.Unlock()
		return nil, utils.LavaFormatError("User blocklisted!", nil, &map[string]string{
			"userAddr": userAddr,
		})
	}

	var sessionEpoch uint64
	session, ok := userSessions.Sessions[req.SessionId]
	userSessions.Lock.Unlock()

	if !ok {
		vrf_pk, maxcuRes, err := g_sentry.GetVrfPkAndMaxCuForUser(ctx, userAddr, req.ChainID, req.BlockHeight)
		if err != nil {
			return nil, utils.LavaFormatError("failed to get the Max allowed compute units for the user!", err, &map[string]string{
				"userAddr": userAddr,
			})
		}
		// TODO:: dont use GetEpochFromBlockHeight
		sessionEpoch = g_sentry.GetEpochFromBlockHeight(req.BlockHeight)

		userSessions.Lock.Lock()
		session = &RelaySession{userSessionsParent: userSessions, RelayNum: 0, UniqueIdentifier: req.SessionId, PairingEpoch: sessionEpoch}
		utils.LavaFormatInfo("new session for user", &map[string]string{
			"userAddr":            userAddr,
			"created for epoch":   strconv.FormatUint(sessionEpoch, 10),
			"request blockheight": strconv.FormatInt(req.BlockHeight, 10),
			"req.SessionId":       strconv.FormatUint(req.SessionId, 10),
		})
		userSessions.Sessions[req.SessionId] = session
		getOrCreateDataByEpoch(userSessions, sessionEpoch, maxcuRes, vrf_pk, userAddr)
		userSessions.Lock.Unlock()

		g_rewardsSessions_mutex.Lock()
		if _, ok := g_rewardsSessions[sessionEpoch]; !ok {
			g_rewardsSessions[sessionEpoch] = make([]*RelaySession, 0)
		}
		g_rewardsSessions[sessionEpoch] = append(g_rewardsSessions[sessionEpoch], session)
		g_rewardsSessions_mutex.Unlock()
	}

	return session, nil
}

// Must lock UserSessions before using this func
func getOrCreateDataByEpoch(userSessions *UserSessions, sessionEpoch uint64, maxcuRes uint64, vrf_pk *utils.VrfPubKey, userAddr string) *UserSessionsEpochData {
	if _, ok := userSessions.dataByEpoch[sessionEpoch]; !ok {
		userSessions.dataByEpoch[sessionEpoch] = &UserSessionsEpochData{UsedComputeUnits: 0, MaxComputeUnits: maxcuRes, VrfPk: *vrf_pk}
		utils.LavaFormatInfo("new user sessions in epoch", &map[string]string{
			"userAddr":          userAddr,
			"maxcuRes":          strconv.FormatUint(maxcuRes, 10),
			"saved under epoch": strconv.FormatUint(sessionEpoch, 10),
			"sentry epoch":      strconv.FormatUint(g_sentry.GetCurrentEpochHeight(), 10),
		})
	}
	return userSessions.dataByEpoch[sessionEpoch]
}

func getOrCreateUserSessions(userAddr string) *UserSessions {
	g_sessions_mutex.Lock()
	userSessions, ok := g_sessions[userAddr]
	if !ok {
		userSessions = &UserSessions{dataByEpoch: map[uint64]*UserSessionsEpochData{}, Sessions: map[uint64]*RelaySession{}, user: userAddr}
		g_sessions[userAddr] = userSessions
	}
	g_sessions_mutex.Unlock()
	return userSessions
}

func updateSessionCu(sess *RelaySession, userSessions *UserSessions, serviceApi *spectypes.ServiceApi, request *pairingtypes.RelayRequest, pairingEpoch uint64) error {
	sess.Lock.Lock()
	relayNum := sess.RelayNum
	cuSum := sess.CuSum
	sess.Lock.Unlock()

	if relayNum+1 != request.RelayNum {
		utils.LavaFormatError("consumer requested incorrect relaynum, expected it to increment by 1", nil, &map[string]string{
			"expected": strconv.FormatUint(relayNum+1, 10),
			"received": strconv.FormatUint(request.RelayNum, 10),
		})
	}

	// Check that relaynum gets incremented by user
	if relayNum+1 > request.RelayNum {
		userSessions.Lock.Lock()
		userSessions.IsBlockListed = true
		userSessions.Lock.Unlock()
		return utils.LavaFormatError("consumer requested a smaller relay num than expected, trying to overwrite past usage", nil, &map[string]string{
			"expected": strconv.FormatUint(relayNum+1, 10),
			"received": strconv.FormatUint(request.RelayNum, 10),
		})
	}

	sess.Lock.Lock()
	sess.RelayNum = sess.RelayNum + 1
	sess.Lock.Unlock()

	utils.LavaFormatInfo("updateSessionCu", &map[string]string{
		"serviceApi.Name":   serviceApi.Name,
		"request.SessionId": strconv.FormatUint(request.SessionId, 10),
	})
	//
	// TODO: do we worry about overflow here?
	if cuSum >= request.CuSum {
		return utils.LavaFormatError("bad CU sum", nil, &map[string]string{
			"cuSum":         strconv.FormatUint(cuSum, 10),
			"request.CuSum": strconv.FormatUint(request.CuSum, 10),
		})
	}
	if cuSum+serviceApi.ComputeUnits != request.CuSum {
		return utils.LavaFormatError("bad CU sum", nil, &map[string]string{
			"cuSum":                   strconv.FormatUint(cuSum, 10),
			"request.CuSum":           strconv.FormatUint(request.CuSum, 10),
			"serviceApi.ComputeUnits": strconv.FormatUint(serviceApi.ComputeUnits, 10),
		})
	}

	userSessions.Lock.Lock()
	epochData := userSessions.dataByEpoch[pairingEpoch]

	if epochData.UsedComputeUnits+serviceApi.ComputeUnits > epochData.MaxComputeUnits {
		userSessions.Lock.Unlock()
		return utils.LavaFormatError("client cu overflow", nil, &map[string]string{
			"epochData.MaxComputeUnits":  strconv.FormatUint(epochData.MaxComputeUnits, 10),
			"epochData.UsedComputeUnits": strconv.FormatUint(epochData.UsedComputeUnits, 10),
			"serviceApi.ComputeUnits":    strconv.FormatUint(request.CuSum, 10),
		})
	}

	epochData.UsedComputeUnits = epochData.UsedComputeUnits + serviceApi.ComputeUnits
	userSessions.Lock.Unlock()

	sess.Lock.Lock()
	sess.CuSum = request.CuSum
	sess.Lock.Unlock()

	return nil
}

func (s *relayServer) Relay(ctx context.Context, request *pairingtypes.RelayRequest) (*pairingtypes.RelayReply, error) {
	utils.LavaFormatInfo("Provider got relay request", &map[string]string{
		"request.SessionId": strconv.FormatUint(request.SessionId, 10),
	})

	prevEpochStart := int64(g_sentry.GetCurrentEpochHeight()) - int64(g_sentry.EpochSize)

	if prevEpochStart < 0 {
		prevEpochStart = 0
	}

	// client blockheight can only be at at prev epoch but not ealier
	if request.BlockHeight < int64(prevEpochStart) {
		return nil, utils.LavaFormatError("user reported very old lava block height", nil, &map[string]string{
			"current lava block":   strconv.FormatInt(g_sentry.GetBlockHeight(), 10),
			"requested lava block": strconv.FormatInt(request.BlockHeight, 10),
		})
	}

	//
	// Checks
	user, err := getRelayUser(request)
	if err != nil {
		return nil, utils.LavaFormatError("get relay user", err, &map[string]string{})
	}
	userAddr, err := sdk.AccAddressFromHex(user.String())
	if err != nil {
		return nil, utils.LavaFormatError("get relay acc address", err, &map[string]string{})
	}

	if !isSupportedSpec(request) {
		return nil, utils.LavaFormatError("spec not supported by server", err, &map[string]string{"request.chainID": request.ChainID, "chainID": g_serverChainID})
	}

	var nodeMsg chainproxy.NodeMessage
	authorizeAndParseMessage := func(ctx context.Context, userAddr sdk.AccAddress, request *pairingtypes.RelayRequest, blockHeighToAutherise uint64) (*pairingtypes.QueryVerifyPairingResponse, chainproxy.NodeMessage, error) {
		//TODO: cache this client, no need to run the query every time
		authorisedUserResponse, err := g_sentry.IsAuthorizedConsumer(ctx, userAddr.String(), blockHeighToAutherise)
		if err != nil {
			return nil, nil, utils.LavaFormatError("user not authorized or error occured", err, &map[string]string{"userAddr": userAddr.String(), "block": strconv.FormatUint(blockHeighToAutherise, 10)})
		}
		// Parse message, check valid api, etc
		nodeMsg, err := g_chainProxy.ParseMsg(request.ApiUrl, request.Data, request.ConnectionType)
		if err != nil {
			return nil, nil, utils.LavaFormatError("failed parsing request message", err, &map[string]string{"apiInterface": g_sentry.ApiInterface, "request URL": request.ApiUrl, "request data": string(request.Data), "userAddr": userAddr.String()})
		}
		return authorisedUserResponse, nodeMsg, nil
	}
	var authorisedUserResponse *pairingtypes.QueryVerifyPairingResponse
	authorisedUserResponse, nodeMsg, err = authorizeAndParseMessage(ctx, userAddr, request, uint64(request.BlockHeight))
	if err != nil {
		utils.LavaFormatError("failed autherising user request", nil, nil)
		return nil, err
	}

	if request.DataReliability != nil {

		userSessions := getOrCreateUserSessions(userAddr.String())
		vrf_pk, maxcuRes, err := g_sentry.GetVrfPkAndMaxCuForUser(ctx, userAddr.String(), request.ChainID, request.BlockHeight)
		if err != nil {
			return nil, utils.LavaFormatError("failed to get vrfpk and maxCURes for data reliability!", err, &map[string]string{
				"userAddr": userAddr.String(),
			})
		}

		userSessions.Lock.Lock()
		if epochData, ok := userSessions.dataByEpoch[uint64(request.BlockHeight)]; ok {
			//data reliability message
			if epochData.DataReliability != nil {
				userSessions.Lock.Unlock()
				return nil, utils.LavaFormatError("dataReliability can only be used once per client per epoch", nil,
					&map[string]string{"requested epoch": strconv.FormatInt(request.BlockHeight, 10), "userAddr": userAddr.String(), "dataReliability": fmt.Sprintf("%v", epochData.DataReliability)})
			}
		}
		userSessions.Lock.Unlock()
		// data reliability is not session dependant, its always sent with sessionID 0 and if not we don't care
		if vrf_pk == nil {
			return nil, utils.LavaFormatError("dataReliability Triggered with vrf_pk == nil", nil,
				&map[string]string{"requested epoch": strconv.FormatInt(request.BlockHeight, 10), "userAddr": userAddr.String()})
		}
		// verify the providerSig is ineed a signature by a valid provider on this query
		valid, err := s.VerifyReliabilityAddressSigning(ctx, userAddr, request)
		if err != nil {
			return nil, utils.LavaFormatError("VerifyReliabilityAddressSigning invalid", err,
				&map[string]string{"requested epoch": strconv.FormatInt(request.BlockHeight, 10), "userAddr": userAddr.String(), "dataReliability": fmt.Sprintf("%v", request.DataReliability)})
		}
		if !valid {
			return nil, utils.LavaFormatError("invalid DataReliability Provider signing", nil,
				&map[string]string{"requested epoch": strconv.FormatInt(request.BlockHeight, 10), "userAddr": userAddr.String(), "dataReliability": fmt.Sprintf("%v", request.DataReliability)})
		}
		//verify data reliability fields correspond to the right vrf
		valid = utils.VerifyVrfProof(request, *vrf_pk, uint64(request.BlockHeight))
		if !valid {
			return nil, utils.LavaFormatError("invalid DataReliability fields, VRF wasn't verified with provided proof", nil,
				&map[string]string{"requested epoch": strconv.FormatInt(request.BlockHeight, 10), "userAddr": userAddr.String(), "dataReliability": fmt.Sprintf("%v", request.DataReliability)})
		}

		vrfIndex := utils.GetIndexForVrf(request.DataReliability.VrfValue, uint32(g_sentry.GetProvidersCount()), g_sentry.GetReliabilityThreshold())
		if authorisedUserResponse.Index != vrfIndex {
			return nil, utils.LavaFormatError("Provider identified invalid vrfIndex in data reliability request, the given index and self index are different", nil,
				&map[string]string{"requested epoch": strconv.FormatInt(request.BlockHeight, 10), "userAddr": userAddr.String(),
					"dataReliability": fmt.Sprintf("%+v", request.DataReliability), "relayEpochStart": strconv.FormatInt(request.BlockHeight, 10),
					"vrfIndex":   strconv.FormatInt(vrfIndex, 10),
					"self Index": strconv.FormatInt(authorisedUserResponse.Index, 10)})
		}
		utils.LavaFormatInfo("server got valid DataReliability request", nil)

		userSessions.Lock.Lock()
		getOrCreateDataByEpoch(userSessions, uint64(request.BlockHeight), maxcuRes, vrf_pk, userAddr.String())
		userSessions.dataByEpoch[uint64(request.BlockHeight)].DataReliability = request.DataReliability
		userSessions.Lock.Unlock()

	} else {

		relaySession, err := getOrCreateSession(ctx, userAddr.String(), request)
		if err != nil {
			return nil, err
		}

		relaySession.Lock.Lock()
		pairingEpoch := relaySession.GetPairingEpoch()

		if request.BlockHeight != int64(pairingEpoch) {
			relaySession.Lock.Unlock()
			return nil, utils.LavaFormatError("request blockheight mismatch to session epoch", nil,
				&map[string]string{"pairingEpoch": strconv.FormatUint(pairingEpoch, 10), "userAddr": userAddr.String(),
					"relay blockheight": strconv.FormatInt(request.BlockHeight, 10)})
		}

		userSessions := relaySession.userSessionsParent
		relaySession.Lock.Unlock()

		// Validate
		if request.SessionId == 0 {
			return nil, utils.LavaFormatError("SessionID cannot be 0 for non-data reliability requests", nil,
				&map[string]string{"pairingEpoch": strconv.FormatUint(pairingEpoch, 10), "userAddr": userAddr.String(),
					"relay request": fmt.Sprintf("%v", request)})
		}

		// Update session
		err = updateSessionCu(relaySession, userSessions, nodeMsg.GetServiceApi(), request, pairingEpoch)
		if err != nil {
			return nil, err
		}

		relaySession.Lock.Lock()
		relaySession.Proof = request
		relaySession.Lock.Unlock()
	}
	// Send
	reply, err := nodeMsg.Send(ctx)
	if err != nil {
		return nil, utils.LavaFormatError("Sending nodeMsg failed", err,
			nil)
	}

	latestBlock := int64(0)
	finalizedBlockHashes := map[int64]interface{}{}

	if g_sentry.GetSpecComparesHashes() {
		// Add latest block and finalized
		latestBlock, finalizedBlockHashes = g_chainSentry.GetLatestBlockData()
	}

	jsonStr, err := json.Marshal(finalizedBlockHashes)
	if err != nil {
		return nil, utils.LavaFormatError("failed unmarshaling finalizedBlockHashes", err,
			&map[string]string{"finalizedBlockHashes": fmt.Sprintf("%v", finalizedBlockHashes)})
	}

	reply.FinalizedBlocksHashes = []byte(jsonStr)
	reply.LatestBlock = latestBlock

	getSignaturesFromRequest := func(request pairingtypes.RelayRequest) error {
		// request is a copy of the original request, but won't modify it
		// update relay request requestedBlock to the provided one in case it was arbitrary
		sentry.UpdateRequestedBlock(&request, reply)
		// Update signature,
		sig, err := sigs.SignRelayResponse(g_privKey, reply, &request)
		if err != nil {
			return utils.LavaFormatError("failed signing relay response", err,
				&map[string]string{"request": fmt.Sprintf("%v", request), "reply": fmt.Sprintf("%v", reply)})
		}
		reply.Sig = sig

		if g_sentry.GetSpecComparesHashes() {
			//update sig blocks signature
			sigBlocks, err := sigs.SignResponseFinalizationData(g_privKey, reply, &request, userAddr)
			if err != nil {
				return utils.LavaFormatError("failed signing finalization data", err,
					&map[string]string{"request": fmt.Sprintf("%v", request), "reply": fmt.Sprintf("%v", reply), "userAddr": userAddr.String()})
			}
			reply.SigBlocks = sigBlocks
		}
		return nil
	}
	err = getSignaturesFromRequest(*request)
	if err != nil {
		return nil, err
	}

	// return reply to user
	return reply, nil
}

func (relayServ *relayServer) VerifyReliabilityAddressSigning(ctx context.Context, consumer sdk.AccAddress, request *pairingtypes.RelayRequest) (valid bool, err error) {

	queryHash := utils.CalculateQueryHash(*request)
	if !bytes.Equal(queryHash, request.DataReliability.QueryHash) {
		return false, utils.LavaFormatError("query hash mismatch on data reliability message", nil,
			&map[string]string{"queryHash": string(queryHash), "request QueryHash": string(request.DataReliability.QueryHash)})
	}

	//validate consumer signing on VRF data
	valid, err = sigs.ValidateSignerOnVRFData(consumer, *request.DataReliability)
	if err != nil {
		return false, utils.LavaFormatError("failed to Validate Signer On VRF Data", err,
			&map[string]string{"consumer": consumer.String(), "request.DataReliability": fmt.Sprintf("%v", request.DataReliability)})
	}
	if !valid {
		return false, nil
	}
	//validate provider signing on query data
	pubKey, err := sigs.RecoverProviderPubKeyFromVrfDataAndQuery(request)
	if err != nil {
		return false, utils.LavaFormatError("failed to Recover Provider PubKey From Vrf Data And Query", err,
			&map[string]string{"consumer": consumer.String(), "request": fmt.Sprintf("%v", request)})
	}
	providerAccAddress, err := sdk.AccAddressFromHex(pubKey.Address().String()) //consumer signer
	if err != nil {
		return false, utils.LavaFormatError("failed converting signer to address", err,
			&map[string]string{"consumer": consumer.String(), "PubKey": pubKey.Address().String()})
	}
	return g_sentry.IsAuthorizedPairing(ctx, consumer.String(), providerAccAddress.String(), uint64(request.BlockHeight)) //return if this pairing is authorised
}

func SendVoteCommitment(voteID string, vote *voteData) {
	msg := conflicttypes.NewMsgConflictVoteCommit(g_sentry.Acc, voteID, vote.CommitHash)
	myWriter := bytes.Buffer{}
	g_sentry.ClientCtx.Output = &myWriter
	err := sentry.SimulateAndBroadCastTx(g_sentry.ClientCtx, g_txFactory, msg)
	if err != nil {
		utils.LavaFormatError("failed to send vote commitment", err, nil)
	}
}

func SendVoteReveal(voteID string, vote *voteData) {
	msg := conflicttypes.NewMsgConflictVoteReveal(g_sentry.Acc, voteID, vote.Nonce, vote.RelayDataHash)
	myWriter := bytes.Buffer{}
	g_sentry.ClientCtx.Output = &myWriter
	err := sentry.SimulateAndBroadCastTx(g_sentry.ClientCtx, g_txFactory, msg)
	if err != nil {
		utils.LavaFormatError("failed to send vote Reveal", err, nil)
	}
}

func voteEventHandler(ctx context.Context, voteID string, voteDeadline uint64, voteParams *sentry.VoteParams) {
	//got a vote event, handle the cases here

	if !voteParams.GetCloseVote() {
		//meaning we dont close a vote, so we should check stuff
		if voteParams != nil {
			//chainID is sent only on new votes
			chainID := voteParams.ChainID
			if chainID != g_serverChainID {
				// not our chain ID
				return
			}
		}
		nodeHeight := uint64(g_sentry.GetBlockHeight())
		if voteDeadline < nodeHeight {
			// its too late to vote
			utils.LavaFormatError("Vote Event received but it's too late to vote", nil,
				&map[string]string{"deadline": strconv.FormatUint(voteDeadline, 10), "nodeHeight": strconv.FormatUint(nodeHeight, 10)})
			return
		}
	}
	g_votes_mutex.Lock()
	defer g_votes_mutex.Unlock()
	vote, ok := g_votes[voteID]
	if ok {
		//we have an existing vote with this ID
		if voteParams != nil {
			if voteParams.GetCloseVote() {
				//we are closing the vote, so its okay we ahve this voteID
				utils.LavaFormatInfo("Received Vote termination event for vote, cleared entry",
					&map[string]string{"voteID": voteID})
				delete(g_votes, voteID)
				return
			}
			//expected to start a new vote but found an existing one
			utils.LavaFormatError("new vote Request for vote had existing entry", nil,
				&map[string]string{"voteParams": fmt.Sprintf("%+v", voteParams), "voteID": voteID, "voteData": fmt.Sprintf("%+v", vote)})
			return
		}
		utils.LavaFormatInfo(" Received Vote Reveal for vote, sending Reveal for result",
			&map[string]string{"voteID": voteID, "voteData": fmt.Sprintf("%+v", vote)})
		SendVoteReveal(voteID, vote)
		return
	} else {
		// new vote
		if voteParams == nil {
			utils.LavaFormatError("vote reveal Request didn't have a vote entry", nil,
				&map[string]string{"voteID": voteID})
			return
		}
		if voteParams.GetCloseVote() {
			utils.LavaFormatError("vote closing received but didn't have a vote entry", nil,
				&map[string]string{"voteID": voteID})
			return
		}
		//try to find this provider in the jury
		found := slices.Contains(voteParams.Voters, g_sentry.Acc)
		if !found {
			utils.LavaFormatInfo("new vote initiated but not for this provider to vote", nil)
			// this is a new vote but not for us
			return
		}
		// we need to send a commit, first we need to use the chainProxy and get the response
		//TODO: implement code that verified the requested block is finalized and if its not waits and tries again
		nodeMsg, err := g_chainProxy.ParseMsg(voteParams.ApiURL, voteParams.RequestData, voteParams.ConnectionType)
		if err != nil {
			utils.LavaFormatError("vote Request did not pass the api check on chain proxy", err,
				&map[string]string{"voteID": voteID, "chainID": voteParams.ChainID})
			return
		}
		reply, err := nodeMsg.Send(ctx)
		if err != nil {
			utils.LavaFormatError("vote relay send has failed", err,
				&map[string]string{"ApiURL": voteParams.ApiURL, "RequestData": string(voteParams.RequestData)})
			return
		}
		nonce := rand.Int63()
		replyDataHash := sigs.HashMsg(reply.Data)
		commitHash := conflicttypes.CommitVoteData(nonce, replyDataHash)

		vote = &voteData{RelayDataHash: replyDataHash, Nonce: nonce, CommitHash: commitHash}
		g_votes[voteID] = vote
		utils.LavaFormatInfo("Received Vote start, sending commitment for result", &map[string]string{"voteID": voteID, "voteData": fmt.Sprintf("%+v", vote)})
		SendVoteCommitment(voteID, vote)
		return
	}
}

func Server(
	ctx context.Context,
	clientCtx client.Context,
	txFactory tx.Factory,
	listenAddr string,
	nodeUrl string,
	ChainID string,
	apiInterface string,
) {
	//
	// ctrl+c
	ctx, cancel := context.WithCancel(ctx)
	signalChan := make(chan os.Signal, 1)
	signal.Notify(signalChan, os.Interrupt)
	defer func() {
		signal.Stop(signalChan)
		cancel()
	}()

	// Init random seed
	rand.Seed(time.Now().UnixNano())
	g_serverID = uint64(rand.Int63())

	//
	// Start newSentry
	newSentry := sentry.NewSentry(clientCtx, ChainID, false, voteEventHandler, askForRewards, apiInterface, nil, nil, g_serverID)
	err := newSentry.Init(ctx)
	if err != nil {
		utils.LavaFormatError("sentry init failure to initialize", err, &map[string]string{"apiInterface": apiInterface, "ChainID": ChainID})
		return
	}
	go newSentry.Start(ctx)
	for newSentry.GetSpecHash() == nil {
		time.Sleep(1 * time.Second)
	}
	g_sentry = newSentry
	g_sessions = map[string]*UserSessions{}
	g_votes = map[string]*voteData{}
	g_rewardsSessions = map[uint64][]*RelaySession{}
	g_serverChainID = ChainID
	//allow more gas
	g_txFactory = txFactory.WithGas(1000000)

	//
	// Info
	utils.LavaFormatInfo("Server starting", &map[string]string{"listenAddr": listenAddr, "ChainID": newSentry.GetChainID(), "node": nodeUrl, "spec": newSentry.GetSpecName(), "api Interface": apiInterface})

	//
	// Keys
	keyName, err := sigs.GetKeyName(clientCtx)
	if err != nil {
		utils.LavaFormatFatal("provider failure to getKeyName", err, &map[string]string{"apiInterface": apiInterface, "ChainID": ChainID})
	}

	privKey, err := sigs.GetPrivKey(clientCtx, keyName)
	if err != nil {
		utils.LavaFormatFatal("provider failure to getPrivKey", err, &map[string]string{"apiInterface": apiInterface, "ChainID": ChainID})
	}
	g_privKey = privKey
	serverKey, _ := clientCtx.Keyring.Key(keyName)
	utils.LavaFormatInfo("Server loaded keys", &map[string]string{"PublicKey": serverKey.GetPubKey().Address().String()})
	//
	// Node
	chainProxy, err := chainproxy.GetChainProxy(nodeUrl, 1, newSentry)
	if err != nil {
		utils.LavaFormatFatal("provider failure to GetChainProxy", err, &map[string]string{"apiInterface": apiInterface, "ChainID": ChainID})
	}
	chainProxy.Start(ctx)
	g_chainProxy = chainProxy

	if g_sentry.GetSpecComparesHashes() {
		// Start chain sentry
		chainSentry := chainsentry.NewChainSentry(clientCtx, chainProxy, ChainID)
		err = chainSentry.Init(ctx)
		if err != nil {
			utils.LavaFormatFatal("provider failure initializing chainSentry", err, &map[string]string{"apiInterface": apiInterface, "ChainID": ChainID, "nodeUrl": nodeUrl})
		}
		chainSentry.Start(ctx)
		g_chainSentry = chainSentry
	}

	//
	// GRPC
	lis, err := net.Listen("tcp", listenAddr)
	if err != nil {
		utils.LavaFormatFatal("provider failure setting up listener", err, &map[string]string{"listenAddr": listenAddr, "ChainID": ChainID})
	}
	s := grpc.NewServer()
	go func() {
		select {
		case <-ctx.Done():
			utils.LavaFormatInfo("Provider Server ctx.Done", nil)
		case <-signalChan:
			utils.LavaFormatInfo("Provider Server signalChan", nil)
		}
		cancel()
		s.Stop()
	}()

	Server := &relayServer{}
	pairingtypes.RegisterRelayerServer(s, Server)

	utils.LavaFormatInfo("Server listening", &map[string]string{"Address": lis.Addr().String()})
	if err := s.Serve(lis); err != nil {
		utils.LavaFormatFatal("provider failed to serve", err, &map[string]string{"Address": lis.Addr().String(), "ChainID": ChainID})
	}

	askForRewards(int64(g_sentry.GetCurrentEpochHeight()))
}<|MERGE_RESOLUTION|>--- conflicted
+++ resolved
@@ -217,15 +217,6 @@
 	})
 
 	myWriter := bytes.Buffer{}
-<<<<<<< HEAD
-	g_sentry.ClientCtx.Output = &myWriter
-	err := sentry.SimulateAndBroadCastTx(g_sentry.ClientCtx, g_txFactory, msg)
-	if err != nil {
-		utils.LavaFormatError("Sending GenerateOrBroadcastTxWithFactory failed", err, &map[string]string{
-			"msg": fmt.Sprintf("%+v", msg),
-		})
-	}
-=======
 	hasSequenceError := false
 	success := false
 	idx := -1
@@ -241,13 +232,12 @@
 				"customSeqNum": strconv.FormatUint(customSeqNum, 10),
 			})
 		}
-		err := tx.GenerateOrBroadcastTxWithFactory(g_sentry.ClientCtx, g_txFactory, msg)
+		err := sentry.SimulateAndBroadCastTx(g_sentry.ClientCtx, g_txFactory, msg)
 		if err != nil {
 			utils.LavaFormatError("Sending GenerateOrBroadcastTxWithFactory failed", err, &map[string]string{
 				"msg": fmt.Sprintf("%+v", msg),
 			})
 		}
->>>>>>> fb72ecaa
 
 		transactionResult := myWriter.String()
 		summarized, transactionResults := summarizeTransactionResult(transactionResult)
@@ -258,26 +248,8 @@
 			utils.LavaFormatError("Failed to parse transaction result", err, &map[string]string{
 				"parsing data": transactionResult,
 			})
-<<<<<<< HEAD
-		if strings.Contains(transactionResult, "incorrect account sequence") {
-			utils.LavaFormatError("incorrect account sequence detected. retrying transaction...", nil, nil)
-			idx := 1
-			success := false
-			for idx < RETRY_INCORRECT_SEQUENCE && !success {
-				time.Sleep(1 * time.Second)
-				myWriter.Reset()
-				err := sentry.SimulateAndBroadCastTx(g_sentry.ClientCtx, g_txFactory, msg)
-				if err != nil {
-					utils.LavaFormatError("Sending GenerateOrBroadcastTxWithFactory failed", err, &map[string]string{
-						"msg": fmt.Sprintf("%+v", msg),
-					})
-					break
-				}
-				idx++
-=======
 			returnCode = 1 // just not zero
 		}
->>>>>>> fb72ecaa
 
 		if returnCode == 0 { // if we get some other error which isnt then keep retrying
 			success = true
@@ -725,7 +697,7 @@
 	msg := conflicttypes.NewMsgConflictVoteCommit(g_sentry.Acc, voteID, vote.CommitHash)
 	myWriter := bytes.Buffer{}
 	g_sentry.ClientCtx.Output = &myWriter
-	err := sentry.SimulateAndBroadCastTx(g_sentry.ClientCtx, g_txFactory, msg)
+	err := tx.GenerateOrBroadcastTxWithFactory(g_sentry.ClientCtx, g_txFactory, msg)
 	if err != nil {
 		utils.LavaFormatError("failed to send vote commitment", err, nil)
 	}
@@ -735,7 +707,7 @@
 	msg := conflicttypes.NewMsgConflictVoteReveal(g_sentry.Acc, voteID, vote.Nonce, vote.RelayDataHash)
 	myWriter := bytes.Buffer{}
 	g_sentry.ClientCtx.Output = &myWriter
-	err := sentry.SimulateAndBroadCastTx(g_sentry.ClientCtx, g_txFactory, msg)
+	err := tx.GenerateOrBroadcastTxWithFactory(g_sentry.ClientCtx, g_txFactory, msg)
 	if err != nil {
 		utils.LavaFormatError("failed to send vote Reveal", err, nil)
 	}
