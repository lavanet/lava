--- conflicted
+++ resolved
@@ -296,25 +296,12 @@
 		var relayReply *pairingtypes.RelayReply
 		metricsData := metrics.NewRelayAnalytics("NoDappID", cp.chainID, apiInterface)
 		if relayReply, _, err = SendRelay(ctx, cp, privKey, method, string(reqBody), "", "NoDappID", metricsData); err != nil {
-<<<<<<< HEAD
-			if cp.portalLogs.ShouldCountMetricForGrpc(ctx) {
-				go cp.portalLogs.AddMetric(metricsData, false)
-			}
-
-=======
 			go cp.portalLogs.AddMetricForGrpc(metricsData, err == nil, ctx)
->>>>>>> 59945598
 			errMasking := cp.portalLogs.GetUniqueGuidResponseForError(err, msgSeed)
 			cp.portalLogs.LogRequestAndResponse("http in/out", true, method, string(reqBody), "", errMasking, msgSeed, err)
 			return nil, utils.LavaFormatError("Failed to SendRelay", fmt.Errorf(errMasking), nil)
 		}
-<<<<<<< HEAD
-		if cp.portalLogs.ShouldCountMetricForGrpc(ctx) {
-			go cp.portalLogs.AddMetric(metricsData, true)
-		}
-=======
 		go cp.portalLogs.AddMetricForGrpc(metricsData, err == nil, ctx)
->>>>>>> 59945598
 		cp.portalLogs.LogRequestAndResponse("http in/out", false, method, string(reqBody), "", "", msgSeed, nil)
 		return relayReply.Data, nil
 	}
