package chainproxy

import (
	"bytes"
	"context"
	"encoding/json"
	"errors"
	"fmt"
	"io/ioutil"
	"net/http"
	"strings"
	"time"

	"github.com/lavanet/lava/relayer/metrics"

	"github.com/btcsuite/btcd/btcec"
	"github.com/gofiber/fiber/v2"
	"github.com/gofiber/fiber/v2/middleware/favicon"
	"github.com/lavanet/lava/protocol/lavasession"
	"github.com/lavanet/lava/relayer/chainproxy/rpcclient"
	"github.com/lavanet/lava/relayer/parser"
	"github.com/lavanet/lava/relayer/performance"
	"github.com/lavanet/lava/relayer/sentry"
	"github.com/lavanet/lava/utils"
	pairingtypes "github.com/lavanet/lava/x/pairing/types"
	spectypes "github.com/lavanet/lava/x/spec/types"
)

type RestMessage struct {
	cp                   *RestChainProxy
	serviceApi           *spectypes.ServiceApi
	path                 string
	msg                  []byte
	requestedBlock       int64
	Result               json.RawMessage
	apiInterface         *spectypes.ApiInterface
	extendContextTimeout time.Duration
}

type RestChainProxy struct {
	nodeUrl    string
	sentry     *sentry.Sentry
	csm        *lavasession.ConsumerSessionManager
	portalLogs *PortalLogs
	cache      *performance.Cache
}

func (r *RestMessage) GetExtraContextTimeout() time.Duration {
	return r.extendContextTimeout
}

func (r *RestMessage) GetMsg() interface{} {
	return r.msg
}

func NewRestChainProxy(nodeUrl string, sentry *sentry.Sentry, csm *lavasession.ConsumerSessionManager, pLogs *PortalLogs) ChainProxy {
	nodeUrl = strings.TrimSuffix(nodeUrl, "/")
	return &RestChainProxy{
		nodeUrl:    nodeUrl,
		sentry:     sentry,
		csm:        csm,
		portalLogs: pLogs,
	}
}

func (cp *RestChainProxy) GetConsumerSessionManager() *lavasession.ConsumerSessionManager {
	return cp.csm
}

func (cp *RestChainProxy) NewMessage(path string, data []byte, connectionType string) (*RestMessage, error) {
	//
	// Check api is supported an save it in nodeMsg
	serviceApi, err := cp.getSupportedApi(path)
	if err != nil {
		return nil, err
	}

	var apiInterface *spectypes.ApiInterface = nil
	for i := range serviceApi.ApiInterfaces {
		if serviceApi.ApiInterfaces[i].Type == connectionType {
			apiInterface = &serviceApi.ApiInterfaces[i]
			break
		}
	}
	if apiInterface == nil {
		return nil, fmt.Errorf("could not find the interface %s in the service %s", connectionType, serviceApi.Name)
	}

	nodeMsg := &RestMessage{
		cp:           cp,
		serviceApi:   serviceApi,
		apiInterface: apiInterface,
		path:         path,
		msg:          data,
	}

	return nodeMsg, nil
}

func (m RestMessage) GetParams() interface{} {
	retArr := make([]interface{}, 0)
	retArr = append(retArr, m.msg)
	return retArr
}

func (m RestMessage) GetResult() json.RawMessage {
	return m.Result
}

func (m RestMessage) ParseBlock(inp string) (int64, error) {
	return parser.ParseDefaultBlockParameter(inp)
}

func (cp *RestChainProxy) SetCache(cache *performance.Cache) {
	cp.cache = cache
}

func (cp *RestChainProxy) GetCache() *performance.Cache {
	return cp.cache
}

func (cp *RestChainProxy) FetchBlockHashByNum(ctx context.Context, blockNum int64) (string, error) {
	serviceApi, ok := cp.GetSentry().GetSpecApiByTag(spectypes.GET_BLOCK_BY_NUM)
	if !ok {
		return "", errors.New(spectypes.GET_BLOCKNUM + " tag function not found")
	}

	var nodeMsg NodeMessage
	var err error
	if serviceApi.GetParsing().FunctionTemplate != "" {
		nodeMsg, err = cp.ParseMsg(fmt.Sprintf(serviceApi.GetParsing().FunctionTemplate, blockNum), nil, http.MethodGet)
	} else {
		nodeMsg, err = cp.NewMessage(serviceApi.Name, nil, http.MethodGet)
	}

	if err != nil {
		return "", err
	}

	_, _, _, err = nodeMsg.Send(ctx, nil)
	if err != nil {
		return "", utils.LavaFormatError("Error On Send FetchBlockHashByNum", err, &map[string]string{"nodeUrl": cp.nodeUrl})
	}

	blockData, err := parser.ParseMessageResponse((nodeMsg.(*RestMessage)), serviceApi.Parsing.ResultParsing)
	if err != nil {
		return "", err
	}

	// blockData is an interface array with the parsed result in index 0.
	// we know to expect a string result for a hash.
	parsedIndexString, ok := blockData[spectypes.DEFAULT_PARSED_RESULT_INDEX].(string)
	if !ok {
		return "", fmt.Errorf("FetchBlockHashByNum - blockData[spectypes.DEFAULT_PARSED_RESULT_INDEX].(string) - type assertion failed, type:" + fmt.Sprintf("%s", blockData[spectypes.DEFAULT_PARSED_RESULT_INDEX]))
	}
	return parsedIndexString, nil
}

func (cp *RestChainProxy) FetchLatestBlockNum(ctx context.Context) (int64, error) {
	serviceApi, ok := cp.GetSentry().GetSpecApiByTag(spectypes.GET_BLOCKNUM)
	if !ok {
		return spectypes.NOT_APPLICABLE, errors.New(spectypes.GET_BLOCKNUM + " tag function not found")
	}

	params := []byte{}
	nodeMsg, err := cp.NewMessage(serviceApi.GetName(), params, http.MethodGet)
	if err != nil {
		return spectypes.NOT_APPLICABLE, err
	}

	_, _, _, err = nodeMsg.Send(ctx, nil)
	if err != nil {
		return spectypes.NOT_APPLICABLE, utils.LavaFormatError("Error On Send FetchLatestBlockNum", err, &map[string]string{"nodeUrl": cp.nodeUrl})
	}

	blocknum, err := parser.ParseBlockFromReply(nodeMsg, serviceApi.Parsing.ResultParsing)
	if err != nil {
		return spectypes.NOT_APPLICABLE, utils.LavaFormatError("Failed To Parse FetchLatestBlockNum", err, &map[string]string{
			"nodeUrl":  cp.nodeUrl,
			"Method":   nodeMsg.path,
			"Response": string(nodeMsg.Result),
		})
	}

	return blocknum, nil
}

func (cp *RestChainProxy) GetSentry() *sentry.Sentry {
	return cp.sentry
}

func (cp *RestChainProxy) Start(context.Context) error {
	return nil
}

func (cp *RestChainProxy) getSupportedApi(path string) (*spectypes.ServiceApi, error) {
	path = strings.SplitN(path, "?", 2)[0]
	if api, ok := cp.sentry.MatchSpecApiByName(path); ok {
		if !api.Enabled {
			return nil, fmt.Errorf("REST Api is disabled %s ", path)
		}
		return &api, nil
	}
	return nil, fmt.Errorf("REST Api not supported %s ", path)
}

func (cp *RestChainProxy) ParseMsg(path string, data []byte, connectionType string) (NodeMessage, error) {
	//
	// Check api is supported an save it in nodeMsg
	serviceApi, err := cp.getSupportedApi(path)
	if err != nil {
		return nil, err
	}

	var apiInterface *spectypes.ApiInterface = nil
	for i := range serviceApi.ApiInterfaces {
		if serviceApi.ApiInterfaces[i].Type == connectionType {
			apiInterface = &serviceApi.ApiInterfaces[i]
			break
		}
	}
	if apiInterface == nil {
		return nil, fmt.Errorf("could not find the interface %s in the service %s", connectionType, serviceApi.Name)
	}

	var extraTimeout time.Duration
	if apiInterface.Category.HangingApi {
		extraTimeout = time.Duration(cp.sentry.GetAverageBlockTime()) * time.Millisecond
	}

	// data contains the query string
	nodeMsg := &RestMessage{
		cp:                   cp,
		serviceApi:           serviceApi,
		path:                 path,
		msg:                  data,
		apiInterface:         apiInterface, // POST,GET etc..
		extendContextTimeout: extraTimeout,
	}

	return nodeMsg, nil
}

func (cp *RestChainProxy) PortalStart(ctx context.Context, privKey *btcec.PrivateKey, listenAddr string) {
	//
	// Setup HTTP Server
	app := fiber.New(fiber.Config{})

	app.Use(favicon.New())

	chainID := cp.GetSentry().ChainID
	apiInterface := cp.GetSentry().ApiInterface
	// Catch Post
	app.Post("/:dappId/*", func(c *fiber.Ctx) error {
		cp.portalLogs.LogStartTransaction("rest-http")

		msgSeed := cp.portalLogs.GetMessageSeed()

		path := "/" + c.Params("*")

		// TODO: handle contentType, in case its not application/json currently we set it to application/json in the Send() method
		// contentType := string(c.Context().Request.Header.ContentType())
		dappID := ExtractDappIDFromFiberContext(c)
		metricsData := metrics.NewRelayAnalytics(dappID, chainID, apiInterface)
		utils.LavaFormatInfo("in <<<", &map[string]string{"path": path, "dappID": dappID, "msgSeed": msgSeed})
		requestBody := string(c.Body())
		reply, _, err := SendRelay(ctx, cp, privKey, path, requestBody, http.MethodPost, dappID, metricsData)
<<<<<<< HEAD
		if cp.portalLogs.ShouldCountMetric(c) {
			go cp.portalLogs.AddMetric(metricsData, err == nil)
		}

=======
		go cp.portalLogs.AddMetricForHttp(metricsData, err == nil, c)
>>>>>>> 59945598
		if err != nil {
			// Get unique GUID response
			errMasking := cp.portalLogs.GetUniqueGuidResponseForError(err, msgSeed)

			// Log request and response
			cp.portalLogs.LogRequestAndResponse("http in/out", true, http.MethodPost, path, requestBody, errMasking, msgSeed, err)

			// Set status to internal error
			c.Status(fiber.StatusInternalServerError)

			// Construct json response
			response := convertToJsonError(errMasking)

			// Return error json response
			return c.SendString(response)
		}
		// Log request and response
		cp.portalLogs.LogRequestAndResponse("http in/out", false, http.MethodPost, path, requestBody, string(reply.Data), msgSeed, nil)

		// Return json response
		return c.SendString(string(reply.Data))
	})

	//
	// Catch the others
	app.Use("/:dappId/*", func(c *fiber.Ctx) error {
		cp.portalLogs.LogStartTransaction("rest-http")
		msgSeed := cp.portalLogs.GetMessageSeed()

		query := "?" + string(c.Request().URI().QueryString())
		path := "/" + c.Params("*")
		dappID := ExtractDappIDFromFiberContext(c)
		utils.LavaFormatInfo("in <<<", &map[string]string{"path": path, "dappID": dappID, "msgSeed": msgSeed})
		analytics := metrics.NewRelayAnalytics(dappID, chainID, apiInterface)

		reply, _, err := SendRelay(ctx, cp, privKey, path, query, http.MethodGet, dappID, analytics)
<<<<<<< HEAD
		if cp.portalLogs.ShouldCountMetric(c) {
			go cp.portalLogs.AddMetric(analytics, err == nil)
		}

=======
		go cp.portalLogs.AddMetricForHttp(analytics, err == nil, c)
>>>>>>> 59945598
		if err != nil {
			// Get unique GUID response
			errMasking := cp.portalLogs.GetUniqueGuidResponseForError(err, msgSeed)

			// Log request and response
			cp.portalLogs.LogRequestAndResponse("http in/out", true, http.MethodGet, path, "", errMasking, msgSeed, err)

			// Set status to internal error
			c.Status(fiber.StatusInternalServerError)

			// Construct json response
			response := convertToJsonError(errMasking)

			// Return error json response
			return c.SendString(response)
		}
		// Log request and response
		cp.portalLogs.LogRequestAndResponse("http in/out", false, http.MethodGet, path, "", string(reply.Data), msgSeed, nil)

		// Return json response
		return c.SendString(string(reply.Data))
	})
	//
	// Go
	err := app.Listen(listenAddr)
	if err != nil {
		utils.LavaFormatError("app.Listen(listenAddr)", err, nil)
	}
}

func (nm *RestMessage) RequestedBlock() int64 {
	return nm.requestedBlock
}

func (nm *RestMessage) GetServiceApi() *spectypes.ServiceApi {
	return nm.serviceApi
}

func (nm *RestMessage) GetInterface() *spectypes.ApiInterface {
	return nm.apiInterface
}

func (nm *RestMessage) Send(ctx context.Context, ch chan interface{}) (relayReply *pairingtypes.RelayReply, subscriptionID string, relayReplyServer *rpcclient.ClientSubscription, err error) {
	if ch != nil {
		return nil, "", nil, utils.LavaFormatError("Subscribe is not allowed on rest", nil, nil)
	}
	httpClient := http.Client{
		Timeout: getTimePerCu(nm.serviceApi.ComputeUnits),
	}

	var connectionTypeSelected string = http.MethodGet
	// if ConnectionType is default value or empty we will choose http.MethodGet otherwise choosing the header type provided
	if nm.apiInterface.Type != "" {
		connectionTypeSelected = nm.apiInterface.Type
	}

	msgBuffer := bytes.NewBuffer(nm.msg)
	url := nm.cp.nodeUrl + nm.path
	// Only get calls uses query params the rest uses the body
	if connectionTypeSelected == http.MethodGet {
		url += string(nm.msg)
	}

	connectCtx, cancel := context.WithTimeout(ctx, getTimePerCu(nm.serviceApi.ComputeUnits)+nm.GetExtraContextTimeout())
	defer cancel()

	req, err := http.NewRequestWithContext(connectCtx, connectionTypeSelected, url, msgBuffer)
	if err != nil {
		nm.Result = []byte(fmt.Sprintf("%s", err))
		return nil, "", nil, err
	}

	// setting the content-type to be application/json instead of Go's default http.DefaultClient
	if connectionTypeSelected == http.MethodPost || connectionTypeSelected == http.MethodPut {
		req.Header.Set("Content-Type", "application/json")
	}
	res, err := httpClient.Do(req)
	if err != nil {
		nm.Result = []byte(fmt.Sprintf("%s", err))
		return nil, "", nil, err
	}

	if res.Body != nil {
		defer res.Body.Close()
	}

	body, err := ioutil.ReadAll(res.Body)
	if err != nil {
		nm.Result = []byte(fmt.Sprintf("%s", err))
		return nil, "", nil, err
	}

	reply := &pairingtypes.RelayReply{
		Data: body,
	}
	nm.Result = body

	return reply, "", nil, nil
}<|MERGE_RESOLUTION|>--- conflicted
+++ resolved
@@ -265,14 +265,7 @@
 		utils.LavaFormatInfo("in <<<", &map[string]string{"path": path, "dappID": dappID, "msgSeed": msgSeed})
 		requestBody := string(c.Body())
 		reply, _, err := SendRelay(ctx, cp, privKey, path, requestBody, http.MethodPost, dappID, metricsData)
-<<<<<<< HEAD
-		if cp.portalLogs.ShouldCountMetric(c) {
-			go cp.portalLogs.AddMetric(metricsData, err == nil)
-		}
-
-=======
 		go cp.portalLogs.AddMetricForHttp(metricsData, err == nil, c)
->>>>>>> 59945598
 		if err != nil {
 			// Get unique GUID response
 			errMasking := cp.portalLogs.GetUniqueGuidResponseForError(err, msgSeed)
@@ -309,14 +302,7 @@
 		analytics := metrics.NewRelayAnalytics(dappID, chainID, apiInterface)
 
 		reply, _, err := SendRelay(ctx, cp, privKey, path, query, http.MethodGet, dappID, analytics)
-<<<<<<< HEAD
-		if cp.portalLogs.ShouldCountMetric(c) {
-			go cp.portalLogs.AddMetric(analytics, err == nil)
-		}
-
-=======
 		go cp.portalLogs.AddMetricForHttp(analytics, err == nil, c)
->>>>>>> 59945598
 		if err != nil {
 			// Get unique GUID response
 			errMasking := cp.portalLogs.GetUniqueGuidResponseForError(err, msgSeed)
