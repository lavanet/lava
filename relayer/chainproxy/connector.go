--- conflicted
+++ resolved
@@ -152,23 +152,12 @@
 func (connector *GRPCConnector) GetRpc(block bool) (*grpc.ClientConn, error) {
 	connector.lock.Lock()
 	defer connector.lock.Unlock()
-<<<<<<< HEAD
-	countPrint := 0
-=======
->>>>>>> c5e8fd84
 
 	if len(connector.freeClients) == 0 {
 		if !block {
 			return nil, errors.New("out of clients")
 		} else {
 			for {
-<<<<<<< HEAD
-				if countPrint < 3 {
-					countPrint++
-					// Print that client is busy? (same implementation as other connector)
-				}
-=======
->>>>>>> c5e8fd84
 				connector.lock.Unlock()
 				time.Sleep(50 * time.Millisecond)
 				connector.lock.Lock()
