--- conflicted
+++ resolved
@@ -234,12 +234,7 @@
 		msgSeed := strconv.Itoa(rand.Intn(10000000000))
 		for {
 			if mt, msg, err = c.ReadMessage(); err != nil {
-<<<<<<< HEAD
-				c.WriteMessage(mt, []byte("Error Received: "+GetUniqueGuidResponseForError(err)))
-				utils.LavaFormatError("read error received", err, nil)
-=======
 				AnalyzeWebSocketErrorAndWriteMessage(c, mt, err, msgSeed)
->>>>>>> 6f1be2ee
 				break
 			}
 			utils.LavaFormatInfo("in <<<", &map[string]string{"seed": msgSeed, "msg": string(msg)})
@@ -247,9 +242,7 @@
 			// identify if the message is a subscription
 			nodeMsg, err := cp.ParseMsg("", msg, "")
 			if err != nil {
-<<<<<<< HEAD
-				c.WriteMessage(mt, []byte("Error Received: "+GetUniqueGuidResponseForError(err)))
-				utils.LavaFormatError("parse error received", err, nil)
+				AnalyzeWebSocketErrorAndWriteMessage(c, mt, err, msgSeed)
 				continue
 			}
 
@@ -260,22 +253,19 @@
 				defer cancel() //incase there's a problem make sure to cancel the connection
 				replySrv, err := SendRelaySubscribe(ctx, cp, privKey, "", string(msg), "")
 				if err != nil {
-					c.WriteMessage(mt, []byte("Error Received: "+GetUniqueGuidResponseForError(err)))
-					utils.LavaFormatError("write to rpc error received", err, nil)
+					AnalyzeWebSocketErrorAndWriteMessage(c, mt, err, msgSeed)
 					continue
 				}
 
 				var reply pairingtypes.RelayReply
 				err = (*replySrv).RecvMsg(&reply) //this reply contains the RPC ID
 				if err != nil {
-					c.WriteMessage(mt, []byte("Error Received: "+GetUniqueGuidResponseForError(err)))
-					utils.LavaFormatError("receive from rpc error received", err, nil)
+					AnalyzeWebSocketErrorAndWriteMessage(c, mt, err, msgSeed)
 					continue
 				}
 
 				if err = c.WriteMessage(mt, reply.Data); err != nil {
-					c.WriteMessage(mt, []byte("Error Received: "+GetUniqueGuidResponseForError(err)))
-					utils.LavaFormatError("write error received", err, nil)
+					AnalyzeWebSocketErrorAndWriteMessage(c, mt, err, msgSeed)
 					continue
 				}
 
@@ -284,16 +274,14 @@
 				for {
 					err = (*replySrv).RecvMsg(&reply)
 					if err != nil {
-						c.WriteMessage(mt, []byte("Error Received: "+GetUniqueGuidResponseForError(err)))
-						utils.LavaFormatError("receive from rpc error received", err, nil)
+						AnalyzeWebSocketErrorAndWriteMessage(c, mt, err, msgSeed)
 						break
 					}
 
 					// If portal cant write to the client
 					if err = c.WriteMessage(mt, reply.Data); err != nil {
 						cancel()
-						c.WriteMessage(mt, []byte("Error Received: "+GetUniqueGuidResponseForError(err)))
-						utils.LavaFormatError("write error received", err, nil)
+						AnalyzeWebSocketErrorAndWriteMessage(c, mt, err, msgSeed)
 						// break
 					}
 
@@ -302,26 +290,15 @@
 			} else {
 				reply, err := SendRelay(ctx, cp, privKey, "", string(msg), "")
 				if err != nil {
-					c.WriteMessage(mt, []byte("Error Received: "+GetUniqueGuidResponseForError(err)))
-					utils.LavaFormatError("write to rpc error received", err, nil)
+					AnalyzeWebSocketErrorAndWriteMessage(c, mt, err, msgSeed)
 					continue
 				}
 
 				if err = c.WriteMessage(mt, reply.Data); err != nil {
-					c.WriteMessage(mt, []byte("Error Received: "+GetUniqueGuidResponseForError(err)))
-					utils.LavaFormatError("write error received", err, nil)
+					AnalyzeWebSocketErrorAndWriteMessage(c, mt, err, msgSeed)
 					continue
 				}
 				utils.LavaFormatInfo("out >>>", &map[string]string{"seed": msgSeed, "reply": string(reply.Data)})
-=======
-				AnalyzeWebSocketErrorAndWriteMessage(c, mt, err, msgSeed)
-				break
-			}
-
-			if err = c.WriteMessage(mt, reply.Data); err != nil {
-				AnalyzeWebSocketErrorAndWriteMessage(c, mt, err, msgSeed)
-				break
->>>>>>> 6f1be2ee
 			}
 		}
 	})
