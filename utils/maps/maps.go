--- conflicted
+++ resolved
@@ -1,13 +1,11 @@
 package maps
 
-<<<<<<< HEAD
-import "encoding/binary"
-=======
 import (
+	"encoding/binary"
+
 	"github.com/lavanet/lava/v2/utils/lavaslices"
 	"golang.org/x/exp/constraints"
 )
->>>>>>> 520a81f5
 
 func FindLargestIntValueInMap[K comparable](myMap map[K]int) (K, int) {
 	var maxVal int
@@ -25,7 +23,6 @@
 	return maxKey, maxVal
 }
 
-<<<<<<< HEAD
 // GetIDBytes returns the byte representation of the uint64 ID
 func GetIDBytes(id uint64) []byte {
 	bz := make([]byte, 8)
@@ -36,7 +33,8 @@
 // GetIDFromBytes returns ID in uint64 format from a byte array
 func GetIDFromBytes(bz []byte) uint64 {
 	return binary.BigEndian.Uint64(bz)
-=======
+}
+
 func StableSortedKeys[T constraints.Ordered, V any](m map[T]V) []T {
 	keys := make([]T, 0, len(m))
 	for k := range m {
@@ -55,5 +53,4 @@
 		}
 	}
 	return maxKey
->>>>>>> 520a81f5
 }