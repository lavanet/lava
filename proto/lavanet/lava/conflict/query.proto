--- conflicted
+++ resolved
@@ -26,15 +26,14 @@
 		option (google.api.http).get = "/lavanet/lava/conflict/conflict_vote";
 	}
 
-<<<<<<< HEAD
+	// Gets a consumer's active conflict list.
+	rpc ConsumerConflicts(QueryConsumerConflictsRequest) returns (QueryConsumerConflictsResponse) {
+		option (google.api.http).get = "/lavanet/lava/conflict/consumer_conflicts/{consumer}";
+	}
+
 	// Queries a provider's conflict list (ones that the provider was reported in and ones that the provider needs to vote)
 	rpc ProviderConflicts(QueryProviderConflictsRequest) returns (QueryProviderConflictsResponse) {
 		option (google.api.http).get = "/lavanet/lava/conflict/provider_conflicts/{provider}";
-=======
-	// Gets a consumer's active conflict list.
-	rpc ConsumerConflicts(QueryConsumerConflictsRequest) returns (QueryConsumerConflictsResponse) {
-		option (google.api.http).get = "/lavanet/lava/conflict/consumer_conflicts/{consumer}";
->>>>>>> 7a7fcd06
 	}
 
 // this line is used by starport scaffolding # 2
@@ -67,7 +66,6 @@
 	cosmos.base.query.v1beta1.PageResponse pagination = 2;
 }
 
-<<<<<<< HEAD
 message QueryProviderConflictsRequest {
 	string provider = 1;
 }
@@ -75,14 +73,14 @@
 message QueryProviderConflictsResponse {
 	repeated string reported = 1;
 	repeated string not_voted = 2;
-=======
+}
+
 message QueryConsumerConflictsRequest {
 	string consumer = 1;
 }
 
 message QueryConsumerConflictsResponse {
 	repeated string conflicts = 1;
->>>>>>> 7a7fcd06
 }
 
 // this line is used by starport scaffolding # 3