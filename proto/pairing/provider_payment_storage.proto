syntax = "proto3";
package lavanet.lava.pairing;

option go_package = "github.com/lavanet/lava/x/pairing/types";
import "pairing/unique_payment_storage_client_provider.proto"; 

message ProviderPaymentStorage {

  string index = 1; 
<<<<<<< HEAD
  repeated UniquePaymentStorageClientProvider uniquePaymentStorageClientProvider = 2; 
  uint64 epoch = 3;
  reserved 4;
  uint64 complainersTotalCu = 5; // total CU that were supposed to be served by the provider but didn't because he was unavailable (so consumers complained about him)
=======
  reserved 2;
  uint64 epoch = 3;
  repeated string unresponsiveness_complaints = 4;
  repeated string uniquePaymentStorageClientProviderKeys = 5; 
>>>>>>> 4e2acf18
}
// change Client -> consumer

// 1. client -> provider payment storage index = epoch+provider address

// 2. clientlimit -> go over unique payment storage client provider check if the payment is from the consumer. 
//  its the other way around right now 

// 3. todo, break the loop when finding the first payment because in the future we will have only one request per epoch<|MERGE_RESOLUTION|>--- conflicted
+++ resolved
@@ -7,17 +7,10 @@
 message ProviderPaymentStorage {
 
   string index = 1; 
-<<<<<<< HEAD
-  repeated UniquePaymentStorageClientProvider uniquePaymentStorageClientProvider = 2; 
-  uint64 epoch = 3;
-  reserved 4;
-  uint64 complainersTotalCu = 5; // total CU that were supposed to be served by the provider but didn't because he was unavailable (so consumers complained about him)
-=======
   reserved 2;
   uint64 epoch = 3;
   repeated string unresponsiveness_complaints = 4;
   repeated string uniquePaymentStorageClientProviderKeys = 5; 
->>>>>>> 4e2acf18
 }
 // change Client -> consumer
 
