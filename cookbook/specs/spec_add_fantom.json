{
    "proposal": {
        "title": "Add Specs: Fantom",
        "description": "Adding new specification support for relaying Fantom data on Lava",
        "specs": [
            {
                "index": "FTM250",
                "name": "fantom mainnet",
                "enabled": true,
                "imports": [
                    "ETH1"
                ],
                "reliability_threshold": 268435455,
                "data_reliability_enabled": true,
                "block_distance_for_finalized_data": 0,
                "blocks_in_finalization_proof": 1,
                "average_block_time": "1500",
                "allowed_block_lag_for_qos_sync": "7",
                "min_stake_provider": {
                    "denom": "ulava",
                    "amount": "50000000000"
                },
                "min_stake_client": {
                    "denom": "ulava",
                    "amount": "5000000000"
                },
                "api_collections": [
                    {
                        "enabled": true,
                        "collection_data": {
                            "api_interface": "jsonrpc",
                            "internal_path": "",
                            "type": "POST",
                            "add_on": ""
                        },
                        "apis": [
                            {
                                "name": "ftm_chainId",
                                "block_parsing": {
                                    "parser_arg": [
                                        "latest"
                                    ],
                                    "parser_func": "DEFAULT"
                                },
                                "compute_units": "1",
                                "enabled": true,
                                "category": {
                                    "deterministic": true,
                                    "local": false,
                                    "subscription": false,
                                    "stateful": 0
                                },
                                "extra_compute_units": "0"
                            },
                            {
                                "name": "ftm_blockNumber",
                                "block_parsing": {
                                    "parser_arg": [
                                        ""
                                    ],
                                    "parser_func": "EMPTY"
                                },
                                "compute_units": "10",
                                "enabled": true,
                                "category": {
                                    "deterministic": false,
                                    "local": true,
                                    "subscription": false,
                                    "stateful": 0
                                },
                                "extra_compute_units": "0"
                            },
                            {
                                "name": "ftm_subscribe",
                                "block_parsing": {
                                    "parser_arg": [
                                        ""
                                    ],
                                    "parser_func": "EMPTY"
                                },
                                "compute_units": "10",
                                "enabled": true,
                                "category": {
                                    "deterministic": false,
                                    "local": true,
                                    "subscription": false,
                                    "stateful": 0
                                },
                                "extra_compute_units": "0"
                            },
                            {
                                "name": "ftm_unsubscribe",
                                "block_parsing": {
                                    "parser_arg": [
                                        ""
                                    ],
                                    "parser_func": "EMPTY"
                                },
                                "compute_units": "19",
                                "enabled": true,
                                "category": {
                                    "deterministic": false,
                                    "local": true,
                                    "subscription": false,
                                    "stateful": 0
                                },
                                "extra_compute_units": "0"
                            },
                            {
                                "name": "ftm_feeHistory",
                                "block_parsing": {
                                    "parser_arg": [
                                        "1"
                                    ],
                                    "parser_func": "PARSE_BY_ARG"
                                },
                                "compute_units": "19",
                                "enabled": true,
                                "category": {
                                    "deterministic": true,
                                    "local": false,
                                    "subscription": false,
                                    "stateful": 0
                                },
                                "extra_compute_units": "0"
                            },
                            {
                                "name": "ftm_maxPriorityFeePerGas",
                                "block_parsing": {
                                    "parser_arg": [
                                        ""
                                    ],
                                    "parser_func": "EMPTY"
                                },
                                "compute_units": "21",
                                "enabled": true,
                                "category": {
                                    "deterministic": true,
                                    "local": false,
                                    "subscription": false,
                                    "stateful": 0
                                },
                                "extra_compute_units": "0"
                            },
                            {
                                "name": "ftm_createAccessList",
                                "block_parsing": {
                                    "parser_arg": [
                                        "0"
                                    ],
                                    "parser_func": "PARSE_BY_ARG"
                                },
                                "compute_units": "16",
                                "enabled": true,
                                "category": {
                                    "deterministic": true,
                                    "local": false,
                                    "subscription": false,
                                    "stateful": 0
                                },
                                "extra_compute_units": "0"
                            },
                            {
                                "name": "ftm_getTransactionReceipt",
                                "block_parsing": {
                                    "parser_arg": [
                                        ""
                                    ],
                                    "parser_func": "EMPTY"
                                },
                                "compute_units": "20",
                                "enabled": true,
                                "category": {
                                    "deterministic": true,
                                    "local": false,
                                    "subscription": false,
                                    "stateful": 0
                                },
                                "extra_compute_units": "0"
                            },
                            {
                                "name": "ftm_getTransactionByBlockHashAndIndex",
                                "block_parsing": {
                                    "parser_arg": [
                                        "0"
                                    ],
                                    "parser_func": "PARSE_BY_ARG"
                                },
                                "compute_units": "20",
                                "enabled": true,
                                "category": {
                                    "deterministic": true,
                                    "local": false,
                                    "subscription": false,
                                    "stateful": 0
                                },
                                "extra_compute_units": "0"
                            },
                            {
                                "name": "ftm_getTransactionByBlockNumberAndIndex",
                                "block_parsing": {
                                    "parser_arg": [
                                        "1"
                                    ],
                                    "parser_func": "PARSE_BY_ARG"
                                },
                                "compute_units": "19",
                                "enabled": true,
                                "category": {
                                    "deterministic": true,
                                    "local": false,
                                    "subscription": false,
                                    "stateful": 0
                                },
                                "extra_compute_units": "0"
                            },
                            {
                                "name": "ftm_getBlockByNumber",
                                "block_parsing": {
                                    "parser_arg": [
                                        ""
                                    ],
                                    "parser_func": "EMPTY"
                                },
                                "compute_units": "75",
                                "enabled": false,
                                "category": {
                                    "deterministic": false,
                                    "local": true,
                                    "subscription": false,
                                    "stateful": 0
                                },
                                "extra_compute_units": "0"
                            },
                            {
                                "name": "ftm_getStorageAt",
                                "block_parsing": {
                                    "parser_arg": [
                                        "0",
                                        "toBlock"
                                    ],
                                    "parser_func": "PARSE_CANONICAL"
                                },
                                "compute_units": "75",
                                "enabled": true,
                                "category": {
                                    "deterministic": true,
                                    "local": false,
                                    "subscription": false,
                                    "stateful": 0
                                },
                                "extra_compute_units": "0"
                            },
                            {
                                "name": "ftm_getTransactionByHash",
                                "block_parsing": {
                                    "parser_arg": [
                                        ""
                                    ],
                                    "parser_func": "EMPTY"
                                },
                                "compute_units": "21",
                                "enabled": true,
                                "category": {
                                    "deterministic": true,
                                    "local": false,
                                    "subscription": false,
                                    "stateful": 0
                                },
                                "extra_compute_units": "0"
                            },
                            {
                                "name": "ftm_gasPrice",
                                "block_parsing": {
                                    "parser_arg": [
                                        "2"
                                    ],
                                    "parser_func": "PARSE_BY_ARG"
                                },
                                "compute_units": "17",
                                "enabled": true,
                                "category": {
                                    "deterministic": true,
                                    "local": false,
                                    "subscription": false,
                                    "stateful": 0
                                },
                                "extra_compute_units": "0"
                            },
                            {
                                "name": "ftm_getBalance",
                                "block_parsing": {
                                    "parser_arg": [
                                        ""
                                    ],
                                    "parser_func": "EMPTY"
                                },
                                "compute_units": "15",
                                "enabled": true,
                                "category": {
                                    "deterministic": true,
                                    "local": false,
                                    "subscription": false,
                                    "stateful": 0
                                },
                                "extra_compute_units": "0"
                            },
                            {
                                "name": "ftm_getCode",
                                "block_parsing": {
                                    "parser_arg": [
                                        "0"
                                    ],
                                    "parser_func": "PARSE_BY_ARG"
                                },
                                "compute_units": "15",
                                "enabled": true,
                                "category": {
                                    "deterministic": true,
                                    "local": false,
                                    "subscription": false,
                                    "stateful": 0
                                },
                                "extra_compute_units": "0"
                            },
                            {
                                "name": "ftm_sign",
                                "block_parsing": {
                                    "parser_arg": [
                                        ""
                                    ],
                                    "parser_func": "EMPTY"
                                },
                                "compute_units": "17",
                                "enabled": true,
                                "category": {
                                    "deterministic": true,
                                    "local": false,
                                    "subscription": false,
                                    "stateful": 0
                                },
                                "extra_compute_units": "0"
                            },
                            {
                                "name": "ftm_signTransaction",
                                "block_parsing": {
                                    "parser_arg": [
                                        "1"
                                    ],
                                    "parser_func": "PARSE_BY_ARG"
                                },
                                "compute_units": "26",
                                "enabled": true,
                                "category": {
                                    "deterministic": true,
                                    "local": false,
                                    "subscription": false,
                                    "stateful": 0
                                },
                                "extra_compute_units": "0"
                            },
                            {
                                "name": "ftm_sendTransaction",
                                "block_parsing": {
                                    "parser_arg": [
                                        ""
                                    ],
                                    "parser_func": "EMPTY"
                                },
                                "compute_units": "15",
                                "enabled": true,
                                "category": {
                                    "deterministic": true,
                                    "local": false,
                                    "subscription": false,
                                    "stateful": 0
                                },
                                "extra_compute_units": "0"
                            },
                            {
                                "name": "ftm_getBlockTransactionCountByHash",
                                "block_parsing": {
                                    "parser_arg": [
                                        ""
                                    ],
                                    "parser_func": "EMPTY"
                                },
                                "compute_units": "20",
                                "enabled": true,
                                "category": {
                                    "deterministic": false,
                                    "local": true,
                                    "subscription": true,
                                    "stateful": 0
                                },
                                "extra_compute_units": "0"
                            },
                            {
                                "name": "ftm_getBlockTransactionCountByNumber",
                                "block_parsing": {
                                    "parser_arg": [
                                        ""
                                    ],
                                    "parser_func": "EMPTY"
                                },
                                "compute_units": "250",
                                "enabled": true,
                                "category": {
                                    "deterministic": false,
                                    "local": true,
                                    "subscription": false,
                                    "stateful": 0
                                },
                                "extra_compute_units": "0"
                            },
                            {
                                "name": "ftm_getProof",
                                "block_parsing": {
                                    "parser_arg": [
                                        ""
                                    ],
                                    "parser_func": "EMPTY"
                                },
                                "compute_units": "10",
                                "enabled": true,
                                "category": {
                                    "deterministic": false,
                                    "local": true,
                                    "subscription": false,
                                    "stateful": 0
                                },
                                "extra_compute_units": "0"
                            },
                            {
                                "name": "ftm_getBlockByHash",
                                "block_parsing": {
                                    "parser_arg": [
                                        ""
                                    ],
                                    "parser_func": "EMPTY"
                                },
                                "compute_units": "10",
                                "enabled": true,
                                "category": {
                                    "deterministic": true,
                                    "local": false,
                                    "subscription": false,
                                    "stateful": 0
                                },
                                "extra_compute_units": "0"
                            },
                            {
                                "name": "ftm_getTransactionCount",
                                "block_parsing": {
                                    "parser_arg": [
                                        ""
                                    ],
                                    "parser_func": "EMPTY"
                                },
                                "compute_units": "10",
                                "enabled": true,
                                "category": {
                                    "deterministic": true,
                                    "local": false,
                                    "subscription": false,
                                    "stateful": 0
                                },
                                "extra_compute_units": "0"
                            },
                            {
                                "name": "ftm_call",
                                "block_parsing": {
                                    "parser_arg": [
                                        ""
                                    ],
                                    "parser_func": "EMPTY"
                                },
                                "compute_units": "10",
                                "enabled": true,
                                "category": {
                                    "deterministic": false,
                                    "local": true,
                                    "subscription": true,
                                    "stateful": 0
                                },
                                "extra_compute_units": "0"
                            },
                            {
                                "name": "ftm_estimateGas",
                                "block_parsing": {
                                    "parser_arg": [
                                        ""
                                    ],
                                    "parser_func": "EMPTY"
                                },
                                "compute_units": "87",
                                "enabled": true,
                                "category": {
                                    "deterministic": false,
                                    "local": true,
                                    "subscription": false,
                                    "stateful": 0
                                },
                                "extra_compute_units": "0"
                            },
                            {
                                "name": "ftm_sendRawTransaction",
                                "block_parsing": {
                                    "parser_arg": [
                                        "1"
                                    ],
                                    "parser_func": "PARSE_BY_ARG"
                                },
                                "compute_units": "26",
                                "enabled": true,
                                "category": {
                                    "deterministic": true,
                                    "local": false,
                                    "subscription": false,
                                    "stateful": 0
                                },
                                "extra_compute_units": "0"
                            },
                            {
                                "name": "net_version",
                                "block_parsing": {
                                    "parser_arg": [
                                        ""
                                    ],
                                    "parser_func": "EMPTY"
                                },
                                "compute_units": "10",
                                "enabled": true,
                                "category": {
                                    "deterministic": true,
                                    "local": false,
                                    "subscription": false,
                                    "stateful": 0
                                },
                                "extra_compute_units": "0"
                            },
                            {
                                "name": "net_listening",
                                "block_parsing": {
                                    "parser_arg": [
                                        ""
                                    ],
                                    "parser_func": "EMPTY"
                                },
                                "compute_units": "10",
                                "enabled": true,
                                "category": {
                                    "deterministic": true,
                                    "local": false,
                                    "subscription": false,
                                    "stateful": 0
                                },
                                "extra_compute_units": "0"
                            },
                            {
                                "name": "rpc_modules",
                                "block_parsing": {
                                    "parser_arg": [
                                        ""
                                    ],
                                    "parser_func": "EMPTY"
                                },
                                "compute_units": "1",
                                "enabled": true,
                                "category": {
                                    "deterministic": false,
                                    "local": true,
                                    "subscription": false,
                                    "stateful": 0
                                },
                                "extra_compute_units": "0"
                            },
                            {
                                "name": "eth_accounts",
                                "block_parsing": {
                                    "parser_arg": [
                                        ""
                                    ],
                                    "parser_func": "EMPTY"
                                },
                                "compute_units": "10",
                                "enabled": false,
                                "category": {
                                    "deterministic": false,
                                    "local": false,
                                    "subscription": false,
                                    "stateful": 0
                                },
                                "extra_compute_units": "0"
                            },
                            {
                                "name": "eth_coinbase",
                                "block_parsing": {
                                    "parser_arg": [
                                        ""
                                    ],
                                    "parser_func": "EMPTY"
                                },
                                "compute_units": "1",
                                "enabled": false,
                                "category": {
                                    "deterministic": false,
                                    "local": false,
                                    "subscription": false,
                                    "stateful": 0
                                },
                                "extra_compute_units": "0"
                            },
                            {
                                "name": "eth_compileLLL",
                                "block_parsing": {
                                    "parser_arg": [
                                        "1"
                                    ],
                                    "parser_func": "PARSE_BY_ARG"
                                },
                                "compute_units": "10",
                                "enabled": false,
                                "category": {
                                    "deterministic": true,
                                    "local": false,
                                    "subscription": false,
                                    "stateful": 0
                                },
                                "extra_compute_units": "0"
                            },
                            {
                                "name": "eth_getCompilers",
                                "block_parsing": {
                                    "parser_arg": [
                                        ""
                                    ],
                                    "parser_func": "EMPTY"
                                },
                                "compute_units": "10",
                                "enabled": false,
                                "category": {
                                    "deterministic": false,
                                    "local": false,
                                    "subscription": false,
                                    "stateful": 0
                                },
                                "extra_compute_units": "0"
                            },
                            {
                                "name": "eth_getFilterChanges",
                                "block_parsing": {
                                    "parser_arg": [
                                        "0"
                                    ],
                                    "parser_func": "PARSE_BY_ARG"
                                },
                                "compute_units": "20",
                                "enabled": false,
                                "category": {
                                    "deterministic": false,
                                    "local": false,
                                    "subscription": false,
                                    "stateful": 0
                                },
                                "extra_compute_units": "0"
                            },
                            {
                                "name": "eth_getUncleByBlockHashAndIndex",
                                "block_parsing": {
                                    "parser_arg": [
                                        ""
                                    ],
                                    "parser_func": "EMPTY"
                                },
                                "compute_units": "20",
                                "enabled": false,
                                "category": {
                                    "deterministic": true,
                                    "local": false,
                                    "subscription": false,
                                    "stateful": 0
                                },
                                "extra_compute_units": "0"
                            },
                            {
                                "name": "eth_getUncleByBlockNumberAndIndex",
                                "block_parsing": {
                                    "parser_arg": [
                                        "0"
                                    ],
                                    "parser_func": "PARSE_BY_ARG"
                                },
                                "compute_units": "20",
                                "enabled": false,
                                "category": {
                                    "deterministic": true,
                                    "local": false,
                                    "subscription": false,
                                    "stateful": 0
                                },
                                "extra_compute_units": "0"
                            },
                            {
                                "name": "eth_getUncleCountByBlockHash",
                                "block_parsing": {
                                    "parser_arg": [
                                        "2"
                                    ],
                                    "parser_func": "PARSE_BY_ARG"
                                },
                                "compute_units": "20",
                                "enabled": false,
                                "category": {
                                    "deterministic": true,
                                    "local": false,
                                    "subscription": false,
                                    "stateful": 0
                                },
                                "extra_compute_units": "0"
                            },
                            {
                                "name": "eth_getUncleCountByBlockNumber",
                                "block_parsing": {
                                    "parser_arg": [
                                        "0"
                                    ],
                                    "parser_func": "PARSE_BY_ARG"
                                },
                                "compute_units": "10",
                                "enabled": false,
                                "category": {
                                    "deterministic": true,
                                    "local": false,
                                    "subscription": false,
                                    "stateful": 0
                                },
                                "extra_compute_units": "0"
                            },
                            {
                                "name": "eth_getWork",
                                "block_parsing": {
                                    "parser_arg": [
                                        "1"
                                    ],
                                    "parser_func": "PARSE_BY_ARG"
                                },
                                "compute_units": "10",
                                "enabled": false,
                                "category": {
                                    "deterministic": true,
                                    "local": false,
                                    "subscription": false,
                                    "stateful": 0
                                },
                                "extra_compute_units": "0"
                            },
                            {
                                "name": "eth_hashrate",
                                "block_parsing": {
                                    "parser_arg": [
                                        ""
                                    ],
                                    "parser_func": "EMPTY"
                                },
                                "compute_units": "1",
                                "enabled": false,
                                "category": {
                                    "deterministic": false,
                                    "local": false,
                                    "subscription": false,
                                    "stateful": 0
                                },
                                "extra_compute_units": "0"
                            },
                            {
                                "name": "eth_mining",
                                "block_parsing": {
                                    "parser_arg": [
                                        ""
                                    ],
                                    "parser_func": "EMPTY"
                                },
                                "compute_units": "10",
                                "enabled": false,
                                "category": {
                                    "deterministic": false,
                                    "local": false,
                                    "subscription": false,
                                    "stateful": 0
                                },
                                "extra_compute_units": "0"
                            },
                            {
                                "name": "eth_newFilter",
                                "block_parsing": {
                                    "parser_arg": [
                                        "0",
                                        "toBlock"
                                    ],
                                    "parser_func": "PARSE_CANONICAL"
                                },
                                "compute_units": "20",
                                "enabled": false,
                                "category": {
                                    "deterministic": false,
                                    "local": false,
                                    "subscription": false,
                                    "stateful": 0
                                },
                                "extra_compute_units": "0"
                            },
                            {
                                "name": "eth_protocolVersion",
                                "block_parsing": {
                                    "parser_arg": [
                                        ""
                                    ],
                                    "parser_func": "EMPTY"
                                },
                                "compute_units": "10",
                                "enabled": false,
                                "category": {
                                    "deterministic": false,
                                    "local": true,
                                    "subscription": false,
                                    "stateful": 0
                                },
                                "extra_compute_units": "0"
                            },
                            {
                                "name": "eth_syncing",
                                "block_parsing": {
                                    "parser_arg": [
                                        ""
                                    ],
                                    "parser_func": "EMPTY"
                                },
                                "compute_units": "10",
                                "enabled": false,
                                "category": {
                                    "deterministic": false,
                                    "local": false,
                                    "subscription": false,
                                    "stateful": 0
                                },
                                "extra_compute_units": "0"
                            }
                        ],
                        "headers": [],
                        "inheritance_apis": [],
<<<<<<< HEAD
                        "parsing": [
                            {
                                "function_template": "{\"jsonrpc\":\"2.0\",\"method\":\"ftm_chainId\",\"params\":[],\"id\":1}",
                                "function_tag": "getChainId",
                                "result_parsing": {
                                    "parser_arg": [
                                        "0"
                                    ],
                                    "parser_func": "PARSE_BY_ARG",
                                    "encoding": "hex"
                                },
                                "wanted_result": "0xfa",
                                "api_name": "ftm_chainId"
                            }
                        ]
=======
                        "parse_directives": []
>>>>>>> aaebba8c
                    }
                ]
            },
            {
                "index": "FTM4002",
                "name": "fantom testnet",
                "enabled": true,
                "imports": [
                    "FTM250"
                ],
                "reliability_threshold": 268435455,
                "data_reliability_enabled": true,
                "block_distance_for_finalized_data": 0,
                "blocks_in_finalization_proof": 1,
                "average_block_time": "1500",
                "allowed_block_lag_for_qos_sync": "7",
                "min_stake_provider": {
                    "denom": "ulava",
                    "amount": "50000000000"
                },
                "min_stake_client": {
                    "denom": "ulava",
                    "amount": "5000000000"
                },
                "api_collections": [
                    {
                        "enabled": true,
                        "collection_data": {
                            "api_interface": "jsonrpc",
                            "internal_path": "",
                            "type": "POST",
                            "add_on": ""
                        },
                        "apis":[],
                        "headers": [],
                        "inheritance_apis": [],
                        "parsing": [
                            {
                                "function_template": "{\"jsonrpc\":\"2.0\",\"method\":\"ftm_chainId\",\"params\":[],\"id\":1}",
                                "function_tag": "getChainId",
                                "result_parsing": {
                                    "parser_arg": [
                                        "0"
                                    ],
                                    "parser_func": "PARSE_BY_ARG",
                                    "encoding": "hex"
                                },
                                "wanted_result": "0xfa2",
                                "api_name": "ftm_chainId"
                            }
                        ]
                    }
                ]
            }
        ]
    },
    "deposit": "10000000ulava"
}<|MERGE_RESOLUTION|>--- conflicted
+++ resolved
@@ -849,8 +849,7 @@
                         ],
                         "headers": [],
                         "inheritance_apis": [],
-<<<<<<< HEAD
-                        "parsing": [
+                        "parse_directives": [
                             {
                                 "function_template": "{\"jsonrpc\":\"2.0\",\"method\":\"ftm_chainId\",\"params\":[],\"id\":1}",
                                 "function_tag": "getChainId",
@@ -865,9 +864,6 @@
                                 "api_name": "ftm_chainId"
                             }
                         ]
-=======
-                        "parse_directives": []
->>>>>>> aaebba8c
                     }
                 ]
             },
