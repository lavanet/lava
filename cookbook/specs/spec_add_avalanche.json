{
    "proposal": {
        "title": "Add Specs: avalanche",
        "description": "Adding new specification support for relaying avalanche data on Lava",
        "specs": [
            {
                "index": "AVAX",
                "name": "avalanche mainnet",
                "enabled": true,
                "reliability_threshold": 268435455,
                "data_reliability_enabled": true,
                "block_distance_for_finalized_data": 4,
                "blocks_in_finalization_proof": 3,
                "average_block_time": 2500,
                "allowed_block_lag_for_qos_sync": 4,
                "imports": [
                    "ETH1"
                ],
                "min_stake_provider": {
                    "denom": "ulava",
                    "amount": "50000000000"
                },
                "min_stake_client": {
                    "denom": "ulava",
                    "amount": "5000000000"
                },
                "api_collections": [
                    {
                        "enabled": false,
                        "collection_data": {
                            "api_interface": "jsonrpc",
                            "internal_path": "",
                            "type": "POST",
                            "add_on": ""
                        }
                    },
                    {
                        "enabled": true,
                        "collection_data": {
                            "api_interface": "jsonrpc",
                            "internal_path": "/C/rpc",
                            "type": "POST",
                            "add_on": ""
                        },
                        "apis": [],
                        "headers": [],
                        "inheritance_apis": [
                            {
                                "api_interface": "jsonrpc",
                                "internal_path": "",
                                "type": "POST",
                                "add_on": ""
                            }
                        ],
                        "parse_directives": [],
                        "verifications": [
                            {
                                "name": "chain-id",
                                "values": [
                                    {
                                        "expected_value": "0xa86a"
                                    }
                                ]
                            }
                        ]
                    },
                    {
                        "enabled": true,
                        "collection_data": {
                            "api_interface": "jsonrpc",
                            "internal_path": "/C/avax",
                            "type": "POST",
                            "add_on": ""
                        },
                        "apis": [
                            {
                                "name": "avax.export",
                                "block_parsing": {
                                    "parser_arg": [
                                        "latest"
                                    ],
                                    "parser_func": "DEFAULT"
                                },
                                "compute_units": 10,
                                "enabled": true,
                                "category": {
                                    "deterministic": false,
                                    "local": false,
                                    "subscription": false,
                                    "stateful": 0
                                },
                                "extra_compute_units": 0
                            },
                            {
                                "name": "avax.exportKey",
                                "block_parsing": {
                                    "parser_arg": [
                                        "latest"
                                    ],
                                    "parser_func": "DEFAULT"
                                },
                                "compute_units": 10,
                                "enabled": true,
                                "category": {
                                    "deterministic": false,
                                    "local": false,
                                    "subscription": false,
                                    "stateful": 0
                                },
                                "extra_compute_units": 0
                            },
                            {
                                "name": "avax.getAtomicTx",
                                "block_parsing": {
                                    "parser_arg": [
                                        "latest"
                                    ],
                                    "parser_func": "DEFAULT"
                                },
                                "compute_units": 10,
                                "enabled": true,
                                "category": {
                                    "deterministic": true,
                                    "local": false,
                                    "subscription": false,
                                    "stateful": 0
                                },
                                "extra_compute_units": 0
                            },
                            {
                                "name": "avax.getAtomicTxStatus",
                                "block_parsing": {
                                    "parser_arg": [
                                        "latest"
                                    ],
                                    "parser_func": "DEFAULT"
                                },
                                "compute_units": 10,
                                "enabled": true,
                                "category": {
                                    "deterministic": true,
                                    "local": false,
                                    "subscription": false,
                                    "stateful": 0
                                },
                                "extra_compute_units": 0
                            },
                            {
                                "name": "avax.import",
                                "block_parsing": {
                                    "parser_arg": [
                                        "latest"
                                    ],
                                    "parser_func": "DEFAULT"
                                },
                                "compute_units": 10,
                                "enabled": true,
                                "category": {
                                    "deterministic": false,
                                    "local": false,
                                    "subscription": false,
                                    "stateful": 0
                                },
                                "extra_compute_units": 0
                            },
                            {
                                "name": "avax.importKey",
                                "block_parsing": {
                                    "parser_arg": [
                                        "latest"
                                    ],
                                    "parser_func": "DEFAULT"
                                },
                                "compute_units": 10,
                                "enabled": true,
                                "category": {
                                    "deterministic": false,
                                    "local": false,
                                    "subscription": false,
                                    "stateful": 0
                                },
                                "extra_compute_units": 0
                            },
                            {
                                "name": "avax.issueTx",
                                "block_parsing": {
                                    "parser_arg": [
                                        "latest"
                                    ],
                                    "parser_func": "DEFAULT"
                                },
                                "compute_units": 10,
                                "enabled": true,
                                "category": {
                                    "deterministic": false,
                                    "local": false,
                                    "subscription": false,
                                    "stateful": 1,
<<<<<<< HEAD
                                    "hanging" : true
=======
                                    "hanging_api" : true
>>>>>>> ae710942
                                },
                                "extra_compute_units": 0
                            }
                        ],
                        "headers": [],
                        "inheritance_apis": [],
                        "parse_directives": []
                    },
                    {
                        "enabled": true,
                        "collection_data": {
                            "api_interface": "jsonrpc",
                            "internal_path": "/P",
                            "type": "POST",
                            "add_on": ""
                        },
                        "apis": [
                            {
                                "name": "platform.addDelegator",
                                "block_parsing": {
                                    "parser_arg": [
                                        "latest"
                                    ],
                                    "parser_func": "DEFAULT"
                                },
                                "compute_units": 10,
                                "enabled": true,
                                "category": {
                                    "deterministic": false,
                                    "local": false,
                                    "subscription": false,
                                    "stateful": 1,
<<<<<<< HEAD
                                    "hanging" : true
=======
                                    "hanging_api" : true
>>>>>>> ae710942
                                },
                                "extra_compute_units": 0
                            },
                            {
                                "name": "platform.getBlock",
                                "block_parsing": {
                                    "parser_arg": [
                                        "latest"
                                    ],
                                    "parser_func": "DEFAULT"
                                },
                                "compute_units": 10,
                                "enabled": true,
                                "category": {
                                    "deterministic": true,
                                    "local": false,
                                    "subscription": false,
                                    "stateful": 0
                                },
                                "extra_compute_units": 0
                            },
                            {
                                "name": "platform.getBlockchainStatus",
                                "block_parsing": {
                                    "parser_arg": [
                                        "latest"
                                    ],
                                    "parser_func": "DEFAULT"
                                },
                                "compute_units": 10,
                                "enabled": true,
                                "category": {
                                    "deterministic": true,
                                    "local": false,
                                    "subscription": false,
                                    "stateful": 0
                                },
                                "extra_compute_units": 0
                            },
                            {
                                "name": "platform.getCurrentSupply",
                                "block_parsing": {
                                    "parser_arg": [
                                        "latest"
                                    ],
                                    "parser_func": "DEFAULT"
                                },
                                "compute_units": 10,
                                "enabled": true,
                                "category": {
                                    "deterministic": true,
                                    "local": false,
                                    "subscription": false,
                                    "stateful": 0
                                },
                                "extra_compute_units": 0
                            },
                            {
                                "name": "platform.getCurrentValidators",
                                "block_parsing": {
                                    "parser_arg": [
                                        "latest"
                                    ],
                                    "parser_func": "DEFAULT"
                                },
                                "compute_units": 15,
                                "enabled": true,
                                "category": {
                                    "deterministic": true,
                                    "local": false,
                                    "subscription": false,
                                    "stateful": 0
                                },
                                "extra_compute_units": 0
                            },
                            {
                                "name": "platform.getHeight",
                                "block_parsing": {
                                    "parser_arg": [
                                        "latest"
                                    ],
                                    "parser_func": "DEFAULT"
                                },
                                "compute_units": 10,
                                "enabled": true,
                                "category": {
                                    "deterministic": true,
                                    "local": false,
                                    "subscription": false,
                                    "stateful": 0
                                },
                                "extra_compute_units": 0
                            },
                            {
                                "name": "platform.getMinStake",
                                "block_parsing": {
                                    "parser_arg": [
                                        "latest"
                                    ],
                                    "parser_func": "DEFAULT"
                                },
                                "compute_units": 10,
                                "enabled": true,
                                "category": {
                                    "deterministic": true,
                                    "local": false,
                                    "subscription": false,
                                    "stateful": 0
                                },
                                "extra_compute_units": 0
                            },
                            {
                                "name": "platform.getPendingValidators",
                                "block_parsing": {
                                    "parser_arg": [
                                        "latest"
                                    ],
                                    "parser_func": "DEFAULT"
                                },
                                "compute_units": 10,
                                "enabled": true,
                                "category": {
                                    "deterministic": true,
                                    "local": false,
                                    "subscription": false,
                                    "stateful": 0
                                },
                                "extra_compute_units": 0
                            },
                            {
                                "name": "platform.getStakingAssetID",
                                "block_parsing": {
                                    "parser_arg": [
                                        "latest"
                                    ],
                                    "parser_func": "DEFAULT"
                                },
                                "compute_units": 10,
                                "enabled": true,
                                "category": {
                                    "deterministic": true,
                                    "local": false,
                                    "subscription": false,
                                    "stateful": 0
                                },
                                "extra_compute_units": 0
                            },
                            {
                                "name": "platform.getTimestamp",
                                "block_parsing": {
                                    "parser_arg": [
                                        "latest"
                                    ],
                                    "parser_func": "DEFAULT"
                                },
                                "compute_units": 10,
                                "enabled": true,
                                "category": {
                                    "deterministic": true,
                                    "local": false,
                                    "subscription": false,
                                    "stateful": 0
                                },
                                "extra_compute_units": 0
                            },
                            {
                                "name": "platform.getTotalStake",
                                "block_parsing": {
                                    "parser_arg": [
                                        "latest"
                                    ],
                                    "parser_func": "DEFAULT"
                                },
                                "compute_units": 10,
                                "enabled": true,
                                "category": {
                                    "deterministic": true,
                                    "local": false,
                                    "subscription": false,
                                    "stateful": 0
                                },
                                "extra_compute_units": 0
                            },
                            {
                                "name": "platform.getTx",
                                "block_parsing": {
                                    "parser_arg": [
                                        "latest"
                                    ],
                                    "parser_func": "DEFAULT"
                                },
                                "compute_units": 10,
                                "enabled": true,
                                "category": {
                                    "deterministic": true,
                                    "local": false,
                                    "subscription": false,
                                    "stateful": 0
                                },
                                "extra_compute_units": 0
                            },
                            {
                                "name": "platform.getTxStatus",
                                "block_parsing": {
                                    "parser_arg": [
                                        "latest"
                                    ],
                                    "parser_func": "DEFAULT"
                                },
                                "compute_units": 10,
                                "enabled": true,
                                "category": {
                                    "deterministic": true,
                                    "local": false,
                                    "subscription": false,
                                    "stateful": 0
                                },
                                "extra_compute_units": 0
                            },
                            {
                                "name": "platform.getUTXOs",
                                "block_parsing": {
                                    "parser_arg": [
                                        "latest"
                                    ],
                                    "parser_func": "DEFAULT"
                                },
                                "compute_units": 10,
                                "enabled": true,
                                "category": {
                                    "deterministic": true,
                                    "local": false,
                                    "subscription": false,
                                    "stateful": 0
                                },
                                "extra_compute_units": 0
                            },
                            {
                                "name": "platform.getValidatorsAt",
                                "block_parsing": {
                                    "parser_arg": [
                                        "height",
                                        ":",
                                        "0"
                                    ],
                                    "parser_func": "PARSE_DICTIONARY_OR_ORDERED"
                                },
                                "compute_units": 10,
                                "enabled": true,
                                "category": {
                                    "deterministic": true,
                                    "local": false,
                                    "subscription": false,
                                    "stateful": 0
                                },
                                "extra_compute_units": 0
                            },
                            {
                                "name": "platform.issueTx",
                                "block_parsing": {
                                    "parser_arg": [
                                        "latest"
                                    ],
                                    "parser_func": "DEFAULT"
                                },
                                "compute_units": 10,
                                "enabled": true,
                                "category": {
                                    "deterministic": false,
                                    "local": false,
                                    "subscription": false,
                                    "stateful": 1,
<<<<<<< HEAD
                                    "hanging" : true
=======
                                    "hanging_api" : true
>>>>>>> ae710942
                                },
                                "extra_compute_units": 0
                            },
                            {
                                "name": "platform.sampleValidators",
                                "block_parsing": {
                                    "parser_arg": [
                                        "latest"
                                    ],
                                    "parser_func": "DEFAULT"
                                },
                                "compute_units": 10,
                                "enabled": true,
                                "category": {
                                    "deterministic": false,
                                    "local": false,
                                    "subscription": false,
                                    "stateful": 0
                                },
                                "extra_compute_units": 0
                            },
                            {
                                "name": "platform.validatedBy",
                                "block_parsing": {
                                    "parser_arg": [
                                        "latest"
                                    ],
                                    "parser_func": "DEFAULT"
                                },
                                "compute_units": 10,
                                "enabled": true,
                                "category": {
                                    "deterministic": true,
                                    "local": false,
                                    "subscription": false,
                                    "stateful": 0
                                },
                                "extra_compute_units": 0
                            },
                            {
                                "name": "platform.validates",
                                "block_parsing": {
                                    "parser_arg": [
                                        "latest"
                                    ],
                                    "parser_func": "DEFAULT"
                                },
                                "compute_units": 10,
                                "enabled": true,
                                "category": {
                                    "deterministic": true,
                                    "local": false,
                                    "subscription": false,
                                    "stateful": 0
                                },
                                "extra_compute_units": 0
                            }
                        ],
                        "headers": [],
                        "inheritance_apis": [],
                        "parse_directives": []
                    },
                    {
                        "enabled": true,
                        "collection_data": {
                            "api_interface": "jsonrpc",
                            "internal_path": "/X",
                            "type": "POST",
                            "add_on": ""
                        },
                        "apis": [
                            {
                                "name": "avm.getAssetDescription",
                                "block_parsing": {
                                    "parser_arg": [
                                        "latest"
                                    ],
                                    "parser_func": "DEFAULT"
                                },
                                "compute_units": 10,
                                "enabled": true,
                                "category": {
                                    "deterministic": true,
                                    "local": false,
                                    "subscription": false,
                                    "stateful": 0
                                },
                                "extra_compute_units": 0
                            },
                            {
                                "name": "avm.getBlock",
                                "block_parsing": {
                                    "parser_arg": [
                                        "latest"
                                    ],
                                    "parser_func": "DEFAULT"
                                },
                                "compute_units": 15,
                                "enabled": true,
                                "category": {
                                    "deterministic": true,
                                    "local": false,
                                    "subscription": false,
                                    "stateful": 0
                                },
                                "extra_compute_units": 0
                            },
                            {
                                "name": "avm.getBlockByHeight",
                                "block_parsing": {
                                    "parser_arg": [
                                        "height",
                                        ":",
                                        "0"
                                    ],
                                    "parser_func": "PARSE_DICTIONARY_OR_ORDERED"
                                },
                                "compute_units": 15,
                                "enabled": true,
                                "category": {
                                    "deterministic": true,
                                    "local": false,
                                    "subscription": false,
                                    "stateful": 0
                                },
                                "extra_compute_units": 0
                            },
                            {
                                "name": "avm.getHeight",
                                "block_parsing": {
                                    "parser_arg": [
                                        "latest"
                                    ],
                                    "parser_func": "DEFAULT"
                                },
                                "compute_units": 15,
                                "enabled": true,
                                "category": {
                                    "deterministic": true,
                                    "local": false,
                                    "subscription": false,
                                    "stateful": 0
                                },
                                "extra_compute_units": 0
                            },
                            {
                                "name": "avm.getTxStatus",
                                "block_parsing": {
                                    "parser_arg": [
                                        "latest"
                                    ],
                                    "parser_func": "DEFAULT"
                                },
                                "compute_units": 10,
                                "enabled": true,
                                "category": {
                                    "deterministic": true,
                                    "local": false,
                                    "subscription": false,
                                    "stateful": 0
                                },
                                "extra_compute_units": 0
                            },
                            {
                                "name": "avm.getUTXOs",
                                "block_parsing": {
                                    "parser_arg": [
                                        "latest"
                                    ],
                                    "parser_func": "DEFAULT"
                                },
                                "compute_units": 10,
                                "enabled": true,
                                "category": {
                                    "deterministic": true,
                                    "local": false,
                                    "subscription": false,
                                    "stateful": 0
                                },
                                "extra_compute_units": 0
                            },
                            {
                                "name": "avm.issueTx",
                                "block_parsing": {
                                    "parser_arg": [
                                        "latest"
                                    ],
                                    "parser_func": "DEFAULT"
                                },
                                "compute_units": 10,
                                "enabled": true,
                                "category": {
                                    "deterministic": false,
                                    "local": false,
                                    "subscription": false,
                                    "stateful": 1,
<<<<<<< HEAD
                                    "hanging" : true
=======
                                    "hanging_api" : true
>>>>>>> ae710942
                                },
                                "extra_compute_units": 0
                            }
                        ],
                        "headers": [],
                        "inheritance_apis": [],
                        "parse_directives": [
                        ]
                    }
                ]
            }
        ]
    },
    "deposit": "10000000ulava"
}<|MERGE_RESOLUTION|>--- conflicted
+++ resolved
@@ -196,11 +196,7 @@
                                     "local": false,
                                     "subscription": false,
                                     "stateful": 1,
-<<<<<<< HEAD
-                                    "hanging" : true
-=======
                                     "hanging_api" : true
->>>>>>> ae710942
                                 },
                                 "extra_compute_units": 0
                             }
@@ -233,11 +229,7 @@
                                     "local": false,
                                     "subscription": false,
                                     "stateful": 1,
-<<<<<<< HEAD
-                                    "hanging" : true
-=======
                                     "hanging_api" : true
->>>>>>> ae710942
                                 },
                                 "extra_compute_units": 0
                             },
@@ -510,11 +502,7 @@
                                     "local": false,
                                     "subscription": false,
                                     "stateful": 1,
-<<<<<<< HEAD
-                                    "hanging" : true
-=======
                                     "hanging_api" : true
->>>>>>> ae710942
                                 },
                                 "extra_compute_units": 0
                             },
@@ -711,11 +699,7 @@
                                     "local": false,
                                     "subscription": false,
                                     "stateful": 1,
-<<<<<<< HEAD
-                                    "hanging" : true
-=======
                                     "hanging_api" : true
->>>>>>> ae710942
                                 },
                                 "extra_compute_units": 0
                             }
