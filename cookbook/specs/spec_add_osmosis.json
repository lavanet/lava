{
    "proposal": {
        "title": "Add Specs: Osmosis",
        "description": "Adding new specification support for relaying Osmosis data on Lava",
        "specs": [
            {
                "index": "COS3",
                "name": "osmosis mainnet",
                "enabled": true,
                "imports": [
                    "COSMOSSDKFULL"
                ],
                "reliability_threshold": 268435455,
                "data_reliability_enabled": true,
                "block_distance_for_finalized_data": 0,
                "blocks_in_finalization_proof": 1,
                "average_block_time": "6500",
                "allowed_block_lag_for_qos_sync": "2",
                "min_stake_provider": {
                    "denom": "ulava",
                    "amount": "50000000000"
                },
                "min_stake_client": {
                    "denom": "ulava",
                    "amount": "5000000000"
                },
                "api_collections": [
                    {
                        "enabled": true,
                        "collection_data": {
                            "api_interface": "rest",
                            "internal_path": "",
                            "type": "GET",
                            "add_on": ""
                        },
                        "apis": [
                            {
                                "name": "/osmosis/epochs/v1beta1/current_epoch",
                                "block_parsing": {
                                    "parser_arg": [
                                        "latest"
                                    ],
                                    "parser_func": "DEFAULT"
                                },
                                "compute_units": "10",
                                "enabled": true,
                                "category": {
                                    "deterministic": true,
                                    "local": false,
                                    "subscription": false,
                                    "stateful": 0
                                },
                                "extra_compute_units": "0"
                            },
                            {
                                "name": "/osmosis/epochs/v1beta1/epochs",
                                "block_parsing": {
                                    "parser_arg": [
                                        "latest"
                                    ],
                                    "parser_func": "DEFAULT"
                                },
                                "compute_units": "10",
                                "enabled": true,
                                "category": {
                                    "deterministic": true,
                                    "local": false,
                                    "subscription": false,
                                    "stateful": 0
                                },
                                "extra_compute_units": "0"
                            },
                            {
                                "name": "/osmosis/gamm/v1beta1/num_pools",
                                "block_parsing": {
                                    "parser_arg": [
                                        "latest"
                                    ],
                                    "parser_func": "DEFAULT"
                                },
                                "compute_units": "10",
                                "enabled": true,
                                "category": {
                                    "deterministic": true,
                                    "local": false,
                                    "subscription": false,
                                    "stateful": 0
                                },
                                "extra_compute_units": "0"
                            },
                            {
                                "name": "/osmosis/gamm/v1beta1/pool_type/{pool_id}",
                                "block_parsing": {
                                    "parser_arg": [
                                        "latest"
                                    ],
                                    "parser_func": "DEFAULT"
                                },
                                "compute_units": "10",
                                "enabled": true,
                                "category": {
                                    "deterministic": true,
                                    "local": false,
                                    "subscription": false,
                                    "stateful": 0
                                },
                                "extra_compute_units": "0"
                            },
                            {
                                "name": "/osmosis/gamm/v1beta1/pools",
                                "block_parsing": {
                                    "parser_arg": [
                                        "latest"
                                    ],
                                    "parser_func": "DEFAULT"
                                },
                                "compute_units": "10",
                                "enabled": true,
                                "category": {
                                    "deterministic": true,
                                    "local": false,
                                    "subscription": false,
                                    "stateful": 0
                                },
                                "extra_compute_units": "0"
                            },
                            {
                                "name": "/osmosis/gamm/v1beta1/pools/{pool_id}",
                                "block_parsing": {
                                    "parser_arg": [
                                        "latest"
                                    ],
                                    "parser_func": "DEFAULT"
                                },
                                "compute_units": "10",
                                "enabled": true,
                                "category": {
                                    "deterministic": true,
                                    "local": false,
                                    "subscription": false,
                                    "stateful": 0
                                },
                                "extra_compute_units": "0"
                            },
                            {
                                "name": "/osmosis/gamm/v1beta1/pools/{pool_id}/params",
                                "block_parsing": {
                                    "parser_arg": [
                                        "latest"
                                    ],
                                    "parser_func": "DEFAULT"
                                },
                                "compute_units": "10",
                                "enabled": true,
                                "category": {
                                    "deterministic": true,
                                    "local": false,
                                    "subscription": false,
                                    "stateful": 0
                                },
                                "extra_compute_units": "0"
                            },
                            {
                                "name": "/osmosis/gamm/v1beta1/pools/{pool_id}/prices",
                                "block_parsing": {
                                    "parser_arg": [
                                        "latest"
                                    ],
                                    "parser_func": "DEFAULT"
                                },
                                "compute_units": "10",
                                "enabled": true,
                                "category": {
                                    "deterministic": true,
                                    "local": false,
                                    "subscription": false,
                                    "stateful": 0
                                },
                                "extra_compute_units": "0"
                            },
                            {
                                "name": "/osmosis/gamm/v1beta1/pools/{pool_id}/total_pool_liquidity",
                                "block_parsing": {
                                    "parser_arg": [
                                        "latest"
                                    ],
                                    "parser_func": "DEFAULT"
                                },
                                "compute_units": "10",
                                "enabled": true,
                                "category": {
                                    "deterministic": true,
                                    "local": false,
                                    "subscription": false,
                                    "stateful": 0
                                },
                                "extra_compute_units": "0"
                            },
                            {
                                "name": "/osmosis/gamm/v1beta1/pools/{pool_id}/total_shares",
                                "block_parsing": {
                                    "parser_arg": [
                                        "latest"
                                    ],
                                    "parser_func": "DEFAULT"
                                },
                                "compute_units": "10",
                                "enabled": true,
                                "category": {
                                    "deterministic": true,
                                    "local": false,
                                    "subscription": false,
                                    "stateful": 0
                                },
                                "extra_compute_units": "0"
                            },
                            {
                                "name": "/osmosis/gamm/v1beta1/total_liquidity",
                                "block_parsing": {
                                    "parser_arg": [
                                        "latest"
                                    ],
                                    "parser_func": "DEFAULT"
                                },
                                "compute_units": "10",
                                "enabled": true,
                                "category": {
                                    "deterministic": true,
                                    "local": false,
                                    "subscription": false,
                                    "stateful": 0
                                },
                                "extra_compute_units": "0"
                            },
                            {
                                "name": "/osmosis/gamm/v1beta1/{pool_id}/estimate/swap_exact_amount_in",
                                "block_parsing": {
                                    "parser_arg": [
                                        "latest"
                                    ],
                                    "parser_func": "DEFAULT"
                                },
                                "compute_units": "10",
                                "enabled": true,
                                "category": {
                                    "deterministic": true,
                                    "local": false,
                                    "subscription": false,
                                    "stateful": 0
                                },
                                "extra_compute_units": "0"
                            },
                            {
                                "name": "/osmosis/gamm/v1beta1/{pool_id}/estimate/swap_exact_amount_out",
                                "block_parsing": {
                                    "parser_arg": [
                                        "latest"
                                    ],
                                    "parser_func": "DEFAULT"
                                },
                                "compute_units": "10",
                                "enabled": true,
                                "category": {
                                    "deterministic": true,
                                    "local": false,
                                    "subscription": false,
                                    "stateful": 0
                                },
                                "extra_compute_units": "0"
                            },
                            {
                                "name": "/osmosis/incentives/v1beta1/active_gauges",
                                "block_parsing": {
                                    "parser_arg": [
                                        "latest"
                                    ],
                                    "parser_func": "DEFAULT"
                                },
                                "compute_units": "10",
                                "enabled": true,
                                "category": {
                                    "deterministic": true,
                                    "local": false,
                                    "subscription": false,
                                    "stateful": 0
                                },
                                "extra_compute_units": "0"
                            },
                            {
                                "name": "/osmosis/incentives/v1beta1/active_gauges_per_denom",
                                "block_parsing": {
                                    "parser_arg": [
                                        "latest"
                                    ],
                                    "parser_func": "DEFAULT"
                                },
                                "compute_units": "10",
                                "enabled": true,
                                "category": {
                                    "deterministic": true,
                                    "local": false,
                                    "subscription": false,
                                    "stateful": 0
                                },
                                "extra_compute_units": "0"
                            },
                            {
                                "name": "/osmosis/incentives/v1beta1/gauge_by_id/{id}",
                                "block_parsing": {
                                    "parser_arg": [
                                        "latest"
                                    ],
                                    "parser_func": "DEFAULT"
                                },
                                "compute_units": "10",
                                "enabled": true,
                                "category": {
                                    "deterministic": true,
                                    "local": false,
                                    "subscription": false,
                                    "stateful": 0
                                },
                                "extra_compute_units": "0"
                            },
                            {
                                "name": "/osmosis/incentives/v1beta1/gauges",
                                "block_parsing": {
                                    "parser_arg": [
                                        "latest"
                                    ],
                                    "parser_func": "DEFAULT"
                                },
                                "compute_units": "10",
                                "enabled": true,
                                "category": {
                                    "deterministic": true,
                                    "local": false,
                                    "subscription": false,
                                    "stateful": 0
                                },
                                "extra_compute_units": "0"
                            },
                            {
                                "name": "/osmosis/incentives/v1beta1/lockable_durations",
                                "block_parsing": {
                                    "parser_arg": [
                                        "latest"
                                    ],
                                    "parser_func": "DEFAULT"
                                },
                                "compute_units": "10",
                                "enabled": true,
                                "category": {
                                    "deterministic": true,
                                    "local": false,
                                    "subscription": false,
                                    "stateful": 0
                                },
                                "extra_compute_units": "0"
                            },
                            {
                                "name": "/osmosis/incentives/v1beta1/module_distributed_coins",
                                "block_parsing": {
                                    "parser_arg": [
                                        "latest"
                                    ],
                                    "parser_func": "DEFAULT"
                                },
                                "compute_units": "10",
                                "enabled": true,
                                "category": {
                                    "deterministic": true,
                                    "local": false,
                                    "subscription": false,
                                    "stateful": 0
                                },
                                "extra_compute_units": "0"
                            },
                            {
                                "name": "/osmosis/incentives/v1beta1/module_to_distribute_coins",
                                "block_parsing": {
                                    "parser_arg": [
                                        "latest"
                                    ],
                                    "parser_func": "DEFAULT"
                                },
                                "compute_units": "10",
                                "enabled": true,
                                "category": {
                                    "deterministic": true,
                                    "local": false,
                                    "subscription": false,
                                    "stateful": 0
                                },
                                "extra_compute_units": "0"
                            },
                            {
                                "name": "/osmosis/incentives/v1beta1/rewards_est/{owner}",
                                "block_parsing": {
                                    "parser_arg": [
                                        "latest"
                                    ],
                                    "parser_func": "DEFAULT"
                                },
                                "compute_units": "10",
                                "enabled": true,
                                "category": {
                                    "deterministic": true,
                                    "local": false,
                                    "subscription": false,
                                    "stateful": 0
                                },
                                "extra_compute_units": "0"
                            },
                            {
                                "name": "/osmosis/incentives/v1beta1/upcoming_gauges",
                                "block_parsing": {
                                    "parser_arg": [
                                        "latest"
                                    ],
                                    "parser_func": "DEFAULT"
                                },
                                "compute_units": "10",
                                "enabled": true,
                                "category": {
                                    "deterministic": true,
                                    "local": false,
                                    "subscription": false,
                                    "stateful": 0
                                },
                                "extra_compute_units": "0"
                            },
                            {
                                "name": "/osmosis/incentives/v1beta1/upcoming_gauges_per_denom",
                                "block_parsing": {
                                    "parser_arg": [
                                        "latest"
                                    ],
                                    "parser_func": "DEFAULT"
                                },
                                "compute_units": "10",
                                "enabled": true,
                                "category": {
                                    "deterministic": true,
                                    "local": false,
                                    "subscription": false,
                                    "stateful": 0
                                },
                                "extra_compute_units": "0"
                            },
                            {
                                "name": "/osmosis/lockup/v1beta1/account_locked_coins/{owner}",
                                "block_parsing": {
                                    "parser_arg": [
                                        "latest"
                                    ],
                                    "parser_func": "DEFAULT"
                                },
                                "compute_units": "10",
                                "enabled": true,
                                "category": {
                                    "deterministic": true,
                                    "local": false,
                                    "subscription": false,
                                    "stateful": 0
                                },
                                "extra_compute_units": "0"
                            },
                            {
                                "name": "/osmosis/lockup/v1beta1/account_locked_duration/{owner}",
                                "block_parsing": {
                                    "parser_arg": [
                                        "latest"
                                    ],
                                    "parser_func": "DEFAULT"
                                },
                                "compute_units": "10",
                                "enabled": true,
                                "category": {
                                    "deterministic": true,
                                    "local": false,
                                    "subscription": false,
                                    "stateful": 0
                                },
                                "extra_compute_units": "0"
                            },
                            {
                                "name": "/osmosis/lockup/v1beta1/account_locked_longer_duration/{owner}",
                                "block_parsing": {
                                    "parser_arg": [
                                        "latest"
                                    ],
                                    "parser_func": "DEFAULT"
                                },
                                "compute_units": "10",
                                "enabled": true,
                                "category": {
                                    "deterministic": true,
                                    "local": false,
                                    "subscription": false,
                                    "stateful": 0
                                },
                                "extra_compute_units": "0"
                            },
                            {
                                "name": "/osmosis/lockup/v1beta1/account_locked_longer_duration_denom/{owner}",
                                "block_parsing": {
                                    "parser_arg": [
                                        "latest"
                                    ],
                                    "parser_func": "DEFAULT"
                                },
                                "compute_units": "10",
                                "enabled": true,
                                "category": {
                                    "deterministic": true,
                                    "local": false,
                                    "subscription": false,
                                    "stateful": 0
                                },
                                "extra_compute_units": "0"
                            },
                            {
                                "name": "/osmosis/lockup/v1beta1/account_locked_longer_duration_not_unlocking_only/{owner}",
                                "block_parsing": {
                                    "parser_arg": [
                                        "latest"
                                    ],
                                    "parser_func": "DEFAULT"
                                },
                                "compute_units": "10",
                                "enabled": true,
                                "category": {
                                    "deterministic": true,
                                    "local": false,
                                    "subscription": false,
                                    "stateful": 0
                                },
                                "extra_compute_units": "0"
                            },
                            {
                                "name": "/osmosis/lockup/v1beta1/account_locked_pasttime/{owner}",
                                "block_parsing": {
                                    "parser_arg": [
                                        "latest"
                                    ],
                                    "parser_func": "DEFAULT"
                                },
                                "compute_units": "10",
                                "enabled": true,
                                "category": {
                                    "deterministic": true,
                                    "local": false,
                                    "subscription": false,
                                    "stateful": 0
                                },
                                "extra_compute_units": "0"
                            },
                            {
                                "name": "/osmosis/lockup/v1beta1/account_locked_pasttime_denom/{owner}",
                                "block_parsing": {
                                    "parser_arg": [
                                        "latest"
                                    ],
                                    "parser_func": "DEFAULT"
                                },
                                "compute_units": "10",
                                "enabled": true,
                                "category": {
                                    "deterministic": true,
                                    "local": false,
                                    "subscription": false,
                                    "stateful": 0
                                },
                                "extra_compute_units": "0"
                            },
                            {
                                "name": "/osmosis/lockup/v1beta1/account_locked_pasttime_not_unlocking_only/{owner}",
                                "block_parsing": {
                                    "parser_arg": [
                                        "latest"
                                    ],
                                    "parser_func": "DEFAULT"
                                },
                                "compute_units": "10",
                                "enabled": true,
                                "category": {
                                    "deterministic": true,
                                    "local": false,
                                    "subscription": false,
                                    "stateful": 0
                                },
                                "extra_compute_units": "0"
                            },
                            {
                                "name": "/osmosis/lockup/v1beta1/account_unlockable_coins/{owner}",
                                "block_parsing": {
                                    "parser_arg": [
                                        "latest"
                                    ],
                                    "parser_func": "DEFAULT"
                                },
                                "compute_units": "10",
                                "enabled": true,
                                "category": {
                                    "deterministic": true,
                                    "local": false,
                                    "subscription": false,
                                    "stateful": 0
                                },
                                "extra_compute_units": "0"
                            },
                            {
                                "name": "/osmosis/lockup/v1beta1/account_unlocked_before_time/{owner}",
                                "block_parsing": {
                                    "parser_arg": [
                                        "latest"
                                    ],
                                    "parser_func": "DEFAULT"
                                },
                                "compute_units": "10",
                                "enabled": true,
                                "category": {
                                    "deterministic": true,
                                    "local": false,
                                    "subscription": false,
                                    "stateful": 0
                                },
                                "extra_compute_units": "0"
                            },
                            {
                                "name": "/osmosis/lockup/v1beta1/account_unlocking_coins/{owner}",
                                "block_parsing": {
                                    "parser_arg": [
                                        "latest"
                                    ],
                                    "parser_func": "DEFAULT"
                                },
                                "compute_units": "10",
                                "enabled": true,
                                "category": {
                                    "deterministic": true,
                                    "local": false,
                                    "subscription": false,
                                    "stateful": 0
                                },
                                "extra_compute_units": "0"
                            },
                            {
                                "name": "/osmosis/lockup/v1beta1/locked_by_id/{lock_id}",
                                "block_parsing": {
                                    "parser_arg": [
                                        "latest"
                                    ],
                                    "parser_func": "DEFAULT"
                                },
                                "compute_units": "10",
                                "enabled": true,
                                "category": {
                                    "deterministic": true,
                                    "local": false,
                                    "subscription": false,
                                    "stateful": 0
                                },
                                "extra_compute_units": "0"
                            },
                            {
                                "name": "/osmosis/lockup/v1beta1/locked_denom",
                                "block_parsing": {
                                    "parser_arg": [
                                        "latest"
                                    ],
                                    "parser_func": "DEFAULT"
                                },
                                "compute_units": "10",
                                "enabled": true,
                                "category": {
                                    "deterministic": true,
                                    "local": false,
                                    "subscription": false,
                                    "stateful": 0
                                },
                                "extra_compute_units": "0"
                            },
                            {
                                "name": "/osmosis/lockup/v1beta1/module_balance",
                                "block_parsing": {
                                    "parser_arg": [
                                        "latest"
                                    ],
                                    "parser_func": "DEFAULT"
                                },
                                "compute_units": "10",
                                "enabled": true,
                                "category": {
                                    "deterministic": true,
                                    "local": false,
                                    "subscription": false,
                                    "stateful": 0
                                },
                                "extra_compute_units": "0"
                            },
                            {
                                "name": "/osmosis/lockup/v1beta1/module_locked_amount",
                                "block_parsing": {
                                    "parser_arg": [
                                        "latest"
                                    ],
                                    "parser_func": "DEFAULT"
                                },
                                "compute_units": "10",
                                "enabled": true,
                                "category": {
                                    "deterministic": true,
                                    "local": false,
                                    "subscription": false,
                                    "stateful": 0
                                },
                                "extra_compute_units": "0"
                            },
                            {
                                "name": "/osmosis/lockup/v1beta1/synthetic_lockups_by_lock_id/{lock_id}",
                                "block_parsing": {
                                    "parser_arg": [
                                        "latest"
                                    ],
                                    "parser_func": "DEFAULT"
                                },
                                "compute_units": "10",
                                "enabled": true,
                                "category": {
                                    "deterministic": true,
                                    "local": false,
                                    "subscription": false,
                                    "stateful": 0
                                },
                                "extra_compute_units": "0"
                            },
                            {
                                "name": "/osmosis/mint/v1beta1/epoch_provisions",
                                "block_parsing": {
                                    "parser_arg": [
                                        "latest"
                                    ],
                                    "parser_func": "DEFAULT"
                                },
                                "compute_units": "10",
                                "enabled": true,
                                "category": {
                                    "deterministic": true,
                                    "local": false,
                                    "subscription": false,
                                    "stateful": 0
                                },
                                "extra_compute_units": "0"
                            },
                            {
                                "name": "/osmosis/mint/v1beta1/params",
                                "block_parsing": {
                                    "parser_arg": [
                                        "latest"
                                    ],
                                    "parser_func": "DEFAULT"
                                },
                                "compute_units": "10",
                                "enabled": true,
                                "category": {
                                    "deterministic": true,
                                    "local": false,
                                    "subscription": false,
                                    "stateful": 0
                                },
                                "extra_compute_units": "0"
                            },
                            {
                                "name": "/osmosis/pool-incentives/v1beta1/distr_info",
                                "block_parsing": {
                                    "parser_arg": [
                                        "latest"
                                    ],
                                    "parser_func": "DEFAULT"
                                },
                                "compute_units": "10",
                                "enabled": true,
                                "category": {
                                    "deterministic": true,
                                    "local": false,
                                    "subscription": false,
                                    "stateful": 0
                                },
                                "extra_compute_units": "0"
                            },
                            {
                                "name": "/osmosis/pool-incentives/v1beta1/external_incentive_gauges",
                                "block_parsing": {
                                    "parser_arg": [
                                        "latest"
                                    ],
                                    "parser_func": "DEFAULT"
                                },
                                "compute_units": "10",
                                "enabled": true,
                                "category": {
                                    "deterministic": true,
                                    "local": false,
                                    "subscription": false,
                                    "stateful": 0
                                },
                                "extra_compute_units": "0"
                            },
                            {
                                "name": "/osmosis/pool-incentives/v1beta1/gauge-ids/{pool_id}",
                                "block_parsing": {
                                    "parser_arg": [
                                        "latest"
                                    ],
                                    "parser_func": "DEFAULT"
                                },
                                "compute_units": "10",
                                "enabled": true,
                                "category": {
                                    "deterministic": true,
                                    "local": false,
                                    "subscription": false,
                                    "stateful": 0
                                },
                                "extra_compute_units": "0"
                            },
                            {
                                "name": "/osmosis/pool-incentives/v1beta1/incentivized_pools",
                                "block_parsing": {
                                    "parser_arg": [
                                        "latest"
                                    ],
                                    "parser_func": "DEFAULT"
                                },
                                "compute_units": "10",
                                "enabled": true,
                                "category": {
                                    "deterministic": true,
                                    "local": false,
                                    "subscription": false,
                                    "stateful": 0
                                },
                                "extra_compute_units": "0"
                            },
                            {
                                "name": "/osmosis/pool-incentives/v1beta1/lockable_durations",
                                "block_parsing": {
                                    "parser_arg": [
                                        "latest"
                                    ],
                                    "parser_func": "DEFAULT"
                                },
                                "compute_units": "10",
                                "enabled": true,
                                "category": {
                                    "deterministic": true,
                                    "local": false,
                                    "subscription": false,
                                    "stateful": 0
                                },
                                "extra_compute_units": "0"
                            },
                            {
                                "name": "/osmosis/pool-incentives/v1beta1/params",
                                "block_parsing": {
                                    "parser_arg": [
                                        "latest"
                                    ],
                                    "parser_func": "DEFAULT"
                                },
                                "compute_units": "10",
                                "enabled": true,
                                "category": {
                                    "deterministic": true,
                                    "local": false,
                                    "subscription": false,
                                    "stateful": 0
                                },
                                "extra_compute_units": "0"
                            },
                            {
                                "name": "/osmosis/superfluid/v1beta1/all_assets",
                                "block_parsing": {
                                    "parser_arg": [
                                        "latest"
                                    ],
                                    "parser_func": "DEFAULT"
                                },
                                "compute_units": "10",
                                "enabled": true,
                                "category": {
                                    "deterministic": true,
                                    "local": false,
                                    "subscription": false,
                                    "stateful": 0
                                },
                                "extra_compute_units": "0"
                            },
                            {
                                "name": "/osmosis/superfluid/v1beta1/all_intermediary_accounts",
                                "block_parsing": {
                                    "parser_arg": [
                                        "latest"
                                    ],
                                    "parser_func": "DEFAULT"
                                },
                                "compute_units": "10",
                                "enabled": true,
                                "category": {
                                    "deterministic": true,
                                    "local": false,
                                    "subscription": false,
                                    "stateful": 0
                                },
                                "extra_compute_units": "0"
                            },
                            {
                                "name": "/osmosis/superfluid/v1beta1/all_superfluid_delegations",
                                "block_parsing": {
                                    "parser_arg": [
                                        "latest"
                                    ],
                                    "parser_func": "DEFAULT"
                                },
                                "compute_units": "10",
                                "enabled": true,
                                "category": {
                                    "deterministic": true,
                                    "local": false,
                                    "subscription": false,
                                    "stateful": 0
                                },
                                "extra_compute_units": "0"
                            },
                            {
                                "name": "/osmosis/superfluid/v1beta1/asset_multiplier",
                                "block_parsing": {
                                    "parser_arg": [
                                        "latest"
                                    ],
                                    "parser_func": "DEFAULT"
                                },
                                "compute_units": "10",
                                "enabled": true,
                                "category": {
                                    "deterministic": true,
                                    "local": false,
                                    "subscription": false,
                                    "stateful": 0
                                },
                                "extra_compute_units": "0"
                            },
                            {
                                "name": "/osmosis/superfluid/v1beta1/asset_type",
                                "block_parsing": {
                                    "parser_arg": [
                                        "latest"
                                    ],
                                    "parser_func": "DEFAULT"
                                },
                                "compute_units": "10",
                                "enabled": true,
                                "category": {
                                    "deterministic": true,
                                    "local": false,
                                    "subscription": false,
                                    "stateful": 0
                                },
                                "extra_compute_units": "0"
                            },
                            {
                                "name": "/osmosis/superfluid/v1beta1/connected_intermediary_account/{lock_id}",
                                "block_parsing": {
                                    "parser_arg": [
                                        "latest"
                                    ],
                                    "parser_func": "DEFAULT"
                                },
                                "compute_units": "10",
                                "enabled": true,
                                "category": {
                                    "deterministic": true,
                                    "local": false,
                                    "subscription": false,
                                    "stateful": 0
                                },
                                "extra_compute_units": "0"
                            },
                            {
                                "name": "/osmosis/superfluid/v1beta1/estimate_superfluid_delegation_amount_by_validator_denom",
                                "block_parsing": {
                                    "parser_arg": [
                                        "latest"
                                    ],
                                    "parser_func": "DEFAULT"
                                },
                                "compute_units": "10",
                                "enabled": true,
                                "category": {
                                    "deterministic": true,
                                    "local": false,
                                    "subscription": false,
                                    "stateful": 0
                                },
                                "extra_compute_units": "0"
                            },
                            {
                                "name": "/osmosis/superfluid/v1beta1/params",
                                "block_parsing": {
                                    "parser_arg": [
                                        "latest"
                                    ],
                                    "parser_func": "DEFAULT"
                                },
                                "compute_units": "10",
                                "enabled": true,
                                "category": {
                                    "deterministic": true,
                                    "local": false,
                                    "subscription": false,
                                    "stateful": 0
                                },
                                "extra_compute_units": "0"
                            },
                            {
                                "name": "/osmosis/superfluid/v1beta1/superfluid_delegation_amount",
                                "block_parsing": {
                                    "parser_arg": [
                                        "latest"
                                    ],
                                    "parser_func": "DEFAULT"
                                },
                                "compute_units": "10",
                                "enabled": true,
                                "category": {
                                    "deterministic": true,
                                    "local": false,
                                    "subscription": false,
                                    "stateful": 0
                                },
                                "extra_compute_units": "0"
                            },
                            {
                                "name": "/osmosis/superfluid/v1beta1/superfluid_delegations/{delegator_address}",
                                "block_parsing": {
                                    "parser_arg": [
                                        "latest"
                                    ],
                                    "parser_func": "DEFAULT"
                                },
                                "compute_units": "10",
                                "enabled": true,
                                "category": {
                                    "deterministic": true,
                                    "local": false,
                                    "subscription": false,
                                    "stateful": 0
                                },
                                "extra_compute_units": "0"
                            },
                            {
                                "name": "/osmosis/superfluid/v1beta1/superfluid_delegations_by_validator_denom",
                                "block_parsing": {
                                    "parser_arg": [
                                        "latest"
                                    ],
                                    "parser_func": "DEFAULT"
                                },
                                "compute_units": "10",
                                "enabled": true,
                                "category": {
                                    "deterministic": true,
                                    "local": false,
                                    "subscription": false,
                                    "stateful": 0
                                },
                                "extra_compute_units": "0"
                            },
                            {
                                "name": "/osmosis/superfluid/v1beta1/superfluid_undelegations_by_delegator/{delegator_address}",
                                "block_parsing": {
                                    "parser_arg": [
                                        "latest"
                                    ],
                                    "parser_func": "DEFAULT"
                                },
                                "compute_units": "10",
                                "enabled": true,
                                "category": {
                                    "deterministic": true,
                                    "local": false,
                                    "subscription": false,
                                    "stateful": 0
                                },
                                "extra_compute_units": "0"
                            },
                            {
                                "name": "/osmosis/superfluid/v1beta1/total_delegation_by_delegator/{delegator_address}",
                                "block_parsing": {
                                    "parser_arg": [
                                        "latest"
                                    ],
                                    "parser_func": "DEFAULT"
                                },
                                "compute_units": "10",
                                "enabled": true,
                                "category": {
                                    "deterministic": true,
                                    "local": false,
                                    "subscription": false,
                                    "stateful": 0
                                },
                                "extra_compute_units": "0"
                            },
                            {
                                "name": "/osmosis/tokenfactory/v1beta1/denoms/{denom}/authority_metadata",
                                "block_parsing": {
                                    "parser_arg": [
                                        "latest"
                                    ],
                                    "parser_func": "DEFAULT"
                                },
                                "compute_units": "10",
                                "enabled": true,
                                "category": {
                                    "deterministic": true,
                                    "local": false,
                                    "subscription": false,
                                    "stateful": 0
                                },
                                "extra_compute_units": "0"
                            },
                            {
                                "name": "/osmosis/tokenfactory/v1beta1/denoms_from_creator/{creator}",
                                "block_parsing": {
                                    "parser_arg": [
                                        "latest"
                                    ],
                                    "parser_func": "DEFAULT"
                                },
                                "compute_units": "10",
                                "enabled": true,
                                "category": {
                                    "deterministic": true,
                                    "local": false,
                                    "subscription": false,
                                    "stateful": 0
                                },
                                "extra_compute_units": "0"
                            },
                            {
                                "name": "/osmosis/tokenfactory/v1beta1/params",
                                "block_parsing": {
                                    "parser_arg": [
                                        "latest"
                                    ],
                                    "parser_func": "DEFAULT"
                                },
                                "compute_units": "10",
                                "enabled": true,
                                "category": {
                                    "deterministic": true,
                                    "local": false,
                                    "subscription": false,
                                    "stateful": 0
                                },
                                "extra_compute_units": "0"
                            },
                            {
                                "name": "/osmosis/twap/v1beta1/ArithmeticTwap",
                                "block_parsing": {
                                    "parser_arg": [
                                        "latest"
                                    ],
                                    "parser_func": "DEFAULT"
                                },
                                "compute_units": "10",
                                "enabled": true,
                                "category": {
                                    "deterministic": true,
                                    "local": false,
                                    "subscription": false,
                                    "stateful": 0
                                },
                                "extra_compute_units": "0"
                            },
                            {
                                "name": "/osmosis/twap/v1beta1/ArithmeticTwapToNow",
                                "block_parsing": {
                                    "parser_arg": [
                                        "latest"
                                    ],
                                    "parser_func": "DEFAULT"
                                },
                                "compute_units": "10",
                                "enabled": true,
                                "category": {
                                    "deterministic": true,
                                    "local": false,
                                    "subscription": false,
                                    "stateful": 0
                                },
                                "extra_compute_units": "0"
                            },
                            {
                                "name": "/osmosis/twap/v1beta1/Params",
                                "block_parsing": {
                                    "parser_arg": [
                                        "latest"
                                    ],
                                    "parser_func": "DEFAULT"
                                },
                                "compute_units": "10",
                                "enabled": true,
                                "category": {
                                    "deterministic": true,
                                    "local": false,
                                    "subscription": false,
                                    "stateful": 0
                                },
                                "extra_compute_units": "0"
                            },
                            {
                                "name": "/osmosis/txfees/v1beta1/base_denom",
                                "block_parsing": {
                                    "parser_arg": [
                                        "latest"
                                    ],
                                    "parser_func": "DEFAULT"
                                },
                                "compute_units": "10",
                                "enabled": true,
                                "category": {
                                    "deterministic": true,
                                    "local": false,
                                    "subscription": false,
                                    "stateful": 0
                                },
                                "extra_compute_units": "0"
                            },
                            {
                                "name": "/osmosis/txfees/v1beta1/denom_pool_id/{denom}",
                                "block_parsing": {
                                    "parser_arg": [
                                        "latest"
                                    ],
                                    "parser_func": "DEFAULT"
                                },
                                "compute_units": "10",
                                "enabled": true,
                                "category": {
                                    "deterministic": true,
                                    "local": false,
                                    "subscription": false,
                                    "stateful": 0
                                },
                                "extra_compute_units": "0"
                            },
                            {
                                "name": "/osmosis/txfees/v1beta1/fee_tokens",
                                "block_parsing": {
                                    "parser_arg": [
                                        "latest"
                                    ],
                                    "parser_func": "DEFAULT"
                                },
                                "compute_units": "10",
                                "enabled": true,
                                "category": {
                                    "deterministic": true,
                                    "local": false,
                                    "subscription": false,
                                    "stateful": 0
                                },
                                "extra_compute_units": "0"
                            },
                            {
                                "name": "/osmosis/txfees/v1beta1/spot_price_by_denom",
                                "block_parsing": {
                                    "parser_arg": [
                                        "latest"
                                    ],
                                    "parser_func": "DEFAULT"
                                },
                                "compute_units": "10",
                                "enabled": true,
                                "category": {
                                    "deterministic": true,
                                    "local": false,
                                    "subscription": false,
                                    "stateful": 0
                                },
                                "extra_compute_units": "0"
                            }
                        ],
                        "headers": [],
                        "inheritance_apis": [],
<<<<<<< HEAD
                        "parsing": [
                            {
                                "function_template": "/node_info",
                                "function_tag": "getChainId",
                                "result_parsing": {
                                    "parser_arg": [
                                        "0",
                                        "node_info",
                                        "network"
                                    ],
                                    "parser_func": "PARSE_CANONICAL"
                                },
                                "wanted_result": "osmosis-1",
                                "api_name": "/node_info"
                            }
                        ]
=======
                        "parse_directives": []
>>>>>>> aaebba8c
                    },
                    {
                        "enabled": true,
                        "collection_data": {
                            "api_interface": "grpc",
                            "internal_path": "",
                            "type": "",
                            "add_on": ""
                        },
                        "apis": [
                            {
                                "name": "osmosis.epochs.v1beta1.Query/CurrentEpoch",
                                "block_parsing": {
                                    "parser_arg": [
                                        "latest"
                                    ],
                                    "parser_func": "DEFAULT"
                                },
                                "compute_units": "10",
                                "enabled": true,
                                "category": {
                                    "deterministic": true,
                                    "local": false,
                                    "subscription": false,
                                    "stateful": 0
                                },
                                "extra_compute_units": "0"
                            },
                            {
                                "name": "osmosis.epochs.v1beta1.Query/EpochInfos",
                                "block_parsing": {
                                    "parser_arg": [
                                        "latest"
                                    ],
                                    "parser_func": "DEFAULT"
                                },
                                "compute_units": "10",
                                "enabled": true,
                                "category": {
                                    "deterministic": true,
                                    "local": false,
                                    "subscription": false,
                                    "stateful": 0
                                },
                                "extra_compute_units": "0"
                            },
                            {
                                "name": "osmosis.gamm.v1beta1.Query/EstimateSwapExactAmountIn",
                                "block_parsing": {
                                    "parser_arg": [
                                        "latest"
                                    ],
                                    "parser_func": "DEFAULT"
                                },
                                "compute_units": "10",
                                "enabled": true,
                                "category": {
                                    "deterministic": true,
                                    "local": false,
                                    "subscription": false,
                                    "stateful": 0
                                },
                                "extra_compute_units": "0"
                            },
                            {
                                "name": "osmosis.gamm.v1beta1.Query/EstimateSwapExactAmountOut",
                                "block_parsing": {
                                    "parser_arg": [
                                        "latest"
                                    ],
                                    "parser_func": "DEFAULT"
                                },
                                "compute_units": "10",
                                "enabled": true,
                                "category": {
                                    "deterministic": true,
                                    "local": false,
                                    "subscription": false,
                                    "stateful": 0
                                },
                                "extra_compute_units": "0"
                            },
                            {
                                "name": "osmosis.gamm.v1beta1.Query/NumPools",
                                "block_parsing": {
                                    "parser_arg": [
                                        "latest"
                                    ],
                                    "parser_func": "DEFAULT"
                                },
                                "compute_units": "10",
                                "enabled": true,
                                "category": {
                                    "deterministic": true,
                                    "local": false,
                                    "subscription": false,
                                    "stateful": 0
                                },
                                "extra_compute_units": "0"
                            },
                            {
                                "name": "osmosis.gamm.v1beta1.Query/Pool",
                                "block_parsing": {
                                    "parser_arg": [
                                        "latest"
                                    ],
                                    "parser_func": "DEFAULT"
                                },
                                "compute_units": "10",
                                "enabled": true,
                                "category": {
                                    "deterministic": true,
                                    "local": false,
                                    "subscription": false,
                                    "stateful": 0
                                },
                                "extra_compute_units": "0"
                            },
                            {
                                "name": "osmosis.gamm.v1beta1.Query/PoolParams",
                                "block_parsing": {
                                    "parser_arg": [
                                        "latest"
                                    ],
                                    "parser_func": "DEFAULT"
                                },
                                "compute_units": "10",
                                "enabled": true,
                                "category": {
                                    "deterministic": true,
                                    "local": false,
                                    "subscription": false,
                                    "stateful": 0
                                },
                                "extra_compute_units": "0"
                            },
                            {
                                "name": "osmosis.gamm.v1beta1.Query/PoolType",
                                "block_parsing": {
                                    "parser_arg": [
                                        "latest"
                                    ],
                                    "parser_func": "DEFAULT"
                                },
                                "compute_units": "10",
                                "enabled": true,
                                "category": {
                                    "deterministic": true,
                                    "local": false,
                                    "subscription": false,
                                    "stateful": 0
                                },
                                "extra_compute_units": "0"
                            },
                            {
                                "name": "osmosis.gamm.v1beta1.Query/Pools",
                                "block_parsing": {
                                    "parser_arg": [
                                        "latest"
                                    ],
                                    "parser_func": "DEFAULT"
                                },
                                "compute_units": "10",
                                "enabled": true,
                                "category": {
                                    "deterministic": true,
                                    "local": false,
                                    "subscription": false,
                                    "stateful": 0
                                },
                                "extra_compute_units": "0"
                            },
                            {
                                "name": "osmosis.gamm.v1beta1.Query/SpotPrice",
                                "block_parsing": {
                                    "parser_arg": [
                                        "latest"
                                    ],
                                    "parser_func": "DEFAULT"
                                },
                                "compute_units": "10",
                                "enabled": true,
                                "category": {
                                    "deterministic": true,
                                    "local": false,
                                    "subscription": false,
                                    "stateful": 0
                                },
                                "extra_compute_units": "0"
                            },
                            {
                                "name": "osmosis.gamm.v1beta1.Query/TotalLiquidity",
                                "block_parsing": {
                                    "parser_arg": [
                                        "latest"
                                    ],
                                    "parser_func": "DEFAULT"
                                },
                                "compute_units": "10",
                                "enabled": true,
                                "category": {
                                    "deterministic": true,
                                    "local": false,
                                    "subscription": false,
                                    "stateful": 0
                                },
                                "extra_compute_units": "0"
                            },
                            {
                                "name": "osmosis.gamm.v1beta1.Query/TotalPoolLiquidity",
                                "block_parsing": {
                                    "parser_arg": [
                                        "latest"
                                    ],
                                    "parser_func": "DEFAULT"
                                },
                                "compute_units": "10",
                                "enabled": true,
                                "category": {
                                    "deterministic": true,
                                    "local": false,
                                    "subscription": false,
                                    "stateful": 0
                                },
                                "extra_compute_units": "0"
                            },
                            {
                                "name": "osmosis.gamm.v1beta1.Query/TotalShares",
                                "block_parsing": {
                                    "parser_arg": [
                                        "latest"
                                    ],
                                    "parser_func": "DEFAULT"
                                },
                                "compute_units": "10",
                                "enabled": true,
                                "category": {
                                    "deterministic": true,
                                    "local": false,
                                    "subscription": false,
                                    "stateful": 0
                                },
                                "extra_compute_units": "0"
                            },
                            {
                                "name": "osmosis.incentives.Query/ActiveGauges",
                                "block_parsing": {
                                    "parser_arg": [
                                        "latest"
                                    ],
                                    "parser_func": "DEFAULT"
                                },
                                "compute_units": "10",
                                "enabled": true,
                                "category": {
                                    "deterministic": true,
                                    "local": false,
                                    "subscription": false,
                                    "stateful": 0
                                },
                                "extra_compute_units": "0"
                            },
                            {
                                "name": "osmosis.incentives.Query/ActiveGaugesPerDenom",
                                "block_parsing": {
                                    "parser_arg": [
                                        "latest"
                                    ],
                                    "parser_func": "DEFAULT"
                                },
                                "compute_units": "10",
                                "enabled": true,
                                "category": {
                                    "deterministic": true,
                                    "local": false,
                                    "subscription": false,
                                    "stateful": 0
                                },
                                "extra_compute_units": "0"
                            },
                            {
                                "name": "osmosis.incentives.Query/GaugeByID",
                                "block_parsing": {
                                    "parser_arg": [
                                        "latest"
                                    ],
                                    "parser_func": "DEFAULT"
                                },
                                "compute_units": "10",
                                "enabled": true,
                                "category": {
                                    "deterministic": true,
                                    "local": false,
                                    "subscription": false,
                                    "stateful": 0
                                },
                                "extra_compute_units": "0"
                            },
                            {
                                "name": "osmosis.incentives.Query/Gauges",
                                "block_parsing": {
                                    "parser_arg": [
                                        "latest"
                                    ],
                                    "parser_func": "DEFAULT"
                                },
                                "compute_units": "10",
                                "enabled": true,
                                "category": {
                                    "deterministic": true,
                                    "local": false,
                                    "subscription": false,
                                    "stateful": 0
                                },
                                "extra_compute_units": "0"
                            },
                            {
                                "name": "osmosis.incentives.Query/LockableDurations",
                                "block_parsing": {
                                    "parser_arg": [
                                        "latest"
                                    ],
                                    "parser_func": "DEFAULT"
                                },
                                "compute_units": "10",
                                "enabled": true,
                                "category": {
                                    "deterministic": true,
                                    "local": false,
                                    "subscription": false,
                                    "stateful": 0
                                },
                                "extra_compute_units": "0"
                            },
                            {
                                "name": "osmosis.incentives.Query/ModuleDistributedCoins",
                                "block_parsing": {
                                    "parser_arg": [
                                        "latest"
                                    ],
                                    "parser_func": "DEFAULT"
                                },
                                "compute_units": "10",
                                "enabled": true,
                                "category": {
                                    "deterministic": true,
                                    "local": false,
                                    "subscription": false,
                                    "stateful": 0
                                },
                                "extra_compute_units": "0"
                            },
                            {
                                "name": "osmosis.incentives.Query/ModuleToDistributeCoins",
                                "block_parsing": {
                                    "parser_arg": [
                                        "latest"
                                    ],
                                    "parser_func": "DEFAULT"
                                },
                                "compute_units": "10",
                                "enabled": true,
                                "category": {
                                    "deterministic": true,
                                    "local": false,
                                    "subscription": false,
                                    "stateful": 0
                                },
                                "extra_compute_units": "0"
                            },
                            {
                                "name": "osmosis.incentives.Query/RewardsEst",
                                "block_parsing": {
                                    "parser_arg": [
                                        "latest"
                                    ],
                                    "parser_func": "DEFAULT"
                                },
                                "compute_units": "10",
                                "enabled": true,
                                "category": {
                                    "deterministic": true,
                                    "local": false,
                                    "subscription": false,
                                    "stateful": 0
                                },
                                "extra_compute_units": "0"
                            },
                            {
                                "name": "osmosis.incentives.Query/UpcomingGauges",
                                "block_parsing": {
                                    "parser_arg": [
                                        "latest"
                                    ],
                                    "parser_func": "DEFAULT"
                                },
                                "compute_units": "10",
                                "enabled": true,
                                "category": {
                                    "deterministic": true,
                                    "local": false,
                                    "subscription": false,
                                    "stateful": 0
                                },
                                "extra_compute_units": "0"
                            },
                            {
                                "name": "osmosis.incentives.Query/UpcomingGaugesPerDenom",
                                "block_parsing": {
                                    "parser_arg": [
                                        "latest"
                                    ],
                                    "parser_func": "DEFAULT"
                                },
                                "compute_units": "10",
                                "enabled": true,
                                "category": {
                                    "deterministic": true,
                                    "local": false,
                                    "subscription": false,
                                    "stateful": 0
                                },
                                "extra_compute_units": "0"
                            },
                            {
                                "name": "osmosis.lockup.Query/AccountLockedCoins",
                                "block_parsing": {
                                    "parser_arg": [
                                        "latest"
                                    ],
                                    "parser_func": "DEFAULT"
                                },
                                "compute_units": "10",
                                "enabled": true,
                                "category": {
                                    "deterministic": true,
                                    "local": false,
                                    "subscription": false,
                                    "stateful": 0
                                },
                                "extra_compute_units": "0"
                            },
                            {
                                "name": "osmosis.lockup.Query/AccountLockedDuration",
                                "block_parsing": {
                                    "parser_arg": [
                                        "latest"
                                    ],
                                    "parser_func": "DEFAULT"
                                },
                                "compute_units": "10",
                                "enabled": true,
                                "category": {
                                    "deterministic": true,
                                    "local": false,
                                    "subscription": false,
                                    "stateful": 0
                                },
                                "extra_compute_units": "0"
                            },
                            {
                                "name": "osmosis.lockup.Query/AccountLockedLongerDuration",
                                "block_parsing": {
                                    "parser_arg": [
                                        "latest"
                                    ],
                                    "parser_func": "DEFAULT"
                                },
                                "compute_units": "10",
                                "enabled": true,
                                "category": {
                                    "deterministic": true,
                                    "local": false,
                                    "subscription": false,
                                    "stateful": 0
                                },
                                "extra_compute_units": "0"
                            },
                            {
                                "name": "osmosis.lockup.Query/AccountLockedLongerDurationDenom",
                                "block_parsing": {
                                    "parser_arg": [
                                        "latest"
                                    ],
                                    "parser_func": "DEFAULT"
                                },
                                "compute_units": "10",
                                "enabled": true,
                                "category": {
                                    "deterministic": true,
                                    "local": false,
                                    "subscription": false,
                                    "stateful": 0
                                },
                                "extra_compute_units": "0"
                            },
                            {
                                "name": "osmosis.lockup.Query/AccountLockedLongerDurationNotUnlockingOnly",
                                "block_parsing": {
                                    "parser_arg": [
                                        "latest"
                                    ],
                                    "parser_func": "DEFAULT"
                                },
                                "compute_units": "10",
                                "enabled": true,
                                "category": {
                                    "deterministic": true,
                                    "local": false,
                                    "subscription": false,
                                    "stateful": 0
                                },
                                "extra_compute_units": "0"
                            },
                            {
                                "name": "osmosis.lockup.Query/AccountLockedPastTime",
                                "block_parsing": {
                                    "parser_arg": [
                                        "latest"
                                    ],
                                    "parser_func": "DEFAULT"
                                },
                                "compute_units": "10",
                                "enabled": true,
                                "category": {
                                    "deterministic": true,
                                    "local": false,
                                    "subscription": false,
                                    "stateful": 0
                                },
                                "extra_compute_units": "0"
                            },
                            {
                                "name": "osmosis.lockup.Query/AccountLockedPastTimeDenom",
                                "block_parsing": {
                                    "parser_arg": [
                                        "latest"
                                    ],
                                    "parser_func": "DEFAULT"
                                },
                                "compute_units": "10",
                                "enabled": true,
                                "category": {
                                    "deterministic": true,
                                    "local": false,
                                    "subscription": false,
                                    "stateful": 0
                                },
                                "extra_compute_units": "0"
                            },
                            {
                                "name": "osmosis.lockup.Query/AccountLockedPastTimeNotUnlockingOnly",
                                "block_parsing": {
                                    "parser_arg": [
                                        "latest"
                                    ],
                                    "parser_func": "DEFAULT"
                                },
                                "compute_units": "10",
                                "enabled": true,
                                "category": {
                                    "deterministic": true,
                                    "local": false,
                                    "subscription": false,
                                    "stateful": 0
                                },
                                "extra_compute_units": "0"
                            },
                            {
                                "name": "osmosis.lockup.Query/AccountUnlockableCoins",
                                "block_parsing": {
                                    "parser_arg": [
                                        "latest"
                                    ],
                                    "parser_func": "DEFAULT"
                                },
                                "compute_units": "10",
                                "enabled": true,
                                "category": {
                                    "deterministic": true,
                                    "local": false,
                                    "subscription": false,
                                    "stateful": 0
                                },
                                "extra_compute_units": "0"
                            },
                            {
                                "name": "osmosis.lockup.Query/AccountUnlockedBeforeTime",
                                "block_parsing": {
                                    "parser_arg": [
                                        "latest"
                                    ],
                                    "parser_func": "DEFAULT"
                                },
                                "compute_units": "10",
                                "enabled": true,
                                "category": {
                                    "deterministic": true,
                                    "local": false,
                                    "subscription": false,
                                    "stateful": 0
                                },
                                "extra_compute_units": "0"
                            },
                            {
                                "name": "osmosis.lockup.Query/AccountUnlockingCoins",
                                "block_parsing": {
                                    "parser_arg": [
                                        "latest"
                                    ],
                                    "parser_func": "DEFAULT"
                                },
                                "compute_units": "10",
                                "enabled": true,
                                "category": {
                                    "deterministic": true,
                                    "local": false,
                                    "subscription": false,
                                    "stateful": 0
                                },
                                "extra_compute_units": "0"
                            },
                            {
                                "name": "osmosis.lockup.Query/LockedByID",
                                "block_parsing": {
                                    "parser_arg": [
                                        "latest"
                                    ],
                                    "parser_func": "DEFAULT"
                                },
                                "compute_units": "10",
                                "enabled": true,
                                "category": {
                                    "deterministic": true,
                                    "local": false,
                                    "subscription": false,
                                    "stateful": 0
                                },
                                "extra_compute_units": "0"
                            },
                            {
                                "name": "osmosis.lockup.Query/LockedDenom",
                                "block_parsing": {
                                    "parser_arg": [
                                        "latest"
                                    ],
                                    "parser_func": "DEFAULT"
                                },
                                "compute_units": "10",
                                "enabled": true,
                                "category": {
                                    "deterministic": true,
                                    "local": false,
                                    "subscription": false,
                                    "stateful": 0
                                },
                                "extra_compute_units": "0"
                            },
                            {
                                "name": "osmosis.lockup.Query/ModuleBalance",
                                "block_parsing": {
                                    "parser_arg": [
                                        "latest"
                                    ],
                                    "parser_func": "DEFAULT"
                                },
                                "compute_units": "10",
                                "enabled": true,
                                "category": {
                                    "deterministic": true,
                                    "local": false,
                                    "subscription": false,
                                    "stateful": 0
                                },
                                "extra_compute_units": "0"
                            },
                            {
                                "name": "osmosis.lockup.Query/ModuleLockedAmount",
                                "block_parsing": {
                                    "parser_arg": [
                                        "latest"
                                    ],
                                    "parser_func": "DEFAULT"
                                },
                                "compute_units": "10",
                                "enabled": true,
                                "category": {
                                    "deterministic": true,
                                    "local": false,
                                    "subscription": false,
                                    "stateful": 0
                                },
                                "extra_compute_units": "0"
                            },
                            {
                                "name": "osmosis.lockup.Query/SyntheticLockupsByLockupID",
                                "block_parsing": {
                                    "parser_arg": [
                                        "latest"
                                    ],
                                    "parser_func": "DEFAULT"
                                },
                                "compute_units": "10",
                                "enabled": true,
                                "category": {
                                    "deterministic": true,
                                    "local": false,
                                    "subscription": false,
                                    "stateful": 0
                                },
                                "extra_compute_units": "0"
                            },
                            {
                                "name": "osmosis.mint.v1beta1.Query/EpochProvisions",
                                "block_parsing": {
                                    "parser_arg": [
                                        "latest"
                                    ],
                                    "parser_func": "DEFAULT"
                                },
                                "compute_units": "10",
                                "enabled": true,
                                "category": {
                                    "deterministic": true,
                                    "local": false,
                                    "subscription": false,
                                    "stateful": 0
                                },
                                "extra_compute_units": "0"
                            },
                            {
                                "name": "osmosis.mint.v1beta1.Query/Params",
                                "block_parsing": {
                                    "parser_arg": [
                                        "latest"
                                    ],
                                    "parser_func": "DEFAULT"
                                },
                                "compute_units": "10",
                                "enabled": true,
                                "category": {
                                    "deterministic": true,
                                    "local": false,
                                    "subscription": false,
                                    "stateful": 0
                                },
                                "extra_compute_units": "0"
                            },
                            {
                                "name": "osmosis.poolincentives.v1beta1.Query/DistrInfo",
                                "block_parsing": {
                                    "parser_arg": [
                                        "latest"
                                    ],
                                    "parser_func": "DEFAULT"
                                },
                                "compute_units": "10",
                                "enabled": true,
                                "category": {
                                    "deterministic": true,
                                    "local": false,
                                    "subscription": false,
                                    "stateful": 0
                                },
                                "extra_compute_units": "0"
                            },
                            {
                                "name": "osmosis.poolincentives.v1beta1.Query/ExternalIncentiveGauges",
                                "block_parsing": {
                                    "parser_arg": [
                                        "latest"
                                    ],
                                    "parser_func": "DEFAULT"
                                },
                                "compute_units": "10",
                                "enabled": true,
                                "category": {
                                    "deterministic": true,
                                    "local": false,
                                    "subscription": false,
                                    "stateful": 0
                                },
                                "extra_compute_units": "0"
                            },
                            {
                                "name": "osmosis.poolincentives.v1beta1.Query/GaugeIds",
                                "block_parsing": {
                                    "parser_arg": [
                                        "latest"
                                    ],
                                    "parser_func": "DEFAULT"
                                },
                                "compute_units": "10",
                                "enabled": true,
                                "category": {
                                    "deterministic": true,
                                    "local": false,
                                    "subscription": false,
                                    "stateful": 0
                                },
                                "extra_compute_units": "0"
                            },
                            {
                                "name": "osmosis.poolincentives.v1beta1.Query/IncentivizedPools",
                                "block_parsing": {
                                    "parser_arg": [
                                        "latest"
                                    ],
                                    "parser_func": "DEFAULT"
                                },
                                "compute_units": "10",
                                "enabled": true,
                                "category": {
                                    "deterministic": true,
                                    "local": false,
                                    "subscription": false,
                                    "stateful": 0
                                },
                                "extra_compute_units": "0"
                            },
                            {
                                "name": "osmosis.poolincentives.v1beta1.Query/LockableDurations",
                                "block_parsing": {
                                    "parser_arg": [
                                        "latest"
                                    ],
                                    "parser_func": "DEFAULT"
                                },
                                "compute_units": "10",
                                "enabled": true,
                                "category": {
                                    "deterministic": true,
                                    "local": false,
                                    "subscription": false,
                                    "stateful": 0
                                },
                                "extra_compute_units": "0"
                            },
                            {
                                "name": "osmosis.poolincentives.v1beta1.Query/Params",
                                "block_parsing": {
                                    "parser_arg": [
                                        "latest"
                                    ],
                                    "parser_func": "DEFAULT"
                                },
                                "compute_units": "10",
                                "enabled": true,
                                "category": {
                                    "deterministic": true,
                                    "local": false,
                                    "subscription": false,
                                    "stateful": 0
                                },
                                "extra_compute_units": "0"
                            },
                            {
                                "name": "osmosis.superfluid.Query/AllAssets",
                                "block_parsing": {
                                    "parser_arg": [
                                        "latest"
                                    ],
                                    "parser_func": "DEFAULT"
                                },
                                "compute_units": "10",
                                "enabled": true,
                                "category": {
                                    "deterministic": true,
                                    "local": false,
                                    "subscription": false,
                                    "stateful": 0
                                },
                                "extra_compute_units": "0"
                            },
                            {
                                "name": "osmosis.superfluid.Query/AllIntermediaryAccounts",
                                "block_parsing": {
                                    "parser_arg": [
                                        "latest"
                                    ],
                                    "parser_func": "DEFAULT"
                                },
                                "compute_units": "10",
                                "enabled": true,
                                "category": {
                                    "deterministic": true,
                                    "local": false,
                                    "subscription": false,
                                    "stateful": 0
                                },
                                "extra_compute_units": "0"
                            },
                            {
                                "name": "osmosis.superfluid.Query/AssetMultiplier",
                                "block_parsing": {
                                    "parser_arg": [
                                        "latest"
                                    ],
                                    "parser_func": "DEFAULT"
                                },
                                "compute_units": "10",
                                "enabled": true,
                                "category": {
                                    "deterministic": true,
                                    "local": false,
                                    "subscription": false,
                                    "stateful": 0
                                },
                                "extra_compute_units": "0"
                            },
                            {
                                "name": "osmosis.superfluid.Query/AssetType",
                                "block_parsing": {
                                    "parser_arg": [
                                        "latest"
                                    ],
                                    "parser_func": "DEFAULT"
                                },
                                "compute_units": "10",
                                "enabled": true,
                                "category": {
                                    "deterministic": true,
                                    "local": false,
                                    "subscription": false,
                                    "stateful": 0
                                },
                                "extra_compute_units": "0"
                            },
                            {
                                "name": "osmosis.superfluid.Query/ConnectedIntermediaryAccount",
                                "block_parsing": {
                                    "parser_arg": [
                                        "latest"
                                    ],
                                    "parser_func": "DEFAULT"
                                },
                                "compute_units": "10",
                                "enabled": true,
                                "category": {
                                    "deterministic": true,
                                    "local": false,
                                    "subscription": false,
                                    "stateful": 0
                                },
                                "extra_compute_units": "0"
                            },
                            {
                                "name": "osmosis.superfluid.Query/EstimateSuperfluidDelegatedAmountByValidatorDenom",
                                "block_parsing": {
                                    "parser_arg": [
                                        "latest"
                                    ],
                                    "parser_func": "DEFAULT"
                                },
                                "compute_units": "10",
                                "enabled": true,
                                "category": {
                                    "deterministic": true,
                                    "local": false,
                                    "subscription": false,
                                    "stateful": 0
                                },
                                "extra_compute_units": "0"
                            },
                            {
                                "name": "osmosis.superfluid.Query/Params",
                                "block_parsing": {
                                    "parser_arg": [
                                        "latest"
                                    ],
                                    "parser_func": "DEFAULT"
                                },
                                "compute_units": "10",
                                "enabled": true,
                                "category": {
                                    "deterministic": true,
                                    "local": false,
                                    "subscription": false,
                                    "stateful": 0
                                },
                                "extra_compute_units": "0"
                            },
                            {
                                "name": "osmosis.superfluid.Query/SuperfluidDelegationAmount",
                                "block_parsing": {
                                    "parser_arg": [
                                        "latest"
                                    ],
                                    "parser_func": "DEFAULT"
                                },
                                "compute_units": "10",
                                "enabled": true,
                                "category": {
                                    "deterministic": true,
                                    "local": false,
                                    "subscription": false,
                                    "stateful": 0
                                },
                                "extra_compute_units": "0"
                            },
                            {
                                "name": "osmosis.superfluid.Query/SuperfluidDelegationsByDelegator",
                                "block_parsing": {
                                    "parser_arg": [
                                        "latest"
                                    ],
                                    "parser_func": "DEFAULT"
                                },
                                "compute_units": "10",
                                "enabled": true,
                                "category": {
                                    "deterministic": true,
                                    "local": false,
                                    "subscription": false,
                                    "stateful": 0
                                },
                                "extra_compute_units": "0"
                            },
                            {
                                "name": "osmosis.superfluid.Query/SuperfluidDelegationsByValidatorDenom",
                                "block_parsing": {
                                    "parser_arg": [
                                        "latest"
                                    ],
                                    "parser_func": "DEFAULT"
                                },
                                "compute_units": "10",
                                "enabled": true,
                                "category": {
                                    "deterministic": true,
                                    "local": false,
                                    "subscription": false,
                                    "stateful": 0
                                },
                                "extra_compute_units": "0"
                            },
                            {
                                "name": "osmosis.superfluid.Query/SuperfluidUndelegationsByDelegator",
                                "block_parsing": {
                                    "parser_arg": [
                                        "latest"
                                    ],
                                    "parser_func": "DEFAULT"
                                },
                                "compute_units": "10",
                                "enabled": true,
                                "category": {
                                    "deterministic": true,
                                    "local": false,
                                    "subscription": false,
                                    "stateful": 0
                                },
                                "extra_compute_units": "0"
                            },
                            {
                                "name": "osmosis.superfluid.Query/TotalDelegationByDelegator",
                                "block_parsing": {
                                    "parser_arg": [
                                        "latest"
                                    ],
                                    "parser_func": "DEFAULT"
                                },
                                "compute_units": "10",
                                "enabled": true,
                                "category": {
                                    "deterministic": true,
                                    "local": false,
                                    "subscription": false,
                                    "stateful": 0
                                },
                                "extra_compute_units": "0"
                            },
                            {
                                "name": "osmosis.superfluid.Query/TotalDelegationByValidatorForDenom",
                                "block_parsing": {
                                    "parser_arg": [
                                        "latest"
                                    ],
                                    "parser_func": "DEFAULT"
                                },
                                "compute_units": "10",
                                "enabled": true,
                                "category": {
                                    "deterministic": true,
                                    "local": false,
                                    "subscription": false,
                                    "stateful": 0
                                },
                                "extra_compute_units": "0"
                            },
                            {
                                "name": "osmosis.superfluid.Query/TotalSuperfluidDelegations",
                                "block_parsing": {
                                    "parser_arg": [
                                        "latest"
                                    ],
                                    "parser_func": "DEFAULT"
                                },
                                "compute_units": "10",
                                "enabled": true,
                                "category": {
                                    "deterministic": true,
                                    "local": false,
                                    "subscription": false,
                                    "stateful": 0
                                },
                                "extra_compute_units": "0"
                            },
                            {
                                "name": "osmosis.tokenfactory.v1beta1.Query/DenomAuthorityMetadata",
                                "block_parsing": {
                                    "parser_arg": [
                                        "latest"
                                    ],
                                    "parser_func": "DEFAULT"
                                },
                                "compute_units": "10",
                                "enabled": true,
                                "category": {
                                    "deterministic": true,
                                    "local": false,
                                    "subscription": false,
                                    "stateful": 0
                                },
                                "extra_compute_units": "0"
                            },
                            {
                                "name": "osmosis.tokenfactory.v1beta1.Query/DenomsFromCreator",
                                "block_parsing": {
                                    "parser_arg": [
                                        "latest"
                                    ],
                                    "parser_func": "DEFAULT"
                                },
                                "compute_units": "10",
                                "enabled": true,
                                "category": {
                                    "deterministic": true,
                                    "local": false,
                                    "subscription": false,
                                    "stateful": 0
                                },
                                "extra_compute_units": "0"
                            },
                            {
                                "name": "osmosis.tokenfactory.v1beta1.Query/Params",
                                "block_parsing": {
                                    "parser_arg": [
                                        "latest"
                                    ],
                                    "parser_func": "DEFAULT"
                                },
                                "compute_units": "10",
                                "enabled": true,
                                "category": {
                                    "deterministic": true,
                                    "local": false,
                                    "subscription": false,
                                    "stateful": 0
                                },
                                "extra_compute_units": "0"
                            },
                            {
                                "name": "osmosis.twap.v1beta1.Query/ArithmeticTwap",
                                "block_parsing": {
                                    "parser_arg": [
                                        "latest"
                                    ],
                                    "parser_func": "DEFAULT"
                                },
                                "compute_units": "10",
                                "enabled": true,
                                "category": {
                                    "deterministic": true,
                                    "local": false,
                                    "subscription": false,
                                    "stateful": 0
                                },
                                "extra_compute_units": "0"
                            },
                            {
                                "name": "osmosis.twap.v1beta1.Query/ArithmeticTwapToNow",
                                "block_parsing": {
                                    "parser_arg": [
                                        "latest"
                                    ],
                                    "parser_func": "DEFAULT"
                                },
                                "compute_units": "10",
                                "enabled": true,
                                "category": {
                                    "deterministic": true,
                                    "local": false,
                                    "subscription": false,
                                    "stateful": 0
                                },
                                "extra_compute_units": "0"
                            },
                            {
                                "name": "osmosis.twap.v1beta1.Query/Params",
                                "block_parsing": {
                                    "parser_arg": [
                                        "latest"
                                    ],
                                    "parser_func": "DEFAULT"
                                },
                                "compute_units": "10",
                                "enabled": true,
                                "category": {
                                    "deterministic": true,
                                    "local": false,
                                    "subscription": false,
                                    "stateful": 0
                                },
                                "extra_compute_units": "0"
                            },
                            {
                                "name": "osmosis.txfees.v1beta1.Query/BaseDenom",
                                "block_parsing": {
                                    "parser_arg": [
                                        "latest"
                                    ],
                                    "parser_func": "DEFAULT"
                                },
                                "compute_units": "10",
                                "enabled": true,
                                "category": {
                                    "deterministic": true,
                                    "local": false,
                                    "subscription": false,
                                    "stateful": 0
                                },
                                "extra_compute_units": "0"
                            },
                            {
                                "name": "osmosis.txfees.v1beta1.Query/DenomPoolId",
                                "block_parsing": {
                                    "parser_arg": [
                                        "latest"
                                    ],
                                    "parser_func": "DEFAULT"
                                },
                                "compute_units": "10",
                                "enabled": true,
                                "category": {
                                    "deterministic": true,
                                    "local": false,
                                    "subscription": false,
                                    "stateful": 0
                                },
                                "extra_compute_units": "0"
                            },
                            {
                                "name": "osmosis.txfees.v1beta1.Query/DenomSpotPrice",
                                "block_parsing": {
                                    "parser_arg": [
                                        "latest"
                                    ],
                                    "parser_func": "DEFAULT"
                                },
                                "compute_units": "10",
                                "enabled": true,
                                "category": {
                                    "deterministic": true,
                                    "local": false,
                                    "subscription": false,
                                    "stateful": 0
                                },
                                "extra_compute_units": "0"
                            },
                            {
                                "name": "osmosis.txfees.v1beta1.Query/FeeTokens",
                                "block_parsing": {
                                    "parser_arg": [
                                        "latest"
                                    ],
                                    "parser_func": "DEFAULT"
                                },
                                "compute_units": "10",
                                "enabled": true,
                                "category": {
                                    "deterministic": true,
                                    "local": false,
                                    "subscription": false,
                                    "stateful": 0
                                },
                                "extra_compute_units": "0"
                            }
                        ],
                        "headers": [],
                        "inheritance_apis": [],
<<<<<<< HEAD
                        "parsing": [
                            {
                                "function_template": "cosmos.base.tendermint.v1beta1.Service/GetNodeInfo",
                                "function_tag": "getChainId",
                                "result_parsing": {
                                    "parser_arg": [
                                        "0",
                                        "defaultNodeInfo",
                                        "network"
                                    ],
                                    "parser_func": "PARSE_CANONICAL"
                                },
                                "wanted_result": "osmosis-1",
                                "api_name": "cosmos.base.tendermint.v1beta1.Service/GetNodeInfo"
                            }
                        ]
                    },
                    {
                        "enabled": true,
                        "collection_data": {
                            "api_interface": "tendermintrpc",
                            "internal_path": "",
                            "type": "",
                            "add_on": ""
                        },
                        "apis": [],
                        "headers": [],
                        "inheritance_apis": [],
                        "parsing": [
                            {
                                "function_template": "{\"jsonrpc\":\"2.0\",\"method\":\"status\",\"params\":[],\"id\":1}",
                                "function_tag": "getChainId",
                                "result_parsing": {
                                    "parser_arg": [
                                        "0",
                                        "node_info",
                                        "network"
                                    ],
                                    "parser_func": "PARSE_CANONICAL"
                                },
                                "wanted_result": "osmosis-1",
                                "api_name": "status"
                            }
                        ]
=======
                        "parse_directives": []
>>>>>>> aaebba8c
                    }
                ]
            },
            {
                "index": "COS4",
                "name": "osmosis testnet",
                "enabled": true,
                "imports": [
                    "COS3"
                ],
                "reliability_threshold": 268435455,
                "data_reliability_enabled": true,
                "block_distance_for_finalized_data": 0,
                "blocks_in_finalization_proof": 1,
                "average_block_time": "6500",
                "allowed_block_lag_for_qos_sync": "2",
                "min_stake_provider": {
                    "denom": "ulava",
                    "amount": "50000000000"
                },
                "min_stake_client": {
                    "denom": "ulava",
                    "amount": "5000000000"
                },
                "api_collections": [
                    {
                        "enabled": true,
                        "collection_data": {
                            "api_interface": "rest",
                            "internal_path": "",
                            "type": "GET",
                            "add_on": ""
                        },
                        "apis": [],
                        "headers": [],
                        "inheritance_apis": [],
                        "parsing": [
                            {
                                "function_template": "/node_info",
                                "function_tag": "getChainId",
                                "result_parsing": {
                                    "parser_arg": [
                                        "0",
                                        "node_info",
                                        "network"
                                    ],
                                    "parser_func": "PARSE_CANONICAL"
                                },
                                "wanted_result": "osmo-test-5",
                                "api_name": "/node_info"
                            }
                        ]
                    },
                    {
                        "enabled": true,
                        "collection_data": {
                            "api_interface": "grpc",
                            "internal_path": "",
                            "type": "",
                            "add_on": ""
                        },
                        "apis": [],
                        "headers": [],
                        "inheritance_apis": [],
                        "parsing": [
                            {
                                "function_template": "cosmos.base.tendermint.v1beta1.Service/GetNodeInfo",
                                "function_tag": "getChainId",
                                "result_parsing": {
                                    "parser_arg": [
                                        "0",
                                        "defaultNodeInfo",
                                        "network"
                                    ],
                                    "parser_func": "PARSE_CANONICAL"
                                },
                                "wanted_result": "osmo-test-5",
                                "api_name": "cosmos.base.tendermint.v1beta1.Service/GetNodeInfo"
                            }
                        ]
                    },
                    {
                        "enabled": true,
                        "collection_data": {
                            "api_interface": "tendermintrpc",
                            "internal_path": "",
                            "type": "",
                            "add_on": ""
                        },
                        "apis": [],
                        "headers": [],
                        "inheritance_apis": [],
                        "parsing": [
                            {
                                "function_template": "{\"jsonrpc\":\"2.0\",\"method\":\"status\",\"params\":[],\"id\":1}",
                                "function_tag": "getChainId",
                                "result_parsing": {
                                    "parser_arg": [
                                        "0",
                                        "node_info",
                                        "network"
                                    ],
                                    "parser_func": "PARSE_CANONICAL"
                                },
                                "wanted_result": "osmo-test-5",
                                "api_name": "status"
                            }
                        ]
                    }
                ]
            }
        ]
    },
    "deposit": "10000000ulava"
}<|MERGE_RESOLUTION|>--- conflicted
+++ resolved
@@ -1,2773 +1,2455 @@
 {
-    "proposal": {
-        "title": "Add Specs: Osmosis",
-        "description": "Adding new specification support for relaying Osmosis data on Lava",
-        "specs": [
-            {
-                "index": "COS3",
-                "name": "osmosis mainnet",
-                "enabled": true,
-                "imports": [
-                    "COSMOSSDKFULL"
-                ],
-                "reliability_threshold": 268435455,
-                "data_reliability_enabled": true,
-                "block_distance_for_finalized_data": 0,
-                "blocks_in_finalization_proof": 1,
-                "average_block_time": "6500",
-                "allowed_block_lag_for_qos_sync": "2",
-                "min_stake_provider": {
-                    "denom": "ulava",
-                    "amount": "50000000000"
-                },
-                "min_stake_client": {
-                    "denom": "ulava",
-                    "amount": "5000000000"
-                },
-                "api_collections": [
-                    {
-                        "enabled": true,
-                        "collection_data": {
-                            "api_interface": "rest",
-                            "internal_path": "",
-                            "type": "GET",
-                            "add_on": ""
-                        },
-                        "apis": [
-                            {
-                                "name": "/osmosis/epochs/v1beta1/current_epoch",
-                                "block_parsing": {
-                                    "parser_arg": [
-                                        "latest"
-                                    ],
-                                    "parser_func": "DEFAULT"
-                                },
-                                "compute_units": "10",
-                                "enabled": true,
-                                "category": {
-                                    "deterministic": true,
-                                    "local": false,
-                                    "subscription": false,
-                                    "stateful": 0
-                                },
-                                "extra_compute_units": "0"
-                            },
-                            {
-                                "name": "/osmosis/epochs/v1beta1/epochs",
-                                "block_parsing": {
-                                    "parser_arg": [
-                                        "latest"
-                                    ],
-                                    "parser_func": "DEFAULT"
-                                },
-                                "compute_units": "10",
-                                "enabled": true,
-                                "category": {
-                                    "deterministic": true,
-                                    "local": false,
-                                    "subscription": false,
-                                    "stateful": 0
-                                },
-                                "extra_compute_units": "0"
-                            },
-                            {
-                                "name": "/osmosis/gamm/v1beta1/num_pools",
-                                "block_parsing": {
-                                    "parser_arg": [
-                                        "latest"
-                                    ],
-                                    "parser_func": "DEFAULT"
-                                },
-                                "compute_units": "10",
-                                "enabled": true,
-                                "category": {
-                                    "deterministic": true,
-                                    "local": false,
-                                    "subscription": false,
-                                    "stateful": 0
-                                },
-                                "extra_compute_units": "0"
-                            },
-                            {
-                                "name": "/osmosis/gamm/v1beta1/pool_type/{pool_id}",
-                                "block_parsing": {
-                                    "parser_arg": [
-                                        "latest"
-                                    ],
-                                    "parser_func": "DEFAULT"
-                                },
-                                "compute_units": "10",
-                                "enabled": true,
-                                "category": {
-                                    "deterministic": true,
-                                    "local": false,
-                                    "subscription": false,
-                                    "stateful": 0
-                                },
-                                "extra_compute_units": "0"
-                            },
-                            {
-                                "name": "/osmosis/gamm/v1beta1/pools",
-                                "block_parsing": {
-                                    "parser_arg": [
-                                        "latest"
-                                    ],
-                                    "parser_func": "DEFAULT"
-                                },
-                                "compute_units": "10",
-                                "enabled": true,
-                                "category": {
-                                    "deterministic": true,
-                                    "local": false,
-                                    "subscription": false,
-                                    "stateful": 0
-                                },
-                                "extra_compute_units": "0"
-                            },
-                            {
-                                "name": "/osmosis/gamm/v1beta1/pools/{pool_id}",
-                                "block_parsing": {
-                                    "parser_arg": [
-                                        "latest"
-                                    ],
-                                    "parser_func": "DEFAULT"
-                                },
-                                "compute_units": "10",
-                                "enabled": true,
-                                "category": {
-                                    "deterministic": true,
-                                    "local": false,
-                                    "subscription": false,
-                                    "stateful": 0
-                                },
-                                "extra_compute_units": "0"
-                            },
-                            {
-                                "name": "/osmosis/gamm/v1beta1/pools/{pool_id}/params",
-                                "block_parsing": {
-                                    "parser_arg": [
-                                        "latest"
-                                    ],
-                                    "parser_func": "DEFAULT"
-                                },
-                                "compute_units": "10",
-                                "enabled": true,
-                                "category": {
-                                    "deterministic": true,
-                                    "local": false,
-                                    "subscription": false,
-                                    "stateful": 0
-                                },
-                                "extra_compute_units": "0"
-                            },
-                            {
-                                "name": "/osmosis/gamm/v1beta1/pools/{pool_id}/prices",
-                                "block_parsing": {
-                                    "parser_arg": [
-                                        "latest"
-                                    ],
-                                    "parser_func": "DEFAULT"
-                                },
-                                "compute_units": "10",
-                                "enabled": true,
-                                "category": {
-                                    "deterministic": true,
-                                    "local": false,
-                                    "subscription": false,
-                                    "stateful": 0
-                                },
-                                "extra_compute_units": "0"
-                            },
-                            {
-                                "name": "/osmosis/gamm/v1beta1/pools/{pool_id}/total_pool_liquidity",
-                                "block_parsing": {
-                                    "parser_arg": [
-                                        "latest"
-                                    ],
-                                    "parser_func": "DEFAULT"
-                                },
-                                "compute_units": "10",
-                                "enabled": true,
-                                "category": {
-                                    "deterministic": true,
-                                    "local": false,
-                                    "subscription": false,
-                                    "stateful": 0
-                                },
-                                "extra_compute_units": "0"
-                            },
-                            {
-                                "name": "/osmosis/gamm/v1beta1/pools/{pool_id}/total_shares",
-                                "block_parsing": {
-                                    "parser_arg": [
-                                        "latest"
-                                    ],
-                                    "parser_func": "DEFAULT"
-                                },
-                                "compute_units": "10",
-                                "enabled": true,
-                                "category": {
-                                    "deterministic": true,
-                                    "local": false,
-                                    "subscription": false,
-                                    "stateful": 0
-                                },
-                                "extra_compute_units": "0"
-                            },
-                            {
-                                "name": "/osmosis/gamm/v1beta1/total_liquidity",
-                                "block_parsing": {
-                                    "parser_arg": [
-                                        "latest"
-                                    ],
-                                    "parser_func": "DEFAULT"
-                                },
-                                "compute_units": "10",
-                                "enabled": true,
-                                "category": {
-                                    "deterministic": true,
-                                    "local": false,
-                                    "subscription": false,
-                                    "stateful": 0
-                                },
-                                "extra_compute_units": "0"
-                            },
-                            {
-                                "name": "/osmosis/gamm/v1beta1/{pool_id}/estimate/swap_exact_amount_in",
-                                "block_parsing": {
-                                    "parser_arg": [
-                                        "latest"
-                                    ],
-                                    "parser_func": "DEFAULT"
-                                },
-                                "compute_units": "10",
-                                "enabled": true,
-                                "category": {
-                                    "deterministic": true,
-                                    "local": false,
-                                    "subscription": false,
-                                    "stateful": 0
-                                },
-                                "extra_compute_units": "0"
-                            },
-                            {
-                                "name": "/osmosis/gamm/v1beta1/{pool_id}/estimate/swap_exact_amount_out",
-                                "block_parsing": {
-                                    "parser_arg": [
-                                        "latest"
-                                    ],
-                                    "parser_func": "DEFAULT"
-                                },
-                                "compute_units": "10",
-                                "enabled": true,
-                                "category": {
-                                    "deterministic": true,
-                                    "local": false,
-                                    "subscription": false,
-                                    "stateful": 0
-                                },
-                                "extra_compute_units": "0"
-                            },
-                            {
-                                "name": "/osmosis/incentives/v1beta1/active_gauges",
-                                "block_parsing": {
-                                    "parser_arg": [
-                                        "latest"
-                                    ],
-                                    "parser_func": "DEFAULT"
-                                },
-                                "compute_units": "10",
-                                "enabled": true,
-                                "category": {
-                                    "deterministic": true,
-                                    "local": false,
-                                    "subscription": false,
-                                    "stateful": 0
-                                },
-                                "extra_compute_units": "0"
-                            },
-                            {
-                                "name": "/osmosis/incentives/v1beta1/active_gauges_per_denom",
-                                "block_parsing": {
-                                    "parser_arg": [
-                                        "latest"
-                                    ],
-                                    "parser_func": "DEFAULT"
-                                },
-                                "compute_units": "10",
-                                "enabled": true,
-                                "category": {
-                                    "deterministic": true,
-                                    "local": false,
-                                    "subscription": false,
-                                    "stateful": 0
-                                },
-                                "extra_compute_units": "0"
-                            },
-                            {
-                                "name": "/osmosis/incentives/v1beta1/gauge_by_id/{id}",
-                                "block_parsing": {
-                                    "parser_arg": [
-                                        "latest"
-                                    ],
-                                    "parser_func": "DEFAULT"
-                                },
-                                "compute_units": "10",
-                                "enabled": true,
-                                "category": {
-                                    "deterministic": true,
-                                    "local": false,
-                                    "subscription": false,
-                                    "stateful": 0
-                                },
-                                "extra_compute_units": "0"
-                            },
-                            {
-                                "name": "/osmosis/incentives/v1beta1/gauges",
-                                "block_parsing": {
-                                    "parser_arg": [
-                                        "latest"
-                                    ],
-                                    "parser_func": "DEFAULT"
-                                },
-                                "compute_units": "10",
-                                "enabled": true,
-                                "category": {
-                                    "deterministic": true,
-                                    "local": false,
-                                    "subscription": false,
-                                    "stateful": 0
-                                },
-                                "extra_compute_units": "0"
-                            },
-                            {
-                                "name": "/osmosis/incentives/v1beta1/lockable_durations",
-                                "block_parsing": {
-                                    "parser_arg": [
-                                        "latest"
-                                    ],
-                                    "parser_func": "DEFAULT"
-                                },
-                                "compute_units": "10",
-                                "enabled": true,
-                                "category": {
-                                    "deterministic": true,
-                                    "local": false,
-                                    "subscription": false,
-                                    "stateful": 0
-                                },
-                                "extra_compute_units": "0"
-                            },
-                            {
-                                "name": "/osmosis/incentives/v1beta1/module_distributed_coins",
-                                "block_parsing": {
-                                    "parser_arg": [
-                                        "latest"
-                                    ],
-                                    "parser_func": "DEFAULT"
-                                },
-                                "compute_units": "10",
-                                "enabled": true,
-                                "category": {
-                                    "deterministic": true,
-                                    "local": false,
-                                    "subscription": false,
-                                    "stateful": 0
-                                },
-                                "extra_compute_units": "0"
-                            },
-                            {
-                                "name": "/osmosis/incentives/v1beta1/module_to_distribute_coins",
-                                "block_parsing": {
-                                    "parser_arg": [
-                                        "latest"
-                                    ],
-                                    "parser_func": "DEFAULT"
-                                },
-                                "compute_units": "10",
-                                "enabled": true,
-                                "category": {
-                                    "deterministic": true,
-                                    "local": false,
-                                    "subscription": false,
-                                    "stateful": 0
-                                },
-                                "extra_compute_units": "0"
-                            },
-                            {
-                                "name": "/osmosis/incentives/v1beta1/rewards_est/{owner}",
-                                "block_parsing": {
-                                    "parser_arg": [
-                                        "latest"
-                                    ],
-                                    "parser_func": "DEFAULT"
-                                },
-                                "compute_units": "10",
-                                "enabled": true,
-                                "category": {
-                                    "deterministic": true,
-                                    "local": false,
-                                    "subscription": false,
-                                    "stateful": 0
-                                },
-                                "extra_compute_units": "0"
-                            },
-                            {
-                                "name": "/osmosis/incentives/v1beta1/upcoming_gauges",
-                                "block_parsing": {
-                                    "parser_arg": [
-                                        "latest"
-                                    ],
-                                    "parser_func": "DEFAULT"
-                                },
-                                "compute_units": "10",
-                                "enabled": true,
-                                "category": {
-                                    "deterministic": true,
-                                    "local": false,
-                                    "subscription": false,
-                                    "stateful": 0
-                                },
-                                "extra_compute_units": "0"
-                            },
-                            {
-                                "name": "/osmosis/incentives/v1beta1/upcoming_gauges_per_denom",
-                                "block_parsing": {
-                                    "parser_arg": [
-                                        "latest"
-                                    ],
-                                    "parser_func": "DEFAULT"
-                                },
-                                "compute_units": "10",
-                                "enabled": true,
-                                "category": {
-                                    "deterministic": true,
-                                    "local": false,
-                                    "subscription": false,
-                                    "stateful": 0
-                                },
-                                "extra_compute_units": "0"
-                            },
-                            {
-                                "name": "/osmosis/lockup/v1beta1/account_locked_coins/{owner}",
-                                "block_parsing": {
-                                    "parser_arg": [
-                                        "latest"
-                                    ],
-                                    "parser_func": "DEFAULT"
-                                },
-                                "compute_units": "10",
-                                "enabled": true,
-                                "category": {
-                                    "deterministic": true,
-                                    "local": false,
-                                    "subscription": false,
-                                    "stateful": 0
-                                },
-                                "extra_compute_units": "0"
-                            },
-                            {
-                                "name": "/osmosis/lockup/v1beta1/account_locked_duration/{owner}",
-                                "block_parsing": {
-                                    "parser_arg": [
-                                        "latest"
-                                    ],
-                                    "parser_func": "DEFAULT"
-                                },
-                                "compute_units": "10",
-                                "enabled": true,
-                                "category": {
-                                    "deterministic": true,
-                                    "local": false,
-                                    "subscription": false,
-                                    "stateful": 0
-                                },
-                                "extra_compute_units": "0"
-                            },
-                            {
-                                "name": "/osmosis/lockup/v1beta1/account_locked_longer_duration/{owner}",
-                                "block_parsing": {
-                                    "parser_arg": [
-                                        "latest"
-                                    ],
-                                    "parser_func": "DEFAULT"
-                                },
-                                "compute_units": "10",
-                                "enabled": true,
-                                "category": {
-                                    "deterministic": true,
-                                    "local": false,
-                                    "subscription": false,
-                                    "stateful": 0
-                                },
-                                "extra_compute_units": "0"
-                            },
-                            {
-                                "name": "/osmosis/lockup/v1beta1/account_locked_longer_duration_denom/{owner}",
-                                "block_parsing": {
-                                    "parser_arg": [
-                                        "latest"
-                                    ],
-                                    "parser_func": "DEFAULT"
-                                },
-                                "compute_units": "10",
-                                "enabled": true,
-                                "category": {
-                                    "deterministic": true,
-                                    "local": false,
-                                    "subscription": false,
-                                    "stateful": 0
-                                },
-                                "extra_compute_units": "0"
-                            },
-                            {
-                                "name": "/osmosis/lockup/v1beta1/account_locked_longer_duration_not_unlocking_only/{owner}",
-                                "block_parsing": {
-                                    "parser_arg": [
-                                        "latest"
-                                    ],
-                                    "parser_func": "DEFAULT"
-                                },
-                                "compute_units": "10",
-                                "enabled": true,
-                                "category": {
-                                    "deterministic": true,
-                                    "local": false,
-                                    "subscription": false,
-                                    "stateful": 0
-                                },
-                                "extra_compute_units": "0"
-                            },
-                            {
-                                "name": "/osmosis/lockup/v1beta1/account_locked_pasttime/{owner}",
-                                "block_parsing": {
-                                    "parser_arg": [
-                                        "latest"
-                                    ],
-                                    "parser_func": "DEFAULT"
-                                },
-                                "compute_units": "10",
-                                "enabled": true,
-                                "category": {
-                                    "deterministic": true,
-                                    "local": false,
-                                    "subscription": false,
-                                    "stateful": 0
-                                },
-                                "extra_compute_units": "0"
-                            },
-                            {
-                                "name": "/osmosis/lockup/v1beta1/account_locked_pasttime_denom/{owner}",
-                                "block_parsing": {
-                                    "parser_arg": [
-                                        "latest"
-                                    ],
-                                    "parser_func": "DEFAULT"
-                                },
-                                "compute_units": "10",
-                                "enabled": true,
-                                "category": {
-                                    "deterministic": true,
-                                    "local": false,
-                                    "subscription": false,
-                                    "stateful": 0
-                                },
-                                "extra_compute_units": "0"
-                            },
-                            {
-                                "name": "/osmosis/lockup/v1beta1/account_locked_pasttime_not_unlocking_only/{owner}",
-                                "block_parsing": {
-                                    "parser_arg": [
-                                        "latest"
-                                    ],
-                                    "parser_func": "DEFAULT"
-                                },
-                                "compute_units": "10",
-                                "enabled": true,
-                                "category": {
-                                    "deterministic": true,
-                                    "local": false,
-                                    "subscription": false,
-                                    "stateful": 0
-                                },
-                                "extra_compute_units": "0"
-                            },
-                            {
-                                "name": "/osmosis/lockup/v1beta1/account_unlockable_coins/{owner}",
-                                "block_parsing": {
-                                    "parser_arg": [
-                                        "latest"
-                                    ],
-                                    "parser_func": "DEFAULT"
-                                },
-                                "compute_units": "10",
-                                "enabled": true,
-                                "category": {
-                                    "deterministic": true,
-                                    "local": false,
-                                    "subscription": false,
-                                    "stateful": 0
-                                },
-                                "extra_compute_units": "0"
-                            },
-                            {
-                                "name": "/osmosis/lockup/v1beta1/account_unlocked_before_time/{owner}",
-                                "block_parsing": {
-                                    "parser_arg": [
-                                        "latest"
-                                    ],
-                                    "parser_func": "DEFAULT"
-                                },
-                                "compute_units": "10",
-                                "enabled": true,
-                                "category": {
-                                    "deterministic": true,
-                                    "local": false,
-                                    "subscription": false,
-                                    "stateful": 0
-                                },
-                                "extra_compute_units": "0"
-                            },
-                            {
-                                "name": "/osmosis/lockup/v1beta1/account_unlocking_coins/{owner}",
-                                "block_parsing": {
-                                    "parser_arg": [
-                                        "latest"
-                                    ],
-                                    "parser_func": "DEFAULT"
-                                },
-                                "compute_units": "10",
-                                "enabled": true,
-                                "category": {
-                                    "deterministic": true,
-                                    "local": false,
-                                    "subscription": false,
-                                    "stateful": 0
-                                },
-                                "extra_compute_units": "0"
-                            },
-                            {
-                                "name": "/osmosis/lockup/v1beta1/locked_by_id/{lock_id}",
-                                "block_parsing": {
-                                    "parser_arg": [
-                                        "latest"
-                                    ],
-                                    "parser_func": "DEFAULT"
-                                },
-                                "compute_units": "10",
-                                "enabled": true,
-                                "category": {
-                                    "deterministic": true,
-                                    "local": false,
-                                    "subscription": false,
-                                    "stateful": 0
-                                },
-                                "extra_compute_units": "0"
-                            },
-                            {
-                                "name": "/osmosis/lockup/v1beta1/locked_denom",
-                                "block_parsing": {
-                                    "parser_arg": [
-                                        "latest"
-                                    ],
-                                    "parser_func": "DEFAULT"
-                                },
-                                "compute_units": "10",
-                                "enabled": true,
-                                "category": {
-                                    "deterministic": true,
-                                    "local": false,
-                                    "subscription": false,
-                                    "stateful": 0
-                                },
-                                "extra_compute_units": "0"
-                            },
-                            {
-                                "name": "/osmosis/lockup/v1beta1/module_balance",
-                                "block_parsing": {
-                                    "parser_arg": [
-                                        "latest"
-                                    ],
-                                    "parser_func": "DEFAULT"
-                                },
-                                "compute_units": "10",
-                                "enabled": true,
-                                "category": {
-                                    "deterministic": true,
-                                    "local": false,
-                                    "subscription": false,
-                                    "stateful": 0
-                                },
-                                "extra_compute_units": "0"
-                            },
-                            {
-                                "name": "/osmosis/lockup/v1beta1/module_locked_amount",
-                                "block_parsing": {
-                                    "parser_arg": [
-                                        "latest"
-                                    ],
-                                    "parser_func": "DEFAULT"
-                                },
-                                "compute_units": "10",
-                                "enabled": true,
-                                "category": {
-                                    "deterministic": true,
-                                    "local": false,
-                                    "subscription": false,
-                                    "stateful": 0
-                                },
-                                "extra_compute_units": "0"
-                            },
-                            {
-                                "name": "/osmosis/lockup/v1beta1/synthetic_lockups_by_lock_id/{lock_id}",
-                                "block_parsing": {
-                                    "parser_arg": [
-                                        "latest"
-                                    ],
-                                    "parser_func": "DEFAULT"
-                                },
-                                "compute_units": "10",
-                                "enabled": true,
-                                "category": {
-                                    "deterministic": true,
-                                    "local": false,
-                                    "subscription": false,
-                                    "stateful": 0
-                                },
-                                "extra_compute_units": "0"
-                            },
-                            {
-                                "name": "/osmosis/mint/v1beta1/epoch_provisions",
-                                "block_parsing": {
-                                    "parser_arg": [
-                                        "latest"
-                                    ],
-                                    "parser_func": "DEFAULT"
-                                },
-                                "compute_units": "10",
-                                "enabled": true,
-                                "category": {
-                                    "deterministic": true,
-                                    "local": false,
-                                    "subscription": false,
-                                    "stateful": 0
-                                },
-                                "extra_compute_units": "0"
-                            },
-                            {
-                                "name": "/osmosis/mint/v1beta1/params",
-                                "block_parsing": {
-                                    "parser_arg": [
-                                        "latest"
-                                    ],
-                                    "parser_func": "DEFAULT"
-                                },
-                                "compute_units": "10",
-                                "enabled": true,
-                                "category": {
-                                    "deterministic": true,
-                                    "local": false,
-                                    "subscription": false,
-                                    "stateful": 0
-                                },
-                                "extra_compute_units": "0"
-                            },
-                            {
-                                "name": "/osmosis/pool-incentives/v1beta1/distr_info",
-                                "block_parsing": {
-                                    "parser_arg": [
-                                        "latest"
-                                    ],
-                                    "parser_func": "DEFAULT"
-                                },
-                                "compute_units": "10",
-                                "enabled": true,
-                                "category": {
-                                    "deterministic": true,
-                                    "local": false,
-                                    "subscription": false,
-                                    "stateful": 0
-                                },
-                                "extra_compute_units": "0"
-                            },
-                            {
-                                "name": "/osmosis/pool-incentives/v1beta1/external_incentive_gauges",
-                                "block_parsing": {
-                                    "parser_arg": [
-                                        "latest"
-                                    ],
-                                    "parser_func": "DEFAULT"
-                                },
-                                "compute_units": "10",
-                                "enabled": true,
-                                "category": {
-                                    "deterministic": true,
-                                    "local": false,
-                                    "subscription": false,
-                                    "stateful": 0
-                                },
-                                "extra_compute_units": "0"
-                            },
-                            {
-                                "name": "/osmosis/pool-incentives/v1beta1/gauge-ids/{pool_id}",
-                                "block_parsing": {
-                                    "parser_arg": [
-                                        "latest"
-                                    ],
-                                    "parser_func": "DEFAULT"
-                                },
-                                "compute_units": "10",
-                                "enabled": true,
-                                "category": {
-                                    "deterministic": true,
-                                    "local": false,
-                                    "subscription": false,
-                                    "stateful": 0
-                                },
-                                "extra_compute_units": "0"
-                            },
-                            {
-                                "name": "/osmosis/pool-incentives/v1beta1/incentivized_pools",
-                                "block_parsing": {
-                                    "parser_arg": [
-                                        "latest"
-                                    ],
-                                    "parser_func": "DEFAULT"
-                                },
-                                "compute_units": "10",
-                                "enabled": true,
-                                "category": {
-                                    "deterministic": true,
-                                    "local": false,
-                                    "subscription": false,
-                                    "stateful": 0
-                                },
-                                "extra_compute_units": "0"
-                            },
-                            {
-                                "name": "/osmosis/pool-incentives/v1beta1/lockable_durations",
-                                "block_parsing": {
-                                    "parser_arg": [
-                                        "latest"
-                                    ],
-                                    "parser_func": "DEFAULT"
-                                },
-                                "compute_units": "10",
-                                "enabled": true,
-                                "category": {
-                                    "deterministic": true,
-                                    "local": false,
-                                    "subscription": false,
-                                    "stateful": 0
-                                },
-                                "extra_compute_units": "0"
-                            },
-                            {
-                                "name": "/osmosis/pool-incentives/v1beta1/params",
-                                "block_parsing": {
-                                    "parser_arg": [
-                                        "latest"
-                                    ],
-                                    "parser_func": "DEFAULT"
-                                },
-                                "compute_units": "10",
-                                "enabled": true,
-                                "category": {
-                                    "deterministic": true,
-                                    "local": false,
-                                    "subscription": false,
-                                    "stateful": 0
-                                },
-                                "extra_compute_units": "0"
-                            },
-                            {
-                                "name": "/osmosis/superfluid/v1beta1/all_assets",
-                                "block_parsing": {
-                                    "parser_arg": [
-                                        "latest"
-                                    ],
-                                    "parser_func": "DEFAULT"
-                                },
-                                "compute_units": "10",
-                                "enabled": true,
-                                "category": {
-                                    "deterministic": true,
-                                    "local": false,
-                                    "subscription": false,
-                                    "stateful": 0
-                                },
-                                "extra_compute_units": "0"
-                            },
-                            {
-                                "name": "/osmosis/superfluid/v1beta1/all_intermediary_accounts",
-                                "block_parsing": {
-                                    "parser_arg": [
-                                        "latest"
-                                    ],
-                                    "parser_func": "DEFAULT"
-                                },
-                                "compute_units": "10",
-                                "enabled": true,
-                                "category": {
-                                    "deterministic": true,
-                                    "local": false,
-                                    "subscription": false,
-                                    "stateful": 0
-                                },
-                                "extra_compute_units": "0"
-                            },
-                            {
-                                "name": "/osmosis/superfluid/v1beta1/all_superfluid_delegations",
-                                "block_parsing": {
-                                    "parser_arg": [
-                                        "latest"
-                                    ],
-                                    "parser_func": "DEFAULT"
-                                },
-                                "compute_units": "10",
-                                "enabled": true,
-                                "category": {
-                                    "deterministic": true,
-                                    "local": false,
-                                    "subscription": false,
-                                    "stateful": 0
-                                },
-                                "extra_compute_units": "0"
-                            },
-                            {
-                                "name": "/osmosis/superfluid/v1beta1/asset_multiplier",
-                                "block_parsing": {
-                                    "parser_arg": [
-                                        "latest"
-                                    ],
-                                    "parser_func": "DEFAULT"
-                                },
-                                "compute_units": "10",
-                                "enabled": true,
-                                "category": {
-                                    "deterministic": true,
-                                    "local": false,
-                                    "subscription": false,
-                                    "stateful": 0
-                                },
-                                "extra_compute_units": "0"
-                            },
-                            {
-                                "name": "/osmosis/superfluid/v1beta1/asset_type",
-                                "block_parsing": {
-                                    "parser_arg": [
-                                        "latest"
-                                    ],
-                                    "parser_func": "DEFAULT"
-                                },
-                                "compute_units": "10",
-                                "enabled": true,
-                                "category": {
-                                    "deterministic": true,
-                                    "local": false,
-                                    "subscription": false,
-                                    "stateful": 0
-                                },
-                                "extra_compute_units": "0"
-                            },
-                            {
-                                "name": "/osmosis/superfluid/v1beta1/connected_intermediary_account/{lock_id}",
-                                "block_parsing": {
-                                    "parser_arg": [
-                                        "latest"
-                                    ],
-                                    "parser_func": "DEFAULT"
-                                },
-                                "compute_units": "10",
-                                "enabled": true,
-                                "category": {
-                                    "deterministic": true,
-                                    "local": false,
-                                    "subscription": false,
-                                    "stateful": 0
-                                },
-                                "extra_compute_units": "0"
-                            },
-                            {
-                                "name": "/osmosis/superfluid/v1beta1/estimate_superfluid_delegation_amount_by_validator_denom",
-                                "block_parsing": {
-                                    "parser_arg": [
-                                        "latest"
-                                    ],
-                                    "parser_func": "DEFAULT"
-                                },
-                                "compute_units": "10",
-                                "enabled": true,
-                                "category": {
-                                    "deterministic": true,
-                                    "local": false,
-                                    "subscription": false,
-                                    "stateful": 0
-                                },
-                                "extra_compute_units": "0"
-                            },
-                            {
-                                "name": "/osmosis/superfluid/v1beta1/params",
-                                "block_parsing": {
-                                    "parser_arg": [
-                                        "latest"
-                                    ],
-                                    "parser_func": "DEFAULT"
-                                },
-                                "compute_units": "10",
-                                "enabled": true,
-                                "category": {
-                                    "deterministic": true,
-                                    "local": false,
-                                    "subscription": false,
-                                    "stateful": 0
-                                },
-                                "extra_compute_units": "0"
-                            },
-                            {
-                                "name": "/osmosis/superfluid/v1beta1/superfluid_delegation_amount",
-                                "block_parsing": {
-                                    "parser_arg": [
-                                        "latest"
-                                    ],
-                                    "parser_func": "DEFAULT"
-                                },
-                                "compute_units": "10",
-                                "enabled": true,
-                                "category": {
-                                    "deterministic": true,
-                                    "local": false,
-                                    "subscription": false,
-                                    "stateful": 0
-                                },
-                                "extra_compute_units": "0"
-                            },
-                            {
-                                "name": "/osmosis/superfluid/v1beta1/superfluid_delegations/{delegator_address}",
-                                "block_parsing": {
-                                    "parser_arg": [
-                                        "latest"
-                                    ],
-                                    "parser_func": "DEFAULT"
-                                },
-                                "compute_units": "10",
-                                "enabled": true,
-                                "category": {
-                                    "deterministic": true,
-                                    "local": false,
-                                    "subscription": false,
-                                    "stateful": 0
-                                },
-                                "extra_compute_units": "0"
-                            },
-                            {
-                                "name": "/osmosis/superfluid/v1beta1/superfluid_delegations_by_validator_denom",
-                                "block_parsing": {
-                                    "parser_arg": [
-                                        "latest"
-                                    ],
-                                    "parser_func": "DEFAULT"
-                                },
-                                "compute_units": "10",
-                                "enabled": true,
-                                "category": {
-                                    "deterministic": true,
-                                    "local": false,
-                                    "subscription": false,
-                                    "stateful": 0
-                                },
-                                "extra_compute_units": "0"
-                            },
-                            {
-                                "name": "/osmosis/superfluid/v1beta1/superfluid_undelegations_by_delegator/{delegator_address}",
-                                "block_parsing": {
-                                    "parser_arg": [
-                                        "latest"
-                                    ],
-                                    "parser_func": "DEFAULT"
-                                },
-                                "compute_units": "10",
-                                "enabled": true,
-                                "category": {
-                                    "deterministic": true,
-                                    "local": false,
-                                    "subscription": false,
-                                    "stateful": 0
-                                },
-                                "extra_compute_units": "0"
-                            },
-                            {
-                                "name": "/osmosis/superfluid/v1beta1/total_delegation_by_delegator/{delegator_address}",
-                                "block_parsing": {
-                                    "parser_arg": [
-                                        "latest"
-                                    ],
-                                    "parser_func": "DEFAULT"
-                                },
-                                "compute_units": "10",
-                                "enabled": true,
-                                "category": {
-                                    "deterministic": true,
-                                    "local": false,
-                                    "subscription": false,
-                                    "stateful": 0
-                                },
-                                "extra_compute_units": "0"
-                            },
-                            {
-                                "name": "/osmosis/tokenfactory/v1beta1/denoms/{denom}/authority_metadata",
-                                "block_parsing": {
-                                    "parser_arg": [
-                                        "latest"
-                                    ],
-                                    "parser_func": "DEFAULT"
-                                },
-                                "compute_units": "10",
-                                "enabled": true,
-                                "category": {
-                                    "deterministic": true,
-                                    "local": false,
-                                    "subscription": false,
-                                    "stateful": 0
-                                },
-                                "extra_compute_units": "0"
-                            },
-                            {
-                                "name": "/osmosis/tokenfactory/v1beta1/denoms_from_creator/{creator}",
-                                "block_parsing": {
-                                    "parser_arg": [
-                                        "latest"
-                                    ],
-                                    "parser_func": "DEFAULT"
-                                },
-                                "compute_units": "10",
-                                "enabled": true,
-                                "category": {
-                                    "deterministic": true,
-                                    "local": false,
-                                    "subscription": false,
-                                    "stateful": 0
-                                },
-                                "extra_compute_units": "0"
-                            },
-                            {
-                                "name": "/osmosis/tokenfactory/v1beta1/params",
-                                "block_parsing": {
-                                    "parser_arg": [
-                                        "latest"
-                                    ],
-                                    "parser_func": "DEFAULT"
-                                },
-                                "compute_units": "10",
-                                "enabled": true,
-                                "category": {
-                                    "deterministic": true,
-                                    "local": false,
-                                    "subscription": false,
-                                    "stateful": 0
-                                },
-                                "extra_compute_units": "0"
-                            },
-                            {
-                                "name": "/osmosis/twap/v1beta1/ArithmeticTwap",
-                                "block_parsing": {
-                                    "parser_arg": [
-                                        "latest"
-                                    ],
-                                    "parser_func": "DEFAULT"
-                                },
-                                "compute_units": "10",
-                                "enabled": true,
-                                "category": {
-                                    "deterministic": true,
-                                    "local": false,
-                                    "subscription": false,
-                                    "stateful": 0
-                                },
-                                "extra_compute_units": "0"
-                            },
-                            {
-                                "name": "/osmosis/twap/v1beta1/ArithmeticTwapToNow",
-                                "block_parsing": {
-                                    "parser_arg": [
-                                        "latest"
-                                    ],
-                                    "parser_func": "DEFAULT"
-                                },
-                                "compute_units": "10",
-                                "enabled": true,
-                                "category": {
-                                    "deterministic": true,
-                                    "local": false,
-                                    "subscription": false,
-                                    "stateful": 0
-                                },
-                                "extra_compute_units": "0"
-                            },
-                            {
-                                "name": "/osmosis/twap/v1beta1/Params",
-                                "block_parsing": {
-                                    "parser_arg": [
-                                        "latest"
-                                    ],
-                                    "parser_func": "DEFAULT"
-                                },
-                                "compute_units": "10",
-                                "enabled": true,
-                                "category": {
-                                    "deterministic": true,
-                                    "local": false,
-                                    "subscription": false,
-                                    "stateful": 0
-                                },
-                                "extra_compute_units": "0"
-                            },
-                            {
-                                "name": "/osmosis/txfees/v1beta1/base_denom",
-                                "block_parsing": {
-                                    "parser_arg": [
-                                        "latest"
-                                    ],
-                                    "parser_func": "DEFAULT"
-                                },
-                                "compute_units": "10",
-                                "enabled": true,
-                                "category": {
-                                    "deterministic": true,
-                                    "local": false,
-                                    "subscription": false,
-                                    "stateful": 0
-                                },
-                                "extra_compute_units": "0"
-                            },
-                            {
-                                "name": "/osmosis/txfees/v1beta1/denom_pool_id/{denom}",
-                                "block_parsing": {
-                                    "parser_arg": [
-                                        "latest"
-                                    ],
-                                    "parser_func": "DEFAULT"
-                                },
-                                "compute_units": "10",
-                                "enabled": true,
-                                "category": {
-                                    "deterministic": true,
-                                    "local": false,
-                                    "subscription": false,
-                                    "stateful": 0
-                                },
-                                "extra_compute_units": "0"
-                            },
-                            {
-                                "name": "/osmosis/txfees/v1beta1/fee_tokens",
-                                "block_parsing": {
-                                    "parser_arg": [
-                                        "latest"
-                                    ],
-                                    "parser_func": "DEFAULT"
-                                },
-                                "compute_units": "10",
-                                "enabled": true,
-                                "category": {
-                                    "deterministic": true,
-                                    "local": false,
-                                    "subscription": false,
-                                    "stateful": 0
-                                },
-                                "extra_compute_units": "0"
-                            },
-                            {
-                                "name": "/osmosis/txfees/v1beta1/spot_price_by_denom",
-                                "block_parsing": {
-                                    "parser_arg": [
-                                        "latest"
-                                    ],
-                                    "parser_func": "DEFAULT"
-                                },
-                                "compute_units": "10",
-                                "enabled": true,
-                                "category": {
-                                    "deterministic": true,
-                                    "local": false,
-                                    "subscription": false,
-                                    "stateful": 0
-                                },
-                                "extra_compute_units": "0"
-                            }
-                        ],
-                        "headers": [],
-                        "inheritance_apis": [],
-<<<<<<< HEAD
-                        "parsing": [
-                            {
-                                "function_template": "/node_info",
-                                "function_tag": "getChainId",
-                                "result_parsing": {
-                                    "parser_arg": [
-                                        "0",
-                                        "node_info",
-                                        "network"
-                                    ],
-                                    "parser_func": "PARSE_CANONICAL"
-                                },
-                                "wanted_result": "osmosis-1",
-                                "api_name": "/node_info"
-                            }
-                        ]
-=======
-                        "parse_directives": []
->>>>>>> aaebba8c
-                    },
-                    {
-                        "enabled": true,
-                        "collection_data": {
-                            "api_interface": "grpc",
-                            "internal_path": "",
-                            "type": "",
-                            "add_on": ""
-                        },
-                        "apis": [
-                            {
-                                "name": "osmosis.epochs.v1beta1.Query/CurrentEpoch",
-                                "block_parsing": {
-                                    "parser_arg": [
-                                        "latest"
-                                    ],
-                                    "parser_func": "DEFAULT"
-                                },
-                                "compute_units": "10",
-                                "enabled": true,
-                                "category": {
-                                    "deterministic": true,
-                                    "local": false,
-                                    "subscription": false,
-                                    "stateful": 0
-                                },
-                                "extra_compute_units": "0"
-                            },
-                            {
-                                "name": "osmosis.epochs.v1beta1.Query/EpochInfos",
-                                "block_parsing": {
-                                    "parser_arg": [
-                                        "latest"
-                                    ],
-                                    "parser_func": "DEFAULT"
-                                },
-                                "compute_units": "10",
-                                "enabled": true,
-                                "category": {
-                                    "deterministic": true,
-                                    "local": false,
-                                    "subscription": false,
-                                    "stateful": 0
-                                },
-                                "extra_compute_units": "0"
-                            },
-                            {
-                                "name": "osmosis.gamm.v1beta1.Query/EstimateSwapExactAmountIn",
-                                "block_parsing": {
-                                    "parser_arg": [
-                                        "latest"
-                                    ],
-                                    "parser_func": "DEFAULT"
-                                },
-                                "compute_units": "10",
-                                "enabled": true,
-                                "category": {
-                                    "deterministic": true,
-                                    "local": false,
-                                    "subscription": false,
-                                    "stateful": 0
-                                },
-                                "extra_compute_units": "0"
-                            },
-                            {
-                                "name": "osmosis.gamm.v1beta1.Query/EstimateSwapExactAmountOut",
-                                "block_parsing": {
-                                    "parser_arg": [
-                                        "latest"
-                                    ],
-                                    "parser_func": "DEFAULT"
-                                },
-                                "compute_units": "10",
-                                "enabled": true,
-                                "category": {
-                                    "deterministic": true,
-                                    "local": false,
-                                    "subscription": false,
-                                    "stateful": 0
-                                },
-                                "extra_compute_units": "0"
-                            },
-                            {
-                                "name": "osmosis.gamm.v1beta1.Query/NumPools",
-                                "block_parsing": {
-                                    "parser_arg": [
-                                        "latest"
-                                    ],
-                                    "parser_func": "DEFAULT"
-                                },
-                                "compute_units": "10",
-                                "enabled": true,
-                                "category": {
-                                    "deterministic": true,
-                                    "local": false,
-                                    "subscription": false,
-                                    "stateful": 0
-                                },
-                                "extra_compute_units": "0"
-                            },
-                            {
-                                "name": "osmosis.gamm.v1beta1.Query/Pool",
-                                "block_parsing": {
-                                    "parser_arg": [
-                                        "latest"
-                                    ],
-                                    "parser_func": "DEFAULT"
-                                },
-                                "compute_units": "10",
-                                "enabled": true,
-                                "category": {
-                                    "deterministic": true,
-                                    "local": false,
-                                    "subscription": false,
-                                    "stateful": 0
-                                },
-                                "extra_compute_units": "0"
-                            },
-                            {
-                                "name": "osmosis.gamm.v1beta1.Query/PoolParams",
-                                "block_parsing": {
-                                    "parser_arg": [
-                                        "latest"
-                                    ],
-                                    "parser_func": "DEFAULT"
-                                },
-                                "compute_units": "10",
-                                "enabled": true,
-                                "category": {
-                                    "deterministic": true,
-                                    "local": false,
-                                    "subscription": false,
-                                    "stateful": 0
-                                },
-                                "extra_compute_units": "0"
-                            },
-                            {
-                                "name": "osmosis.gamm.v1beta1.Query/PoolType",
-                                "block_parsing": {
-                                    "parser_arg": [
-                                        "latest"
-                                    ],
-                                    "parser_func": "DEFAULT"
-                                },
-                                "compute_units": "10",
-                                "enabled": true,
-                                "category": {
-                                    "deterministic": true,
-                                    "local": false,
-                                    "subscription": false,
-                                    "stateful": 0
-                                },
-                                "extra_compute_units": "0"
-                            },
-                            {
-                                "name": "osmosis.gamm.v1beta1.Query/Pools",
-                                "block_parsing": {
-                                    "parser_arg": [
-                                        "latest"
-                                    ],
-                                    "parser_func": "DEFAULT"
-                                },
-                                "compute_units": "10",
-                                "enabled": true,
-                                "category": {
-                                    "deterministic": true,
-                                    "local": false,
-                                    "subscription": false,
-                                    "stateful": 0
-                                },
-                                "extra_compute_units": "0"
-                            },
-                            {
-                                "name": "osmosis.gamm.v1beta1.Query/SpotPrice",
-                                "block_parsing": {
-                                    "parser_arg": [
-                                        "latest"
-                                    ],
-                                    "parser_func": "DEFAULT"
-                                },
-                                "compute_units": "10",
-                                "enabled": true,
-                                "category": {
-                                    "deterministic": true,
-                                    "local": false,
-                                    "subscription": false,
-                                    "stateful": 0
-                                },
-                                "extra_compute_units": "0"
-                            },
-                            {
-                                "name": "osmosis.gamm.v1beta1.Query/TotalLiquidity",
-                                "block_parsing": {
-                                    "parser_arg": [
-                                        "latest"
-                                    ],
-                                    "parser_func": "DEFAULT"
-                                },
-                                "compute_units": "10",
-                                "enabled": true,
-                                "category": {
-                                    "deterministic": true,
-                                    "local": false,
-                                    "subscription": false,
-                                    "stateful": 0
-                                },
-                                "extra_compute_units": "0"
-                            },
-                            {
-                                "name": "osmosis.gamm.v1beta1.Query/TotalPoolLiquidity",
-                                "block_parsing": {
-                                    "parser_arg": [
-                                        "latest"
-                                    ],
-                                    "parser_func": "DEFAULT"
-                                },
-                                "compute_units": "10",
-                                "enabled": true,
-                                "category": {
-                                    "deterministic": true,
-                                    "local": false,
-                                    "subscription": false,
-                                    "stateful": 0
-                                },
-                                "extra_compute_units": "0"
-                            },
-                            {
-                                "name": "osmosis.gamm.v1beta1.Query/TotalShares",
-                                "block_parsing": {
-                                    "parser_arg": [
-                                        "latest"
-                                    ],
-                                    "parser_func": "DEFAULT"
-                                },
-                                "compute_units": "10",
-                                "enabled": true,
-                                "category": {
-                                    "deterministic": true,
-                                    "local": false,
-                                    "subscription": false,
-                                    "stateful": 0
-                                },
-                                "extra_compute_units": "0"
-                            },
-                            {
-                                "name": "osmosis.incentives.Query/ActiveGauges",
-                                "block_parsing": {
-                                    "parser_arg": [
-                                        "latest"
-                                    ],
-                                    "parser_func": "DEFAULT"
-                                },
-                                "compute_units": "10",
-                                "enabled": true,
-                                "category": {
-                                    "deterministic": true,
-                                    "local": false,
-                                    "subscription": false,
-                                    "stateful": 0
-                                },
-                                "extra_compute_units": "0"
-                            },
-                            {
-                                "name": "osmosis.incentives.Query/ActiveGaugesPerDenom",
-                                "block_parsing": {
-                                    "parser_arg": [
-                                        "latest"
-                                    ],
-                                    "parser_func": "DEFAULT"
-                                },
-                                "compute_units": "10",
-                                "enabled": true,
-                                "category": {
-                                    "deterministic": true,
-                                    "local": false,
-                                    "subscription": false,
-                                    "stateful": 0
-                                },
-                                "extra_compute_units": "0"
-                            },
-                            {
-                                "name": "osmosis.incentives.Query/GaugeByID",
-                                "block_parsing": {
-                                    "parser_arg": [
-                                        "latest"
-                                    ],
-                                    "parser_func": "DEFAULT"
-                                },
-                                "compute_units": "10",
-                                "enabled": true,
-                                "category": {
-                                    "deterministic": true,
-                                    "local": false,
-                                    "subscription": false,
-                                    "stateful": 0
-                                },
-                                "extra_compute_units": "0"
-                            },
-                            {
-                                "name": "osmosis.incentives.Query/Gauges",
-                                "block_parsing": {
-                                    "parser_arg": [
-                                        "latest"
-                                    ],
-                                    "parser_func": "DEFAULT"
-                                },
-                                "compute_units": "10",
-                                "enabled": true,
-                                "category": {
-                                    "deterministic": true,
-                                    "local": false,
-                                    "subscription": false,
-                                    "stateful": 0
-                                },
-                                "extra_compute_units": "0"
-                            },
-                            {
-                                "name": "osmosis.incentives.Query/LockableDurations",
-                                "block_parsing": {
-                                    "parser_arg": [
-                                        "latest"
-                                    ],
-                                    "parser_func": "DEFAULT"
-                                },
-                                "compute_units": "10",
-                                "enabled": true,
-                                "category": {
-                                    "deterministic": true,
-                                    "local": false,
-                                    "subscription": false,
-                                    "stateful": 0
-                                },
-                                "extra_compute_units": "0"
-                            },
-                            {
-                                "name": "osmosis.incentives.Query/ModuleDistributedCoins",
-                                "block_parsing": {
-                                    "parser_arg": [
-                                        "latest"
-                                    ],
-                                    "parser_func": "DEFAULT"
-                                },
-                                "compute_units": "10",
-                                "enabled": true,
-                                "category": {
-                                    "deterministic": true,
-                                    "local": false,
-                                    "subscription": false,
-                                    "stateful": 0
-                                },
-                                "extra_compute_units": "0"
-                            },
-                            {
-                                "name": "osmosis.incentives.Query/ModuleToDistributeCoins",
-                                "block_parsing": {
-                                    "parser_arg": [
-                                        "latest"
-                                    ],
-                                    "parser_func": "DEFAULT"
-                                },
-                                "compute_units": "10",
-                                "enabled": true,
-                                "category": {
-                                    "deterministic": true,
-                                    "local": false,
-                                    "subscription": false,
-                                    "stateful": 0
-                                },
-                                "extra_compute_units": "0"
-                            },
-                            {
-                                "name": "osmosis.incentives.Query/RewardsEst",
-                                "block_parsing": {
-                                    "parser_arg": [
-                                        "latest"
-                                    ],
-                                    "parser_func": "DEFAULT"
-                                },
-                                "compute_units": "10",
-                                "enabled": true,
-                                "category": {
-                                    "deterministic": true,
-                                    "local": false,
-                                    "subscription": false,
-                                    "stateful": 0
-                                },
-                                "extra_compute_units": "0"
-                            },
-                            {
-                                "name": "osmosis.incentives.Query/UpcomingGauges",
-                                "block_parsing": {
-                                    "parser_arg": [
-                                        "latest"
-                                    ],
-                                    "parser_func": "DEFAULT"
-                                },
-                                "compute_units": "10",
-                                "enabled": true,
-                                "category": {
-                                    "deterministic": true,
-                                    "local": false,
-                                    "subscription": false,
-                                    "stateful": 0
-                                },
-                                "extra_compute_units": "0"
-                            },
-                            {
-                                "name": "osmosis.incentives.Query/UpcomingGaugesPerDenom",
-                                "block_parsing": {
-                                    "parser_arg": [
-                                        "latest"
-                                    ],
-                                    "parser_func": "DEFAULT"
-                                },
-                                "compute_units": "10",
-                                "enabled": true,
-                                "category": {
-                                    "deterministic": true,
-                                    "local": false,
-                                    "subscription": false,
-                                    "stateful": 0
-                                },
-                                "extra_compute_units": "0"
-                            },
-                            {
-                                "name": "osmosis.lockup.Query/AccountLockedCoins",
-                                "block_parsing": {
-                                    "parser_arg": [
-                                        "latest"
-                                    ],
-                                    "parser_func": "DEFAULT"
-                                },
-                                "compute_units": "10",
-                                "enabled": true,
-                                "category": {
-                                    "deterministic": true,
-                                    "local": false,
-                                    "subscription": false,
-                                    "stateful": 0
-                                },
-                                "extra_compute_units": "0"
-                            },
-                            {
-                                "name": "osmosis.lockup.Query/AccountLockedDuration",
-                                "block_parsing": {
-                                    "parser_arg": [
-                                        "latest"
-                                    ],
-                                    "parser_func": "DEFAULT"
-                                },
-                                "compute_units": "10",
-                                "enabled": true,
-                                "category": {
-                                    "deterministic": true,
-                                    "local": false,
-                                    "subscription": false,
-                                    "stateful": 0
-                                },
-                                "extra_compute_units": "0"
-                            },
-                            {
-                                "name": "osmosis.lockup.Query/AccountLockedLongerDuration",
-                                "block_parsing": {
-                                    "parser_arg": [
-                                        "latest"
-                                    ],
-                                    "parser_func": "DEFAULT"
-                                },
-                                "compute_units": "10",
-                                "enabled": true,
-                                "category": {
-                                    "deterministic": true,
-                                    "local": false,
-                                    "subscription": false,
-                                    "stateful": 0
-                                },
-                                "extra_compute_units": "0"
-                            },
-                            {
-                                "name": "osmosis.lockup.Query/AccountLockedLongerDurationDenom",
-                                "block_parsing": {
-                                    "parser_arg": [
-                                        "latest"
-                                    ],
-                                    "parser_func": "DEFAULT"
-                                },
-                                "compute_units": "10",
-                                "enabled": true,
-                                "category": {
-                                    "deterministic": true,
-                                    "local": false,
-                                    "subscription": false,
-                                    "stateful": 0
-                                },
-                                "extra_compute_units": "0"
-                            },
-                            {
-                                "name": "osmosis.lockup.Query/AccountLockedLongerDurationNotUnlockingOnly",
-                                "block_parsing": {
-                                    "parser_arg": [
-                                        "latest"
-                                    ],
-                                    "parser_func": "DEFAULT"
-                                },
-                                "compute_units": "10",
-                                "enabled": true,
-                                "category": {
-                                    "deterministic": true,
-                                    "local": false,
-                                    "subscription": false,
-                                    "stateful": 0
-                                },
-                                "extra_compute_units": "0"
-                            },
-                            {
-                                "name": "osmosis.lockup.Query/AccountLockedPastTime",
-                                "block_parsing": {
-                                    "parser_arg": [
-                                        "latest"
-                                    ],
-                                    "parser_func": "DEFAULT"
-                                },
-                                "compute_units": "10",
-                                "enabled": true,
-                                "category": {
-                                    "deterministic": true,
-                                    "local": false,
-                                    "subscription": false,
-                                    "stateful": 0
-                                },
-                                "extra_compute_units": "0"
-                            },
-                            {
-                                "name": "osmosis.lockup.Query/AccountLockedPastTimeDenom",
-                                "block_parsing": {
-                                    "parser_arg": [
-                                        "latest"
-                                    ],
-                                    "parser_func": "DEFAULT"
-                                },
-                                "compute_units": "10",
-                                "enabled": true,
-                                "category": {
-                                    "deterministic": true,
-                                    "local": false,
-                                    "subscription": false,
-                                    "stateful": 0
-                                },
-                                "extra_compute_units": "0"
-                            },
-                            {
-                                "name": "osmosis.lockup.Query/AccountLockedPastTimeNotUnlockingOnly",
-                                "block_parsing": {
-                                    "parser_arg": [
-                                        "latest"
-                                    ],
-                                    "parser_func": "DEFAULT"
-                                },
-                                "compute_units": "10",
-                                "enabled": true,
-                                "category": {
-                                    "deterministic": true,
-                                    "local": false,
-                                    "subscription": false,
-                                    "stateful": 0
-                                },
-                                "extra_compute_units": "0"
-                            },
-                            {
-                                "name": "osmosis.lockup.Query/AccountUnlockableCoins",
-                                "block_parsing": {
-                                    "parser_arg": [
-                                        "latest"
-                                    ],
-                                    "parser_func": "DEFAULT"
-                                },
-                                "compute_units": "10",
-                                "enabled": true,
-                                "category": {
-                                    "deterministic": true,
-                                    "local": false,
-                                    "subscription": false,
-                                    "stateful": 0
-                                },
-                                "extra_compute_units": "0"
-                            },
-                            {
-                                "name": "osmosis.lockup.Query/AccountUnlockedBeforeTime",
-                                "block_parsing": {
-                                    "parser_arg": [
-                                        "latest"
-                                    ],
-                                    "parser_func": "DEFAULT"
-                                },
-                                "compute_units": "10",
-                                "enabled": true,
-                                "category": {
-                                    "deterministic": true,
-                                    "local": false,
-                                    "subscription": false,
-                                    "stateful": 0
-                                },
-                                "extra_compute_units": "0"
-                            },
-                            {
-                                "name": "osmosis.lockup.Query/AccountUnlockingCoins",
-                                "block_parsing": {
-                                    "parser_arg": [
-                                        "latest"
-                                    ],
-                                    "parser_func": "DEFAULT"
-                                },
-                                "compute_units": "10",
-                                "enabled": true,
-                                "category": {
-                                    "deterministic": true,
-                                    "local": false,
-                                    "subscription": false,
-                                    "stateful": 0
-                                },
-                                "extra_compute_units": "0"
-                            },
-                            {
-                                "name": "osmosis.lockup.Query/LockedByID",
-                                "block_parsing": {
-                                    "parser_arg": [
-                                        "latest"
-                                    ],
-                                    "parser_func": "DEFAULT"
-                                },
-                                "compute_units": "10",
-                                "enabled": true,
-                                "category": {
-                                    "deterministic": true,
-                                    "local": false,
-                                    "subscription": false,
-                                    "stateful": 0
-                                },
-                                "extra_compute_units": "0"
-                            },
-                            {
-                                "name": "osmosis.lockup.Query/LockedDenom",
-                                "block_parsing": {
-                                    "parser_arg": [
-                                        "latest"
-                                    ],
-                                    "parser_func": "DEFAULT"
-                                },
-                                "compute_units": "10",
-                                "enabled": true,
-                                "category": {
-                                    "deterministic": true,
-                                    "local": false,
-                                    "subscription": false,
-                                    "stateful": 0
-                                },
-                                "extra_compute_units": "0"
-                            },
-                            {
-                                "name": "osmosis.lockup.Query/ModuleBalance",
-                                "block_parsing": {
-                                    "parser_arg": [
-                                        "latest"
-                                    ],
-                                    "parser_func": "DEFAULT"
-                                },
-                                "compute_units": "10",
-                                "enabled": true,
-                                "category": {
-                                    "deterministic": true,
-                                    "local": false,
-                                    "subscription": false,
-                                    "stateful": 0
-                                },
-                                "extra_compute_units": "0"
-                            },
-                            {
-                                "name": "osmosis.lockup.Query/ModuleLockedAmount",
-                                "block_parsing": {
-                                    "parser_arg": [
-                                        "latest"
-                                    ],
-                                    "parser_func": "DEFAULT"
-                                },
-                                "compute_units": "10",
-                                "enabled": true,
-                                "category": {
-                                    "deterministic": true,
-                                    "local": false,
-                                    "subscription": false,
-                                    "stateful": 0
-                                },
-                                "extra_compute_units": "0"
-                            },
-                            {
-                                "name": "osmosis.lockup.Query/SyntheticLockupsByLockupID",
-                                "block_parsing": {
-                                    "parser_arg": [
-                                        "latest"
-                                    ],
-                                    "parser_func": "DEFAULT"
-                                },
-                                "compute_units": "10",
-                                "enabled": true,
-                                "category": {
-                                    "deterministic": true,
-                                    "local": false,
-                                    "subscription": false,
-                                    "stateful": 0
-                                },
-                                "extra_compute_units": "0"
-                            },
-                            {
-                                "name": "osmosis.mint.v1beta1.Query/EpochProvisions",
-                                "block_parsing": {
-                                    "parser_arg": [
-                                        "latest"
-                                    ],
-                                    "parser_func": "DEFAULT"
-                                },
-                                "compute_units": "10",
-                                "enabled": true,
-                                "category": {
-                                    "deterministic": true,
-                                    "local": false,
-                                    "subscription": false,
-                                    "stateful": 0
-                                },
-                                "extra_compute_units": "0"
-                            },
-                            {
-                                "name": "osmosis.mint.v1beta1.Query/Params",
-                                "block_parsing": {
-                                    "parser_arg": [
-                                        "latest"
-                                    ],
-                                    "parser_func": "DEFAULT"
-                                },
-                                "compute_units": "10",
-                                "enabled": true,
-                                "category": {
-                                    "deterministic": true,
-                                    "local": false,
-                                    "subscription": false,
-                                    "stateful": 0
-                                },
-                                "extra_compute_units": "0"
-                            },
-                            {
-                                "name": "osmosis.poolincentives.v1beta1.Query/DistrInfo",
-                                "block_parsing": {
-                                    "parser_arg": [
-                                        "latest"
-                                    ],
-                                    "parser_func": "DEFAULT"
-                                },
-                                "compute_units": "10",
-                                "enabled": true,
-                                "category": {
-                                    "deterministic": true,
-                                    "local": false,
-                                    "subscription": false,
-                                    "stateful": 0
-                                },
-                                "extra_compute_units": "0"
-                            },
-                            {
-                                "name": "osmosis.poolincentives.v1beta1.Query/ExternalIncentiveGauges",
-                                "block_parsing": {
-                                    "parser_arg": [
-                                        "latest"
-                                    ],
-                                    "parser_func": "DEFAULT"
-                                },
-                                "compute_units": "10",
-                                "enabled": true,
-                                "category": {
-                                    "deterministic": true,
-                                    "local": false,
-                                    "subscription": false,
-                                    "stateful": 0
-                                },
-                                "extra_compute_units": "0"
-                            },
-                            {
-                                "name": "osmosis.poolincentives.v1beta1.Query/GaugeIds",
-                                "block_parsing": {
-                                    "parser_arg": [
-                                        "latest"
-                                    ],
-                                    "parser_func": "DEFAULT"
-                                },
-                                "compute_units": "10",
-                                "enabled": true,
-                                "category": {
-                                    "deterministic": true,
-                                    "local": false,
-                                    "subscription": false,
-                                    "stateful": 0
-                                },
-                                "extra_compute_units": "0"
-                            },
-                            {
-                                "name": "osmosis.poolincentives.v1beta1.Query/IncentivizedPools",
-                                "block_parsing": {
-                                    "parser_arg": [
-                                        "latest"
-                                    ],
-                                    "parser_func": "DEFAULT"
-                                },
-                                "compute_units": "10",
-                                "enabled": true,
-                                "category": {
-                                    "deterministic": true,
-                                    "local": false,
-                                    "subscription": false,
-                                    "stateful": 0
-                                },
-                                "extra_compute_units": "0"
-                            },
-                            {
-                                "name": "osmosis.poolincentives.v1beta1.Query/LockableDurations",
-                                "block_parsing": {
-                                    "parser_arg": [
-                                        "latest"
-                                    ],
-                                    "parser_func": "DEFAULT"
-                                },
-                                "compute_units": "10",
-                                "enabled": true,
-                                "category": {
-                                    "deterministic": true,
-                                    "local": false,
-                                    "subscription": false,
-                                    "stateful": 0
-                                },
-                                "extra_compute_units": "0"
-                            },
-                            {
-                                "name": "osmosis.poolincentives.v1beta1.Query/Params",
-                                "block_parsing": {
-                                    "parser_arg": [
-                                        "latest"
-                                    ],
-                                    "parser_func": "DEFAULT"
-                                },
-                                "compute_units": "10",
-                                "enabled": true,
-                                "category": {
-                                    "deterministic": true,
-                                    "local": false,
-                                    "subscription": false,
-                                    "stateful": 0
-                                },
-                                "extra_compute_units": "0"
-                            },
-                            {
-                                "name": "osmosis.superfluid.Query/AllAssets",
-                                "block_parsing": {
-                                    "parser_arg": [
-                                        "latest"
-                                    ],
-                                    "parser_func": "DEFAULT"
-                                },
-                                "compute_units": "10",
-                                "enabled": true,
-                                "category": {
-                                    "deterministic": true,
-                                    "local": false,
-                                    "subscription": false,
-                                    "stateful": 0
-                                },
-                                "extra_compute_units": "0"
-                            },
-                            {
-                                "name": "osmosis.superfluid.Query/AllIntermediaryAccounts",
-                                "block_parsing": {
-                                    "parser_arg": [
-                                        "latest"
-                                    ],
-                                    "parser_func": "DEFAULT"
-                                },
-                                "compute_units": "10",
-                                "enabled": true,
-                                "category": {
-                                    "deterministic": true,
-                                    "local": false,
-                                    "subscription": false,
-                                    "stateful": 0
-                                },
-                                "extra_compute_units": "0"
-                            },
-                            {
-                                "name": "osmosis.superfluid.Query/AssetMultiplier",
-                                "block_parsing": {
-                                    "parser_arg": [
-                                        "latest"
-                                    ],
-                                    "parser_func": "DEFAULT"
-                                },
-                                "compute_units": "10",
-                                "enabled": true,
-                                "category": {
-                                    "deterministic": true,
-                                    "local": false,
-                                    "subscription": false,
-                                    "stateful": 0
-                                },
-                                "extra_compute_units": "0"
-                            },
-                            {
-                                "name": "osmosis.superfluid.Query/AssetType",
-                                "block_parsing": {
-                                    "parser_arg": [
-                                        "latest"
-                                    ],
-                                    "parser_func": "DEFAULT"
-                                },
-                                "compute_units": "10",
-                                "enabled": true,
-                                "category": {
-                                    "deterministic": true,
-                                    "local": false,
-                                    "subscription": false,
-                                    "stateful": 0
-                                },
-                                "extra_compute_units": "0"
-                            },
-                            {
-                                "name": "osmosis.superfluid.Query/ConnectedIntermediaryAccount",
-                                "block_parsing": {
-                                    "parser_arg": [
-                                        "latest"
-                                    ],
-                                    "parser_func": "DEFAULT"
-                                },
-                                "compute_units": "10",
-                                "enabled": true,
-                                "category": {
-                                    "deterministic": true,
-                                    "local": false,
-                                    "subscription": false,
-                                    "stateful": 0
-                                },
-                                "extra_compute_units": "0"
-                            },
-                            {
-                                "name": "osmosis.superfluid.Query/EstimateSuperfluidDelegatedAmountByValidatorDenom",
-                                "block_parsing": {
-                                    "parser_arg": [
-                                        "latest"
-                                    ],
-                                    "parser_func": "DEFAULT"
-                                },
-                                "compute_units": "10",
-                                "enabled": true,
-                                "category": {
-                                    "deterministic": true,
-                                    "local": false,
-                                    "subscription": false,
-                                    "stateful": 0
-                                },
-                                "extra_compute_units": "0"
-                            },
-                            {
-                                "name": "osmosis.superfluid.Query/Params",
-                                "block_parsing": {
-                                    "parser_arg": [
-                                        "latest"
-                                    ],
-                                    "parser_func": "DEFAULT"
-                                },
-                                "compute_units": "10",
-                                "enabled": true,
-                                "category": {
-                                    "deterministic": true,
-                                    "local": false,
-                                    "subscription": false,
-                                    "stateful": 0
-                                },
-                                "extra_compute_units": "0"
-                            },
-                            {
-                                "name": "osmosis.superfluid.Query/SuperfluidDelegationAmount",
-                                "block_parsing": {
-                                    "parser_arg": [
-                                        "latest"
-                                    ],
-                                    "parser_func": "DEFAULT"
-                                },
-                                "compute_units": "10",
-                                "enabled": true,
-                                "category": {
-                                    "deterministic": true,
-                                    "local": false,
-                                    "subscription": false,
-                                    "stateful": 0
-                                },
-                                "extra_compute_units": "0"
-                            },
-                            {
-                                "name": "osmosis.superfluid.Query/SuperfluidDelegationsByDelegator",
-                                "block_parsing": {
-                                    "parser_arg": [
-                                        "latest"
-                                    ],
-                                    "parser_func": "DEFAULT"
-                                },
-                                "compute_units": "10",
-                                "enabled": true,
-                                "category": {
-                                    "deterministic": true,
-                                    "local": false,
-                                    "subscription": false,
-                                    "stateful": 0
-                                },
-                                "extra_compute_units": "0"
-                            },
-                            {
-                                "name": "osmosis.superfluid.Query/SuperfluidDelegationsByValidatorDenom",
-                                "block_parsing": {
-                                    "parser_arg": [
-                                        "latest"
-                                    ],
-                                    "parser_func": "DEFAULT"
-                                },
-                                "compute_units": "10",
-                                "enabled": true,
-                                "category": {
-                                    "deterministic": true,
-                                    "local": false,
-                                    "subscription": false,
-                                    "stateful": 0
-                                },
-                                "extra_compute_units": "0"
-                            },
-                            {
-                                "name": "osmosis.superfluid.Query/SuperfluidUndelegationsByDelegator",
-                                "block_parsing": {
-                                    "parser_arg": [
-                                        "latest"
-                                    ],
-                                    "parser_func": "DEFAULT"
-                                },
-                                "compute_units": "10",
-                                "enabled": true,
-                                "category": {
-                                    "deterministic": true,
-                                    "local": false,
-                                    "subscription": false,
-                                    "stateful": 0
-                                },
-                                "extra_compute_units": "0"
-                            },
-                            {
-                                "name": "osmosis.superfluid.Query/TotalDelegationByDelegator",
-                                "block_parsing": {
-                                    "parser_arg": [
-                                        "latest"
-                                    ],
-                                    "parser_func": "DEFAULT"
-                                },
-                                "compute_units": "10",
-                                "enabled": true,
-                                "category": {
-                                    "deterministic": true,
-                                    "local": false,
-                                    "subscription": false,
-                                    "stateful": 0
-                                },
-                                "extra_compute_units": "0"
-                            },
-                            {
-                                "name": "osmosis.superfluid.Query/TotalDelegationByValidatorForDenom",
-                                "block_parsing": {
-                                    "parser_arg": [
-                                        "latest"
-                                    ],
-                                    "parser_func": "DEFAULT"
-                                },
-                                "compute_units": "10",
-                                "enabled": true,
-                                "category": {
-                                    "deterministic": true,
-                                    "local": false,
-                                    "subscription": false,
-                                    "stateful": 0
-                                },
-                                "extra_compute_units": "0"
-                            },
-                            {
-                                "name": "osmosis.superfluid.Query/TotalSuperfluidDelegations",
-                                "block_parsing": {
-                                    "parser_arg": [
-                                        "latest"
-                                    ],
-                                    "parser_func": "DEFAULT"
-                                },
-                                "compute_units": "10",
-                                "enabled": true,
-                                "category": {
-                                    "deterministic": true,
-                                    "local": false,
-                                    "subscription": false,
-                                    "stateful": 0
-                                },
-                                "extra_compute_units": "0"
-                            },
-                            {
-                                "name": "osmosis.tokenfactory.v1beta1.Query/DenomAuthorityMetadata",
-                                "block_parsing": {
-                                    "parser_arg": [
-                                        "latest"
-                                    ],
-                                    "parser_func": "DEFAULT"
-                                },
-                                "compute_units": "10",
-                                "enabled": true,
-                                "category": {
-                                    "deterministic": true,
-                                    "local": false,
-                                    "subscription": false,
-                                    "stateful": 0
-                                },
-                                "extra_compute_units": "0"
-                            },
-                            {
-                                "name": "osmosis.tokenfactory.v1beta1.Query/DenomsFromCreator",
-                                "block_parsing": {
-                                    "parser_arg": [
-                                        "latest"
-                                    ],
-                                    "parser_func": "DEFAULT"
-                                },
-                                "compute_units": "10",
-                                "enabled": true,
-                                "category": {
-                                    "deterministic": true,
-                                    "local": false,
-                                    "subscription": false,
-                                    "stateful": 0
-                                },
-                                "extra_compute_units": "0"
-                            },
-                            {
-                                "name": "osmosis.tokenfactory.v1beta1.Query/Params",
-                                "block_parsing": {
-                                    "parser_arg": [
-                                        "latest"
-                                    ],
-                                    "parser_func": "DEFAULT"
-                                },
-                                "compute_units": "10",
-                                "enabled": true,
-                                "category": {
-                                    "deterministic": true,
-                                    "local": false,
-                                    "subscription": false,
-                                    "stateful": 0
-                                },
-                                "extra_compute_units": "0"
-                            },
-                            {
-                                "name": "osmosis.twap.v1beta1.Query/ArithmeticTwap",
-                                "block_parsing": {
-                                    "parser_arg": [
-                                        "latest"
-                                    ],
-                                    "parser_func": "DEFAULT"
-                                },
-                                "compute_units": "10",
-                                "enabled": true,
-                                "category": {
-                                    "deterministic": true,
-                                    "local": false,
-                                    "subscription": false,
-                                    "stateful": 0
-                                },
-                                "extra_compute_units": "0"
-                            },
-                            {
-                                "name": "osmosis.twap.v1beta1.Query/ArithmeticTwapToNow",
-                                "block_parsing": {
-                                    "parser_arg": [
-                                        "latest"
-                                    ],
-                                    "parser_func": "DEFAULT"
-                                },
-                                "compute_units": "10",
-                                "enabled": true,
-                                "category": {
-                                    "deterministic": true,
-                                    "local": false,
-                                    "subscription": false,
-                                    "stateful": 0
-                                },
-                                "extra_compute_units": "0"
-                            },
-                            {
-                                "name": "osmosis.twap.v1beta1.Query/Params",
-                                "block_parsing": {
-                                    "parser_arg": [
-                                        "latest"
-                                    ],
-                                    "parser_func": "DEFAULT"
-                                },
-                                "compute_units": "10",
-                                "enabled": true,
-                                "category": {
-                                    "deterministic": true,
-                                    "local": false,
-                                    "subscription": false,
-                                    "stateful": 0
-                                },
-                                "extra_compute_units": "0"
-                            },
-                            {
-                                "name": "osmosis.txfees.v1beta1.Query/BaseDenom",
-                                "block_parsing": {
-                                    "parser_arg": [
-                                        "latest"
-                                    ],
-                                    "parser_func": "DEFAULT"
-                                },
-                                "compute_units": "10",
-                                "enabled": true,
-                                "category": {
-                                    "deterministic": true,
-                                    "local": false,
-                                    "subscription": false,
-                                    "stateful": 0
-                                },
-                                "extra_compute_units": "0"
-                            },
-                            {
-                                "name": "osmosis.txfees.v1beta1.Query/DenomPoolId",
-                                "block_parsing": {
-                                    "parser_arg": [
-                                        "latest"
-                                    ],
-                                    "parser_func": "DEFAULT"
-                                },
-                                "compute_units": "10",
-                                "enabled": true,
-                                "category": {
-                                    "deterministic": true,
-                                    "local": false,
-                                    "subscription": false,
-                                    "stateful": 0
-                                },
-                                "extra_compute_units": "0"
-                            },
-                            {
-                                "name": "osmosis.txfees.v1beta1.Query/DenomSpotPrice",
-                                "block_parsing": {
-                                    "parser_arg": [
-                                        "latest"
-                                    ],
-                                    "parser_func": "DEFAULT"
-                                },
-                                "compute_units": "10",
-                                "enabled": true,
-                                "category": {
-                                    "deterministic": true,
-                                    "local": false,
-                                    "subscription": false,
-                                    "stateful": 0
-                                },
-                                "extra_compute_units": "0"
-                            },
-                            {
-                                "name": "osmosis.txfees.v1beta1.Query/FeeTokens",
-                                "block_parsing": {
-                                    "parser_arg": [
-                                        "latest"
-                                    ],
-                                    "parser_func": "DEFAULT"
-                                },
-                                "compute_units": "10",
-                                "enabled": true,
-                                "category": {
-                                    "deterministic": true,
-                                    "local": false,
-                                    "subscription": false,
-                                    "stateful": 0
-                                },
-                                "extra_compute_units": "0"
-                            }
-                        ],
-                        "headers": [],
-                        "inheritance_apis": [],
-<<<<<<< HEAD
-                        "parsing": [
-                            {
-                                "function_template": "cosmos.base.tendermint.v1beta1.Service/GetNodeInfo",
-                                "function_tag": "getChainId",
-                                "result_parsing": {
-                                    "parser_arg": [
-                                        "0",
-                                        "defaultNodeInfo",
-                                        "network"
-                                    ],
-                                    "parser_func": "PARSE_CANONICAL"
-                                },
-                                "wanted_result": "osmosis-1",
-                                "api_name": "cosmos.base.tendermint.v1beta1.Service/GetNodeInfo"
-                            }
-                        ]
-                    },
-                    {
-                        "enabled": true,
-                        "collection_data": {
-                            "api_interface": "tendermintrpc",
-                            "internal_path": "",
-                            "type": "",
-                            "add_on": ""
-                        },
-                        "apis": [],
-                        "headers": [],
-                        "inheritance_apis": [],
-                        "parsing": [
-                            {
-                                "function_template": "{\"jsonrpc\":\"2.0\",\"method\":\"status\",\"params\":[],\"id\":1}",
-                                "function_tag": "getChainId",
-                                "result_parsing": {
-                                    "parser_arg": [
-                                        "0",
-                                        "node_info",
-                                        "network"
-                                    ],
-                                    "parser_func": "PARSE_CANONICAL"
-                                },
-                                "wanted_result": "osmosis-1",
-                                "api_name": "status"
-                            }
-                        ]
-=======
-                        "parse_directives": []
->>>>>>> aaebba8c
-                    }
-                ]
+  "proposal": {
+    "title": "Add Specs: Osmosis",
+    "description": "Adding new specification support for relaying Osmosis data on Lava",
+    "specs": [
+      {
+        "index": "COS3",
+        "name": "osmosis mainnet",
+        "enabled": true,
+        "imports": ["COSMOSSDKFULL"],
+        "reliability_threshold": 268435455,
+        "data_reliability_enabled": true,
+        "block_distance_for_finalized_data": 0,
+        "blocks_in_finalization_proof": 1,
+        "average_block_time": "6500",
+        "allowed_block_lag_for_qos_sync": "2",
+        "min_stake_provider": {
+          "denom": "ulava",
+          "amount": "50000000000"
+        },
+        "min_stake_client": {
+          "denom": "ulava",
+          "amount": "5000000000"
+        },
+        "api_collections": [
+          {
+            "enabled": true,
+            "collection_data": {
+              "api_interface": "rest",
+              "internal_path": "",
+              "type": "GET",
+              "add_on": ""
             },
-            {
-                "index": "COS4",
-                "name": "osmosis testnet",
-                "enabled": true,
-                "imports": [
-                    "COS3"
-                ],
-                "reliability_threshold": 268435455,
-                "data_reliability_enabled": true,
-                "block_distance_for_finalized_data": 0,
-                "blocks_in_finalization_proof": 1,
-                "average_block_time": "6500",
-                "allowed_block_lag_for_qos_sync": "2",
-                "min_stake_provider": {
-                    "denom": "ulava",
-                    "amount": "50000000000"
-                },
-                "min_stake_client": {
-                    "denom": "ulava",
-                    "amount": "5000000000"
-                },
-                "api_collections": [
-                    {
-                        "enabled": true,
-                        "collection_data": {
-                            "api_interface": "rest",
-                            "internal_path": "",
-                            "type": "GET",
-                            "add_on": ""
-                        },
-                        "apis": [],
-                        "headers": [],
-                        "inheritance_apis": [],
-                        "parsing": [
-                            {
-                                "function_template": "/node_info",
-                                "function_tag": "getChainId",
-                                "result_parsing": {
-                                    "parser_arg": [
-                                        "0",
-                                        "node_info",
-                                        "network"
-                                    ],
-                                    "parser_func": "PARSE_CANONICAL"
-                                },
-                                "wanted_result": "osmo-test-5",
-                                "api_name": "/node_info"
-                            }
-                        ]
-                    },
-                    {
-                        "enabled": true,
-                        "collection_data": {
-                            "api_interface": "grpc",
-                            "internal_path": "",
-                            "type": "",
-                            "add_on": ""
-                        },
-                        "apis": [],
-                        "headers": [],
-                        "inheritance_apis": [],
-                        "parsing": [
-                            {
-                                "function_template": "cosmos.base.tendermint.v1beta1.Service/GetNodeInfo",
-                                "function_tag": "getChainId",
-                                "result_parsing": {
-                                    "parser_arg": [
-                                        "0",
-                                        "defaultNodeInfo",
-                                        "network"
-                                    ],
-                                    "parser_func": "PARSE_CANONICAL"
-                                },
-                                "wanted_result": "osmo-test-5",
-                                "api_name": "cosmos.base.tendermint.v1beta1.Service/GetNodeInfo"
-                            }
-                        ]
-                    },
-                    {
-                        "enabled": true,
-                        "collection_data": {
-                            "api_interface": "tendermintrpc",
-                            "internal_path": "",
-                            "type": "",
-                            "add_on": ""
-                        },
-                        "apis": [],
-                        "headers": [],
-                        "inheritance_apis": [],
-                        "parsing": [
-                            {
-                                "function_template": "{\"jsonrpc\":\"2.0\",\"method\":\"status\",\"params\":[],\"id\":1}",
-                                "function_tag": "getChainId",
-                                "result_parsing": {
-                                    "parser_arg": [
-                                        "0",
-                                        "node_info",
-                                        "network"
-                                    ],
-                                    "parser_func": "PARSE_CANONICAL"
-                                },
-                                "wanted_result": "osmo-test-5",
-                                "api_name": "status"
-                            }
-                        ]
-                    }
-                ]
-            }
+            "apis": [
+              {
+                "name": "/osmosis/epochs/v1beta1/current_epoch",
+                "block_parsing": {
+                  "parser_arg": ["latest"],
+                  "parser_func": "DEFAULT"
+                },
+                "compute_units": "10",
+                "enabled": true,
+                "category": {
+                  "deterministic": true,
+                  "local": false,
+                  "subscription": false,
+                  "stateful": 0
+                },
+                "extra_compute_units": "0"
+              },
+              {
+                "name": "/osmosis/epochs/v1beta1/epochs",
+                "block_parsing": {
+                  "parser_arg": ["latest"],
+                  "parser_func": "DEFAULT"
+                },
+                "compute_units": "10",
+                "enabled": true,
+                "category": {
+                  "deterministic": true,
+                  "local": false,
+                  "subscription": false,
+                  "stateful": 0
+                },
+                "extra_compute_units": "0"
+              },
+              {
+                "name": "/osmosis/gamm/v1beta1/num_pools",
+                "block_parsing": {
+                  "parser_arg": ["latest"],
+                  "parser_func": "DEFAULT"
+                },
+                "compute_units": "10",
+                "enabled": true,
+                "category": {
+                  "deterministic": true,
+                  "local": false,
+                  "subscription": false,
+                  "stateful": 0
+                },
+                "extra_compute_units": "0"
+              },
+              {
+                "name": "/osmosis/gamm/v1beta1/pool_type/{pool_id}",
+                "block_parsing": {
+                  "parser_arg": ["latest"],
+                  "parser_func": "DEFAULT"
+                },
+                "compute_units": "10",
+                "enabled": true,
+                "category": {
+                  "deterministic": true,
+                  "local": false,
+                  "subscription": false,
+                  "stateful": 0
+                },
+                "extra_compute_units": "0"
+              },
+              {
+                "name": "/osmosis/gamm/v1beta1/pools",
+                "block_parsing": {
+                  "parser_arg": ["latest"],
+                  "parser_func": "DEFAULT"
+                },
+                "compute_units": "10",
+                "enabled": true,
+                "category": {
+                  "deterministic": true,
+                  "local": false,
+                  "subscription": false,
+                  "stateful": 0
+                },
+                "extra_compute_units": "0"
+              },
+              {
+                "name": "/osmosis/gamm/v1beta1/pools/{pool_id}",
+                "block_parsing": {
+                  "parser_arg": ["latest"],
+                  "parser_func": "DEFAULT"
+                },
+                "compute_units": "10",
+                "enabled": true,
+                "category": {
+                  "deterministic": true,
+                  "local": false,
+                  "subscription": false,
+                  "stateful": 0
+                },
+                "extra_compute_units": "0"
+              },
+              {
+                "name": "/osmosis/gamm/v1beta1/pools/{pool_id}/params",
+                "block_parsing": {
+                  "parser_arg": ["latest"],
+                  "parser_func": "DEFAULT"
+                },
+                "compute_units": "10",
+                "enabled": true,
+                "category": {
+                  "deterministic": true,
+                  "local": false,
+                  "subscription": false,
+                  "stateful": 0
+                },
+                "extra_compute_units": "0"
+              },
+              {
+                "name": "/osmosis/gamm/v1beta1/pools/{pool_id}/prices",
+                "block_parsing": {
+                  "parser_arg": ["latest"],
+                  "parser_func": "DEFAULT"
+                },
+                "compute_units": "10",
+                "enabled": true,
+                "category": {
+                  "deterministic": true,
+                  "local": false,
+                  "subscription": false,
+                  "stateful": 0
+                },
+                "extra_compute_units": "0"
+              },
+              {
+                "name": "/osmosis/gamm/v1beta1/pools/{pool_id}/total_pool_liquidity",
+                "block_parsing": {
+                  "parser_arg": ["latest"],
+                  "parser_func": "DEFAULT"
+                },
+                "compute_units": "10",
+                "enabled": true,
+                "category": {
+                  "deterministic": true,
+                  "local": false,
+                  "subscription": false,
+                  "stateful": 0
+                },
+                "extra_compute_units": "0"
+              },
+              {
+                "name": "/osmosis/gamm/v1beta1/pools/{pool_id}/total_shares",
+                "block_parsing": {
+                  "parser_arg": ["latest"],
+                  "parser_func": "DEFAULT"
+                },
+                "compute_units": "10",
+                "enabled": true,
+                "category": {
+                  "deterministic": true,
+                  "local": false,
+                  "subscription": false,
+                  "stateful": 0
+                },
+                "extra_compute_units": "0"
+              },
+              {
+                "name": "/osmosis/gamm/v1beta1/total_liquidity",
+                "block_parsing": {
+                  "parser_arg": ["latest"],
+                  "parser_func": "DEFAULT"
+                },
+                "compute_units": "10",
+                "enabled": true,
+                "category": {
+                  "deterministic": true,
+                  "local": false,
+                  "subscription": false,
+                  "stateful": 0
+                },
+                "extra_compute_units": "0"
+              },
+              {
+                "name": "/osmosis/gamm/v1beta1/{pool_id}/estimate/swap_exact_amount_in",
+                "block_parsing": {
+                  "parser_arg": ["latest"],
+                  "parser_func": "DEFAULT"
+                },
+                "compute_units": "10",
+                "enabled": true,
+                "category": {
+                  "deterministic": true,
+                  "local": false,
+                  "subscription": false,
+                  "stateful": 0
+                },
+                "extra_compute_units": "0"
+              },
+              {
+                "name": "/osmosis/gamm/v1beta1/{pool_id}/estimate/swap_exact_amount_out",
+                "block_parsing": {
+                  "parser_arg": ["latest"],
+                  "parser_func": "DEFAULT"
+                },
+                "compute_units": "10",
+                "enabled": true,
+                "category": {
+                  "deterministic": true,
+                  "local": false,
+                  "subscription": false,
+                  "stateful": 0
+                },
+                "extra_compute_units": "0"
+              },
+              {
+                "name": "/osmosis/incentives/v1beta1/active_gauges",
+                "block_parsing": {
+                  "parser_arg": ["latest"],
+                  "parser_func": "DEFAULT"
+                },
+                "compute_units": "10",
+                "enabled": true,
+                "category": {
+                  "deterministic": true,
+                  "local": false,
+                  "subscription": false,
+                  "stateful": 0
+                },
+                "extra_compute_units": "0"
+              },
+              {
+                "name": "/osmosis/incentives/v1beta1/active_gauges_per_denom",
+                "block_parsing": {
+                  "parser_arg": ["latest"],
+                  "parser_func": "DEFAULT"
+                },
+                "compute_units": "10",
+                "enabled": true,
+                "category": {
+                  "deterministic": true,
+                  "local": false,
+                  "subscription": false,
+                  "stateful": 0
+                },
+                "extra_compute_units": "0"
+              },
+              {
+                "name": "/osmosis/incentives/v1beta1/gauge_by_id/{id}",
+                "block_parsing": {
+                  "parser_arg": ["latest"],
+                  "parser_func": "DEFAULT"
+                },
+                "compute_units": "10",
+                "enabled": true,
+                "category": {
+                  "deterministic": true,
+                  "local": false,
+                  "subscription": false,
+                  "stateful": 0
+                },
+                "extra_compute_units": "0"
+              },
+              {
+                "name": "/osmosis/incentives/v1beta1/gauges",
+                "block_parsing": {
+                  "parser_arg": ["latest"],
+                  "parser_func": "DEFAULT"
+                },
+                "compute_units": "10",
+                "enabled": true,
+                "category": {
+                  "deterministic": true,
+                  "local": false,
+                  "subscription": false,
+                  "stateful": 0
+                },
+                "extra_compute_units": "0"
+              },
+              {
+                "name": "/osmosis/incentives/v1beta1/lockable_durations",
+                "block_parsing": {
+                  "parser_arg": ["latest"],
+                  "parser_func": "DEFAULT"
+                },
+                "compute_units": "10",
+                "enabled": true,
+                "category": {
+                  "deterministic": true,
+                  "local": false,
+                  "subscription": false,
+                  "stateful": 0
+                },
+                "extra_compute_units": "0"
+              },
+              {
+                "name": "/osmosis/incentives/v1beta1/module_distributed_coins",
+                "block_parsing": {
+                  "parser_arg": ["latest"],
+                  "parser_func": "DEFAULT"
+                },
+                "compute_units": "10",
+                "enabled": true,
+                "category": {
+                  "deterministic": true,
+                  "local": false,
+                  "subscription": false,
+                  "stateful": 0
+                },
+                "extra_compute_units": "0"
+              },
+              {
+                "name": "/osmosis/incentives/v1beta1/module_to_distribute_coins",
+                "block_parsing": {
+                  "parser_arg": ["latest"],
+                  "parser_func": "DEFAULT"
+                },
+                "compute_units": "10",
+                "enabled": true,
+                "category": {
+                  "deterministic": true,
+                  "local": false,
+                  "subscription": false,
+                  "stateful": 0
+                },
+                "extra_compute_units": "0"
+              },
+              {
+                "name": "/osmosis/incentives/v1beta1/rewards_est/{owner}",
+                "block_parsing": {
+                  "parser_arg": ["latest"],
+                  "parser_func": "DEFAULT"
+                },
+                "compute_units": "10",
+                "enabled": true,
+                "category": {
+                  "deterministic": true,
+                  "local": false,
+                  "subscription": false,
+                  "stateful": 0
+                },
+                "extra_compute_units": "0"
+              },
+              {
+                "name": "/osmosis/incentives/v1beta1/upcoming_gauges",
+                "block_parsing": {
+                  "parser_arg": ["latest"],
+                  "parser_func": "DEFAULT"
+                },
+                "compute_units": "10",
+                "enabled": true,
+                "category": {
+                  "deterministic": true,
+                  "local": false,
+                  "subscription": false,
+                  "stateful": 0
+                },
+                "extra_compute_units": "0"
+              },
+              {
+                "name": "/osmosis/incentives/v1beta1/upcoming_gauges_per_denom",
+                "block_parsing": {
+                  "parser_arg": ["latest"],
+                  "parser_func": "DEFAULT"
+                },
+                "compute_units": "10",
+                "enabled": true,
+                "category": {
+                  "deterministic": true,
+                  "local": false,
+                  "subscription": false,
+                  "stateful": 0
+                },
+                "extra_compute_units": "0"
+              },
+              {
+                "name": "/osmosis/lockup/v1beta1/account_locked_coins/{owner}",
+                "block_parsing": {
+                  "parser_arg": ["latest"],
+                  "parser_func": "DEFAULT"
+                },
+                "compute_units": "10",
+                "enabled": true,
+                "category": {
+                  "deterministic": true,
+                  "local": false,
+                  "subscription": false,
+                  "stateful": 0
+                },
+                "extra_compute_units": "0"
+              },
+              {
+                "name": "/osmosis/lockup/v1beta1/account_locked_duration/{owner}",
+                "block_parsing": {
+                  "parser_arg": ["latest"],
+                  "parser_func": "DEFAULT"
+                },
+                "compute_units": "10",
+                "enabled": true,
+                "category": {
+                  "deterministic": true,
+                  "local": false,
+                  "subscription": false,
+                  "stateful": 0
+                },
+                "extra_compute_units": "0"
+              },
+              {
+                "name": "/osmosis/lockup/v1beta1/account_locked_longer_duration/{owner}",
+                "block_parsing": {
+                  "parser_arg": ["latest"],
+                  "parser_func": "DEFAULT"
+                },
+                "compute_units": "10",
+                "enabled": true,
+                "category": {
+                  "deterministic": true,
+                  "local": false,
+                  "subscription": false,
+                  "stateful": 0
+                },
+                "extra_compute_units": "0"
+              },
+              {
+                "name": "/osmosis/lockup/v1beta1/account_locked_longer_duration_denom/{owner}",
+                "block_parsing": {
+                  "parser_arg": ["latest"],
+                  "parser_func": "DEFAULT"
+                },
+                "compute_units": "10",
+                "enabled": true,
+                "category": {
+                  "deterministic": true,
+                  "local": false,
+                  "subscription": false,
+                  "stateful": 0
+                },
+                "extra_compute_units": "0"
+              },
+              {
+                "name": "/osmosis/lockup/v1beta1/account_locked_longer_duration_not_unlocking_only/{owner}",
+                "block_parsing": {
+                  "parser_arg": ["latest"],
+                  "parser_func": "DEFAULT"
+                },
+                "compute_units": "10",
+                "enabled": true,
+                "category": {
+                  "deterministic": true,
+                  "local": false,
+                  "subscription": false,
+                  "stateful": 0
+                },
+                "extra_compute_units": "0"
+              },
+              {
+                "name": "/osmosis/lockup/v1beta1/account_locked_pasttime/{owner}",
+                "block_parsing": {
+                  "parser_arg": ["latest"],
+                  "parser_func": "DEFAULT"
+                },
+                "compute_units": "10",
+                "enabled": true,
+                "category": {
+                  "deterministic": true,
+                  "local": false,
+                  "subscription": false,
+                  "stateful": 0
+                },
+                "extra_compute_units": "0"
+              },
+              {
+                "name": "/osmosis/lockup/v1beta1/account_locked_pasttime_denom/{owner}",
+                "block_parsing": {
+                  "parser_arg": ["latest"],
+                  "parser_func": "DEFAULT"
+                },
+                "compute_units": "10",
+                "enabled": true,
+                "category": {
+                  "deterministic": true,
+                  "local": false,
+                  "subscription": false,
+                  "stateful": 0
+                },
+                "extra_compute_units": "0"
+              },
+              {
+                "name": "/osmosis/lockup/v1beta1/account_locked_pasttime_not_unlocking_only/{owner}",
+                "block_parsing": {
+                  "parser_arg": ["latest"],
+                  "parser_func": "DEFAULT"
+                },
+                "compute_units": "10",
+                "enabled": true,
+                "category": {
+                  "deterministic": true,
+                  "local": false,
+                  "subscription": false,
+                  "stateful": 0
+                },
+                "extra_compute_units": "0"
+              },
+              {
+                "name": "/osmosis/lockup/v1beta1/account_unlockable_coins/{owner}",
+                "block_parsing": {
+                  "parser_arg": ["latest"],
+                  "parser_func": "DEFAULT"
+                },
+                "compute_units": "10",
+                "enabled": true,
+                "category": {
+                  "deterministic": true,
+                  "local": false,
+                  "subscription": false,
+                  "stateful": 0
+                },
+                "extra_compute_units": "0"
+              },
+              {
+                "name": "/osmosis/lockup/v1beta1/account_unlocked_before_time/{owner}",
+                "block_parsing": {
+                  "parser_arg": ["latest"],
+                  "parser_func": "DEFAULT"
+                },
+                "compute_units": "10",
+                "enabled": true,
+                "category": {
+                  "deterministic": true,
+                  "local": false,
+                  "subscription": false,
+                  "stateful": 0
+                },
+                "extra_compute_units": "0"
+              },
+              {
+                "name": "/osmosis/lockup/v1beta1/account_unlocking_coins/{owner}",
+                "block_parsing": {
+                  "parser_arg": ["latest"],
+                  "parser_func": "DEFAULT"
+                },
+                "compute_units": "10",
+                "enabled": true,
+                "category": {
+                  "deterministic": true,
+                  "local": false,
+                  "subscription": false,
+                  "stateful": 0
+                },
+                "extra_compute_units": "0"
+              },
+              {
+                "name": "/osmosis/lockup/v1beta1/locked_by_id/{lock_id}",
+                "block_parsing": {
+                  "parser_arg": ["latest"],
+                  "parser_func": "DEFAULT"
+                },
+                "compute_units": "10",
+                "enabled": true,
+                "category": {
+                  "deterministic": true,
+                  "local": false,
+                  "subscription": false,
+                  "stateful": 0
+                },
+                "extra_compute_units": "0"
+              },
+              {
+                "name": "/osmosis/lockup/v1beta1/locked_denom",
+                "block_parsing": {
+                  "parser_arg": ["latest"],
+                  "parser_func": "DEFAULT"
+                },
+                "compute_units": "10",
+                "enabled": true,
+                "category": {
+                  "deterministic": true,
+                  "local": false,
+                  "subscription": false,
+                  "stateful": 0
+                },
+                "extra_compute_units": "0"
+              },
+              {
+                "name": "/osmosis/lockup/v1beta1/module_balance",
+                "block_parsing": {
+                  "parser_arg": ["latest"],
+                  "parser_func": "DEFAULT"
+                },
+                "compute_units": "10",
+                "enabled": true,
+                "category": {
+                  "deterministic": true,
+                  "local": false,
+                  "subscription": false,
+                  "stateful": 0
+                },
+                "extra_compute_units": "0"
+              },
+              {
+                "name": "/osmosis/lockup/v1beta1/module_locked_amount",
+                "block_parsing": {
+                  "parser_arg": ["latest"],
+                  "parser_func": "DEFAULT"
+                },
+                "compute_units": "10",
+                "enabled": true,
+                "category": {
+                  "deterministic": true,
+                  "local": false,
+                  "subscription": false,
+                  "stateful": 0
+                },
+                "extra_compute_units": "0"
+              },
+              {
+                "name": "/osmosis/lockup/v1beta1/synthetic_lockups_by_lock_id/{lock_id}",
+                "block_parsing": {
+                  "parser_arg": ["latest"],
+                  "parser_func": "DEFAULT"
+                },
+                "compute_units": "10",
+                "enabled": true,
+                "category": {
+                  "deterministic": true,
+                  "local": false,
+                  "subscription": false,
+                  "stateful": 0
+                },
+                "extra_compute_units": "0"
+              },
+              {
+                "name": "/osmosis/mint/v1beta1/epoch_provisions",
+                "block_parsing": {
+                  "parser_arg": ["latest"],
+                  "parser_func": "DEFAULT"
+                },
+                "compute_units": "10",
+                "enabled": true,
+                "category": {
+                  "deterministic": true,
+                  "local": false,
+                  "subscription": false,
+                  "stateful": 0
+                },
+                "extra_compute_units": "0"
+              },
+              {
+                "name": "/osmosis/mint/v1beta1/params",
+                "block_parsing": {
+                  "parser_arg": ["latest"],
+                  "parser_func": "DEFAULT"
+                },
+                "compute_units": "10",
+                "enabled": true,
+                "category": {
+                  "deterministic": true,
+                  "local": false,
+                  "subscription": false,
+                  "stateful": 0
+                },
+                "extra_compute_units": "0"
+              },
+              {
+                "name": "/osmosis/pool-incentives/v1beta1/distr_info",
+                "block_parsing": {
+                  "parser_arg": ["latest"],
+                  "parser_func": "DEFAULT"
+                },
+                "compute_units": "10",
+                "enabled": true,
+                "category": {
+                  "deterministic": true,
+                  "local": false,
+                  "subscription": false,
+                  "stateful": 0
+                },
+                "extra_compute_units": "0"
+              },
+              {
+                "name": "/osmosis/pool-incentives/v1beta1/external_incentive_gauges",
+                "block_parsing": {
+                  "parser_arg": ["latest"],
+                  "parser_func": "DEFAULT"
+                },
+                "compute_units": "10",
+                "enabled": true,
+                "category": {
+                  "deterministic": true,
+                  "local": false,
+                  "subscription": false,
+                  "stateful": 0
+                },
+                "extra_compute_units": "0"
+              },
+              {
+                "name": "/osmosis/pool-incentives/v1beta1/gauge-ids/{pool_id}",
+                "block_parsing": {
+                  "parser_arg": ["latest"],
+                  "parser_func": "DEFAULT"
+                },
+                "compute_units": "10",
+                "enabled": true,
+                "category": {
+                  "deterministic": true,
+                  "local": false,
+                  "subscription": false,
+                  "stateful": 0
+                },
+                "extra_compute_units": "0"
+              },
+              {
+                "name": "/osmosis/pool-incentives/v1beta1/incentivized_pools",
+                "block_parsing": {
+                  "parser_arg": ["latest"],
+                  "parser_func": "DEFAULT"
+                },
+                "compute_units": "10",
+                "enabled": true,
+                "category": {
+                  "deterministic": true,
+                  "local": false,
+                  "subscription": false,
+                  "stateful": 0
+                },
+                "extra_compute_units": "0"
+              },
+              {
+                "name": "/osmosis/pool-incentives/v1beta1/lockable_durations",
+                "block_parsing": {
+                  "parser_arg": ["latest"],
+                  "parser_func": "DEFAULT"
+                },
+                "compute_units": "10",
+                "enabled": true,
+                "category": {
+                  "deterministic": true,
+                  "local": false,
+                  "subscription": false,
+                  "stateful": 0
+                },
+                "extra_compute_units": "0"
+              },
+              {
+                "name": "/osmosis/pool-incentives/v1beta1/params",
+                "block_parsing": {
+                  "parser_arg": ["latest"],
+                  "parser_func": "DEFAULT"
+                },
+                "compute_units": "10",
+                "enabled": true,
+                "category": {
+                  "deterministic": true,
+                  "local": false,
+                  "subscription": false,
+                  "stateful": 0
+                },
+                "extra_compute_units": "0"
+              },
+              {
+                "name": "/osmosis/superfluid/v1beta1/all_assets",
+                "block_parsing": {
+                  "parser_arg": ["latest"],
+                  "parser_func": "DEFAULT"
+                },
+                "compute_units": "10",
+                "enabled": true,
+                "category": {
+                  "deterministic": true,
+                  "local": false,
+                  "subscription": false,
+                  "stateful": 0
+                },
+                "extra_compute_units": "0"
+              },
+              {
+                "name": "/osmosis/superfluid/v1beta1/all_intermediary_accounts",
+                "block_parsing": {
+                  "parser_arg": ["latest"],
+                  "parser_func": "DEFAULT"
+                },
+                "compute_units": "10",
+                "enabled": true,
+                "category": {
+                  "deterministic": true,
+                  "local": false,
+                  "subscription": false,
+                  "stateful": 0
+                },
+                "extra_compute_units": "0"
+              },
+              {
+                "name": "/osmosis/superfluid/v1beta1/all_superfluid_delegations",
+                "block_parsing": {
+                  "parser_arg": ["latest"],
+                  "parser_func": "DEFAULT"
+                },
+                "compute_units": "10",
+                "enabled": true,
+                "category": {
+                  "deterministic": true,
+                  "local": false,
+                  "subscription": false,
+                  "stateful": 0
+                },
+                "extra_compute_units": "0"
+              },
+              {
+                "name": "/osmosis/superfluid/v1beta1/asset_multiplier",
+                "block_parsing": {
+                  "parser_arg": ["latest"],
+                  "parser_func": "DEFAULT"
+                },
+                "compute_units": "10",
+                "enabled": true,
+                "category": {
+                  "deterministic": true,
+                  "local": false,
+                  "subscription": false,
+                  "stateful": 0
+                },
+                "extra_compute_units": "0"
+              },
+              {
+                "name": "/osmosis/superfluid/v1beta1/asset_type",
+                "block_parsing": {
+                  "parser_arg": ["latest"],
+                  "parser_func": "DEFAULT"
+                },
+                "compute_units": "10",
+                "enabled": true,
+                "category": {
+                  "deterministic": true,
+                  "local": false,
+                  "subscription": false,
+                  "stateful": 0
+                },
+                "extra_compute_units": "0"
+              },
+              {
+                "name": "/osmosis/superfluid/v1beta1/connected_intermediary_account/{lock_id}",
+                "block_parsing": {
+                  "parser_arg": ["latest"],
+                  "parser_func": "DEFAULT"
+                },
+                "compute_units": "10",
+                "enabled": true,
+                "category": {
+                  "deterministic": true,
+                  "local": false,
+                  "subscription": false,
+                  "stateful": 0
+                },
+                "extra_compute_units": "0"
+              },
+              {
+                "name": "/osmosis/superfluid/v1beta1/estimate_superfluid_delegation_amount_by_validator_denom",
+                "block_parsing": {
+                  "parser_arg": ["latest"],
+                  "parser_func": "DEFAULT"
+                },
+                "compute_units": "10",
+                "enabled": true,
+                "category": {
+                  "deterministic": true,
+                  "local": false,
+                  "subscription": false,
+                  "stateful": 0
+                },
+                "extra_compute_units": "0"
+              },
+              {
+                "name": "/osmosis/superfluid/v1beta1/params",
+                "block_parsing": {
+                  "parser_arg": ["latest"],
+                  "parser_func": "DEFAULT"
+                },
+                "compute_units": "10",
+                "enabled": true,
+                "category": {
+                  "deterministic": true,
+                  "local": false,
+                  "subscription": false,
+                  "stateful": 0
+                },
+                "extra_compute_units": "0"
+              },
+              {
+                "name": "/osmosis/superfluid/v1beta1/superfluid_delegation_amount",
+                "block_parsing": {
+                  "parser_arg": ["latest"],
+                  "parser_func": "DEFAULT"
+                },
+                "compute_units": "10",
+                "enabled": true,
+                "category": {
+                  "deterministic": true,
+                  "local": false,
+                  "subscription": false,
+                  "stateful": 0
+                },
+                "extra_compute_units": "0"
+              },
+              {
+                "name": "/osmosis/superfluid/v1beta1/superfluid_delegations/{delegator_address}",
+                "block_parsing": {
+                  "parser_arg": ["latest"],
+                  "parser_func": "DEFAULT"
+                },
+                "compute_units": "10",
+                "enabled": true,
+                "category": {
+                  "deterministic": true,
+                  "local": false,
+                  "subscription": false,
+                  "stateful": 0
+                },
+                "extra_compute_units": "0"
+              },
+              {
+                "name": "/osmosis/superfluid/v1beta1/superfluid_delegations_by_validator_denom",
+                "block_parsing": {
+                  "parser_arg": ["latest"],
+                  "parser_func": "DEFAULT"
+                },
+                "compute_units": "10",
+                "enabled": true,
+                "category": {
+                  "deterministic": true,
+                  "local": false,
+                  "subscription": false,
+                  "stateful": 0
+                },
+                "extra_compute_units": "0"
+              },
+              {
+                "name": "/osmosis/superfluid/v1beta1/superfluid_undelegations_by_delegator/{delegator_address}",
+                "block_parsing": {
+                  "parser_arg": ["latest"],
+                  "parser_func": "DEFAULT"
+                },
+                "compute_units": "10",
+                "enabled": true,
+                "category": {
+                  "deterministic": true,
+                  "local": false,
+                  "subscription": false,
+                  "stateful": 0
+                },
+                "extra_compute_units": "0"
+              },
+              {
+                "name": "/osmosis/superfluid/v1beta1/total_delegation_by_delegator/{delegator_address}",
+                "block_parsing": {
+                  "parser_arg": ["latest"],
+                  "parser_func": "DEFAULT"
+                },
+                "compute_units": "10",
+                "enabled": true,
+                "category": {
+                  "deterministic": true,
+                  "local": false,
+                  "subscription": false,
+                  "stateful": 0
+                },
+                "extra_compute_units": "0"
+              },
+              {
+                "name": "/osmosis/tokenfactory/v1beta1/denoms/{denom}/authority_metadata",
+                "block_parsing": {
+                  "parser_arg": ["latest"],
+                  "parser_func": "DEFAULT"
+                },
+                "compute_units": "10",
+                "enabled": true,
+                "category": {
+                  "deterministic": true,
+                  "local": false,
+                  "subscription": false,
+                  "stateful": 0
+                },
+                "extra_compute_units": "0"
+              },
+              {
+                "name": "/osmosis/tokenfactory/v1beta1/denoms_from_creator/{creator}",
+                "block_parsing": {
+                  "parser_arg": ["latest"],
+                  "parser_func": "DEFAULT"
+                },
+                "compute_units": "10",
+                "enabled": true,
+                "category": {
+                  "deterministic": true,
+                  "local": false,
+                  "subscription": false,
+                  "stateful": 0
+                },
+                "extra_compute_units": "0"
+              },
+              {
+                "name": "/osmosis/tokenfactory/v1beta1/params",
+                "block_parsing": {
+                  "parser_arg": ["latest"],
+                  "parser_func": "DEFAULT"
+                },
+                "compute_units": "10",
+                "enabled": true,
+                "category": {
+                  "deterministic": true,
+                  "local": false,
+                  "subscription": false,
+                  "stateful": 0
+                },
+                "extra_compute_units": "0"
+              },
+              {
+                "name": "/osmosis/twap/v1beta1/ArithmeticTwap",
+                "block_parsing": {
+                  "parser_arg": ["latest"],
+                  "parser_func": "DEFAULT"
+                },
+                "compute_units": "10",
+                "enabled": true,
+                "category": {
+                  "deterministic": true,
+                  "local": false,
+                  "subscription": false,
+                  "stateful": 0
+                },
+                "extra_compute_units": "0"
+              },
+              {
+                "name": "/osmosis/twap/v1beta1/ArithmeticTwapToNow",
+                "block_parsing": {
+                  "parser_arg": ["latest"],
+                  "parser_func": "DEFAULT"
+                },
+                "compute_units": "10",
+                "enabled": true,
+                "category": {
+                  "deterministic": true,
+                  "local": false,
+                  "subscription": false,
+                  "stateful": 0
+                },
+                "extra_compute_units": "0"
+              },
+              {
+                "name": "/osmosis/twap/v1beta1/Params",
+                "block_parsing": {
+                  "parser_arg": ["latest"],
+                  "parser_func": "DEFAULT"
+                },
+                "compute_units": "10",
+                "enabled": true,
+                "category": {
+                  "deterministic": true,
+                  "local": false,
+                  "subscription": false,
+                  "stateful": 0
+                },
+                "extra_compute_units": "0"
+              },
+              {
+                "name": "/osmosis/txfees/v1beta1/base_denom",
+                "block_parsing": {
+                  "parser_arg": ["latest"],
+                  "parser_func": "DEFAULT"
+                },
+                "compute_units": "10",
+                "enabled": true,
+                "category": {
+                  "deterministic": true,
+                  "local": false,
+                  "subscription": false,
+                  "stateful": 0
+                },
+                "extra_compute_units": "0"
+              },
+              {
+                "name": "/osmosis/txfees/v1beta1/denom_pool_id/{denom}",
+                "block_parsing": {
+                  "parser_arg": ["latest"],
+                  "parser_func": "DEFAULT"
+                },
+                "compute_units": "10",
+                "enabled": true,
+                "category": {
+                  "deterministic": true,
+                  "local": false,
+                  "subscription": false,
+                  "stateful": 0
+                },
+                "extra_compute_units": "0"
+              },
+              {
+                "name": "/osmosis/txfees/v1beta1/fee_tokens",
+                "block_parsing": {
+                  "parser_arg": ["latest"],
+                  "parser_func": "DEFAULT"
+                },
+                "compute_units": "10",
+                "enabled": true,
+                "category": {
+                  "deterministic": true,
+                  "local": false,
+                  "subscription": false,
+                  "stateful": 0
+                },
+                "extra_compute_units": "0"
+              },
+              {
+                "name": "/osmosis/txfees/v1beta1/spot_price_by_denom",
+                "block_parsing": {
+                  "parser_arg": ["latest"],
+                  "parser_func": "DEFAULT"
+                },
+                "compute_units": "10",
+                "enabled": true,
+                "category": {
+                  "deterministic": true,
+                  "local": false,
+                  "subscription": false,
+                  "stateful": 0
+                },
+                "extra_compute_units": "0"
+              }
+            ],
+            "headers": [],
+            "inheritance_apis": [],
+            "parse_directives": [
+              {
+                "function_template": "/node_info",
+                "function_tag": "getChainId",
+                "result_parsing": {
+                  "parser_arg": ["0", "node_info", "network"],
+                  "parser_func": "PARSE_CANONICAL"
+                },
+                "wanted_result": "osmosis-1",
+                "api_name": "/node_info"
+              }
+            ]
+          },
+          {
+            "enabled": true,
+            "collection_data": {
+              "api_interface": "grpc",
+              "internal_path": "",
+              "type": "",
+              "add_on": ""
+            },
+            "apis": [
+              {
+                "name": "osmosis.epochs.v1beta1.Query/CurrentEpoch",
+                "block_parsing": {
+                  "parser_arg": ["latest"],
+                  "parser_func": "DEFAULT"
+                },
+                "compute_units": "10",
+                "enabled": true,
+                "category": {
+                  "deterministic": true,
+                  "local": false,
+                  "subscription": false,
+                  "stateful": 0
+                },
+                "extra_compute_units": "0"
+              },
+              {
+                "name": "osmosis.epochs.v1beta1.Query/EpochInfos",
+                "block_parsing": {
+                  "parser_arg": ["latest"],
+                  "parser_func": "DEFAULT"
+                },
+                "compute_units": "10",
+                "enabled": true,
+                "category": {
+                  "deterministic": true,
+                  "local": false,
+                  "subscription": false,
+                  "stateful": 0
+                },
+                "extra_compute_units": "0"
+              },
+              {
+                "name": "osmosis.gamm.v1beta1.Query/EstimateSwapExactAmountIn",
+                "block_parsing": {
+                  "parser_arg": ["latest"],
+                  "parser_func": "DEFAULT"
+                },
+                "compute_units": "10",
+                "enabled": true,
+                "category": {
+                  "deterministic": true,
+                  "local": false,
+                  "subscription": false,
+                  "stateful": 0
+                },
+                "extra_compute_units": "0"
+              },
+              {
+                "name": "osmosis.gamm.v1beta1.Query/EstimateSwapExactAmountOut",
+                "block_parsing": {
+                  "parser_arg": ["latest"],
+                  "parser_func": "DEFAULT"
+                },
+                "compute_units": "10",
+                "enabled": true,
+                "category": {
+                  "deterministic": true,
+                  "local": false,
+                  "subscription": false,
+                  "stateful": 0
+                },
+                "extra_compute_units": "0"
+              },
+              {
+                "name": "osmosis.gamm.v1beta1.Query/NumPools",
+                "block_parsing": {
+                  "parser_arg": ["latest"],
+                  "parser_func": "DEFAULT"
+                },
+                "compute_units": "10",
+                "enabled": true,
+                "category": {
+                  "deterministic": true,
+                  "local": false,
+                  "subscription": false,
+                  "stateful": 0
+                },
+                "extra_compute_units": "0"
+              },
+              {
+                "name": "osmosis.gamm.v1beta1.Query/Pool",
+                "block_parsing": {
+                  "parser_arg": ["latest"],
+                  "parser_func": "DEFAULT"
+                },
+                "compute_units": "10",
+                "enabled": true,
+                "category": {
+                  "deterministic": true,
+                  "local": false,
+                  "subscription": false,
+                  "stateful": 0
+                },
+                "extra_compute_units": "0"
+              },
+              {
+                "name": "osmosis.gamm.v1beta1.Query/PoolParams",
+                "block_parsing": {
+                  "parser_arg": ["latest"],
+                  "parser_func": "DEFAULT"
+                },
+                "compute_units": "10",
+                "enabled": true,
+                "category": {
+                  "deterministic": true,
+                  "local": false,
+                  "subscription": false,
+                  "stateful": 0
+                },
+                "extra_compute_units": "0"
+              },
+              {
+                "name": "osmosis.gamm.v1beta1.Query/PoolType",
+                "block_parsing": {
+                  "parser_arg": ["latest"],
+                  "parser_func": "DEFAULT"
+                },
+                "compute_units": "10",
+                "enabled": true,
+                "category": {
+                  "deterministic": true,
+                  "local": false,
+                  "subscription": false,
+                  "stateful": 0
+                },
+                "extra_compute_units": "0"
+              },
+              {
+                "name": "osmosis.gamm.v1beta1.Query/Pools",
+                "block_parsing": {
+                  "parser_arg": ["latest"],
+                  "parser_func": "DEFAULT"
+                },
+                "compute_units": "10",
+                "enabled": true,
+                "category": {
+                  "deterministic": true,
+                  "local": false,
+                  "subscription": false,
+                  "stateful": 0
+                },
+                "extra_compute_units": "0"
+              },
+              {
+                "name": "osmosis.gamm.v1beta1.Query/SpotPrice",
+                "block_parsing": {
+                  "parser_arg": ["latest"],
+                  "parser_func": "DEFAULT"
+                },
+                "compute_units": "10",
+                "enabled": true,
+                "category": {
+                  "deterministic": true,
+                  "local": false,
+                  "subscription": false,
+                  "stateful": 0
+                },
+                "extra_compute_units": "0"
+              },
+              {
+                "name": "osmosis.gamm.v1beta1.Query/TotalLiquidity",
+                "block_parsing": {
+                  "parser_arg": ["latest"],
+                  "parser_func": "DEFAULT"
+                },
+                "compute_units": "10",
+                "enabled": true,
+                "category": {
+                  "deterministic": true,
+                  "local": false,
+                  "subscription": false,
+                  "stateful": 0
+                },
+                "extra_compute_units": "0"
+              },
+              {
+                "name": "osmosis.gamm.v1beta1.Query/TotalPoolLiquidity",
+                "block_parsing": {
+                  "parser_arg": ["latest"],
+                  "parser_func": "DEFAULT"
+                },
+                "compute_units": "10",
+                "enabled": true,
+                "category": {
+                  "deterministic": true,
+                  "local": false,
+                  "subscription": false,
+                  "stateful": 0
+                },
+                "extra_compute_units": "0"
+              },
+              {
+                "name": "osmosis.gamm.v1beta1.Query/TotalShares",
+                "block_parsing": {
+                  "parser_arg": ["latest"],
+                  "parser_func": "DEFAULT"
+                },
+                "compute_units": "10",
+                "enabled": true,
+                "category": {
+                  "deterministic": true,
+                  "local": false,
+                  "subscription": false,
+                  "stateful": 0
+                },
+                "extra_compute_units": "0"
+              },
+              {
+                "name": "osmosis.incentives.Query/ActiveGauges",
+                "block_parsing": {
+                  "parser_arg": ["latest"],
+                  "parser_func": "DEFAULT"
+                },
+                "compute_units": "10",
+                "enabled": true,
+                "category": {
+                  "deterministic": true,
+                  "local": false,
+                  "subscription": false,
+                  "stateful": 0
+                },
+                "extra_compute_units": "0"
+              },
+              {
+                "name": "osmosis.incentives.Query/ActiveGaugesPerDenom",
+                "block_parsing": {
+                  "parser_arg": ["latest"],
+                  "parser_func": "DEFAULT"
+                },
+                "compute_units": "10",
+                "enabled": true,
+                "category": {
+                  "deterministic": true,
+                  "local": false,
+                  "subscription": false,
+                  "stateful": 0
+                },
+                "extra_compute_units": "0"
+              },
+              {
+                "name": "osmosis.incentives.Query/GaugeByID",
+                "block_parsing": {
+                  "parser_arg": ["latest"],
+                  "parser_func": "DEFAULT"
+                },
+                "compute_units": "10",
+                "enabled": true,
+                "category": {
+                  "deterministic": true,
+                  "local": false,
+                  "subscription": false,
+                  "stateful": 0
+                },
+                "extra_compute_units": "0"
+              },
+              {
+                "name": "osmosis.incentives.Query/Gauges",
+                "block_parsing": {
+                  "parser_arg": ["latest"],
+                  "parser_func": "DEFAULT"
+                },
+                "compute_units": "10",
+                "enabled": true,
+                "category": {
+                  "deterministic": true,
+                  "local": false,
+                  "subscription": false,
+                  "stateful": 0
+                },
+                "extra_compute_units": "0"
+              },
+              {
+                "name": "osmosis.incentives.Query/LockableDurations",
+                "block_parsing": {
+                  "parser_arg": ["latest"],
+                  "parser_func": "DEFAULT"
+                },
+                "compute_units": "10",
+                "enabled": true,
+                "category": {
+                  "deterministic": true,
+                  "local": false,
+                  "subscription": false,
+                  "stateful": 0
+                },
+                "extra_compute_units": "0"
+              },
+              {
+                "name": "osmosis.incentives.Query/ModuleDistributedCoins",
+                "block_parsing": {
+                  "parser_arg": ["latest"],
+                  "parser_func": "DEFAULT"
+                },
+                "compute_units": "10",
+                "enabled": true,
+                "category": {
+                  "deterministic": true,
+                  "local": false,
+                  "subscription": false,
+                  "stateful": 0
+                },
+                "extra_compute_units": "0"
+              },
+              {
+                "name": "osmosis.incentives.Query/ModuleToDistributeCoins",
+                "block_parsing": {
+                  "parser_arg": ["latest"],
+                  "parser_func": "DEFAULT"
+                },
+                "compute_units": "10",
+                "enabled": true,
+                "category": {
+                  "deterministic": true,
+                  "local": false,
+                  "subscription": false,
+                  "stateful": 0
+                },
+                "extra_compute_units": "0"
+              },
+              {
+                "name": "osmosis.incentives.Query/RewardsEst",
+                "block_parsing": {
+                  "parser_arg": ["latest"],
+                  "parser_func": "DEFAULT"
+                },
+                "compute_units": "10",
+                "enabled": true,
+                "category": {
+                  "deterministic": true,
+                  "local": false,
+                  "subscription": false,
+                  "stateful": 0
+                },
+                "extra_compute_units": "0"
+              },
+              {
+                "name": "osmosis.incentives.Query/UpcomingGauges",
+                "block_parsing": {
+                  "parser_arg": ["latest"],
+                  "parser_func": "DEFAULT"
+                },
+                "compute_units": "10",
+                "enabled": true,
+                "category": {
+                  "deterministic": true,
+                  "local": false,
+                  "subscription": false,
+                  "stateful": 0
+                },
+                "extra_compute_units": "0"
+              },
+              {
+                "name": "osmosis.incentives.Query/UpcomingGaugesPerDenom",
+                "block_parsing": {
+                  "parser_arg": ["latest"],
+                  "parser_func": "DEFAULT"
+                },
+                "compute_units": "10",
+                "enabled": true,
+                "category": {
+                  "deterministic": true,
+                  "local": false,
+                  "subscription": false,
+                  "stateful": 0
+                },
+                "extra_compute_units": "0"
+              },
+              {
+                "name": "osmosis.lockup.Query/AccountLockedCoins",
+                "block_parsing": {
+                  "parser_arg": ["latest"],
+                  "parser_func": "DEFAULT"
+                },
+                "compute_units": "10",
+                "enabled": true,
+                "category": {
+                  "deterministic": true,
+                  "local": false,
+                  "subscription": false,
+                  "stateful": 0
+                },
+                "extra_compute_units": "0"
+              },
+              {
+                "name": "osmosis.lockup.Query/AccountLockedDuration",
+                "block_parsing": {
+                  "parser_arg": ["latest"],
+                  "parser_func": "DEFAULT"
+                },
+                "compute_units": "10",
+                "enabled": true,
+                "category": {
+                  "deterministic": true,
+                  "local": false,
+                  "subscription": false,
+                  "stateful": 0
+                },
+                "extra_compute_units": "0"
+              },
+              {
+                "name": "osmosis.lockup.Query/AccountLockedLongerDuration",
+                "block_parsing": {
+                  "parser_arg": ["latest"],
+                  "parser_func": "DEFAULT"
+                },
+                "compute_units": "10",
+                "enabled": true,
+                "category": {
+                  "deterministic": true,
+                  "local": false,
+                  "subscription": false,
+                  "stateful": 0
+                },
+                "extra_compute_units": "0"
+              },
+              {
+                "name": "osmosis.lockup.Query/AccountLockedLongerDurationDenom",
+                "block_parsing": {
+                  "parser_arg": ["latest"],
+                  "parser_func": "DEFAULT"
+                },
+                "compute_units": "10",
+                "enabled": true,
+                "category": {
+                  "deterministic": true,
+                  "local": false,
+                  "subscription": false,
+                  "stateful": 0
+                },
+                "extra_compute_units": "0"
+              },
+              {
+                "name": "osmosis.lockup.Query/AccountLockedLongerDurationNotUnlockingOnly",
+                "block_parsing": {
+                  "parser_arg": ["latest"],
+                  "parser_func": "DEFAULT"
+                },
+                "compute_units": "10",
+                "enabled": true,
+                "category": {
+                  "deterministic": true,
+                  "local": false,
+                  "subscription": false,
+                  "stateful": 0
+                },
+                "extra_compute_units": "0"
+              },
+              {
+                "name": "osmosis.lockup.Query/AccountLockedPastTime",
+                "block_parsing": {
+                  "parser_arg": ["latest"],
+                  "parser_func": "DEFAULT"
+                },
+                "compute_units": "10",
+                "enabled": true,
+                "category": {
+                  "deterministic": true,
+                  "local": false,
+                  "subscription": false,
+                  "stateful": 0
+                },
+                "extra_compute_units": "0"
+              },
+              {
+                "name": "osmosis.lockup.Query/AccountLockedPastTimeDenom",
+                "block_parsing": {
+                  "parser_arg": ["latest"],
+                  "parser_func": "DEFAULT"
+                },
+                "compute_units": "10",
+                "enabled": true,
+                "category": {
+                  "deterministic": true,
+                  "local": false,
+                  "subscription": false,
+                  "stateful": 0
+                },
+                "extra_compute_units": "0"
+              },
+              {
+                "name": "osmosis.lockup.Query/AccountLockedPastTimeNotUnlockingOnly",
+                "block_parsing": {
+                  "parser_arg": ["latest"],
+                  "parser_func": "DEFAULT"
+                },
+                "compute_units": "10",
+                "enabled": true,
+                "category": {
+                  "deterministic": true,
+                  "local": false,
+                  "subscription": false,
+                  "stateful": 0
+                },
+                "extra_compute_units": "0"
+              },
+              {
+                "name": "osmosis.lockup.Query/AccountUnlockableCoins",
+                "block_parsing": {
+                  "parser_arg": ["latest"],
+                  "parser_func": "DEFAULT"
+                },
+                "compute_units": "10",
+                "enabled": true,
+                "category": {
+                  "deterministic": true,
+                  "local": false,
+                  "subscription": false,
+                  "stateful": 0
+                },
+                "extra_compute_units": "0"
+              },
+              {
+                "name": "osmosis.lockup.Query/AccountUnlockedBeforeTime",
+                "block_parsing": {
+                  "parser_arg": ["latest"],
+                  "parser_func": "DEFAULT"
+                },
+                "compute_units": "10",
+                "enabled": true,
+                "category": {
+                  "deterministic": true,
+                  "local": false,
+                  "subscription": false,
+                  "stateful": 0
+                },
+                "extra_compute_units": "0"
+              },
+              {
+                "name": "osmosis.lockup.Query/AccountUnlockingCoins",
+                "block_parsing": {
+                  "parser_arg": ["latest"],
+                  "parser_func": "DEFAULT"
+                },
+                "compute_units": "10",
+                "enabled": true,
+                "category": {
+                  "deterministic": true,
+                  "local": false,
+                  "subscription": false,
+                  "stateful": 0
+                },
+                "extra_compute_units": "0"
+              },
+              {
+                "name": "osmosis.lockup.Query/LockedByID",
+                "block_parsing": {
+                  "parser_arg": ["latest"],
+                  "parser_func": "DEFAULT"
+                },
+                "compute_units": "10",
+                "enabled": true,
+                "category": {
+                  "deterministic": true,
+                  "local": false,
+                  "subscription": false,
+                  "stateful": 0
+                },
+                "extra_compute_units": "0"
+              },
+              {
+                "name": "osmosis.lockup.Query/LockedDenom",
+                "block_parsing": {
+                  "parser_arg": ["latest"],
+                  "parser_func": "DEFAULT"
+                },
+                "compute_units": "10",
+                "enabled": true,
+                "category": {
+                  "deterministic": true,
+                  "local": false,
+                  "subscription": false,
+                  "stateful": 0
+                },
+                "extra_compute_units": "0"
+              },
+              {
+                "name": "osmosis.lockup.Query/ModuleBalance",
+                "block_parsing": {
+                  "parser_arg": ["latest"],
+                  "parser_func": "DEFAULT"
+                },
+                "compute_units": "10",
+                "enabled": true,
+                "category": {
+                  "deterministic": true,
+                  "local": false,
+                  "subscription": false,
+                  "stateful": 0
+                },
+                "extra_compute_units": "0"
+              },
+              {
+                "name": "osmosis.lockup.Query/ModuleLockedAmount",
+                "block_parsing": {
+                  "parser_arg": ["latest"],
+                  "parser_func": "DEFAULT"
+                },
+                "compute_units": "10",
+                "enabled": true,
+                "category": {
+                  "deterministic": true,
+                  "local": false,
+                  "subscription": false,
+                  "stateful": 0
+                },
+                "extra_compute_units": "0"
+              },
+              {
+                "name": "osmosis.lockup.Query/SyntheticLockupsByLockupID",
+                "block_parsing": {
+                  "parser_arg": ["latest"],
+                  "parser_func": "DEFAULT"
+                },
+                "compute_units": "10",
+                "enabled": true,
+                "category": {
+                  "deterministic": true,
+                  "local": false,
+                  "subscription": false,
+                  "stateful": 0
+                },
+                "extra_compute_units": "0"
+              },
+              {
+                "name": "osmosis.mint.v1beta1.Query/EpochProvisions",
+                "block_parsing": {
+                  "parser_arg": ["latest"],
+                  "parser_func": "DEFAULT"
+                },
+                "compute_units": "10",
+                "enabled": true,
+                "category": {
+                  "deterministic": true,
+                  "local": false,
+                  "subscription": false,
+                  "stateful": 0
+                },
+                "extra_compute_units": "0"
+              },
+              {
+                "name": "osmosis.mint.v1beta1.Query/Params",
+                "block_parsing": {
+                  "parser_arg": ["latest"],
+                  "parser_func": "DEFAULT"
+                },
+                "compute_units": "10",
+                "enabled": true,
+                "category": {
+                  "deterministic": true,
+                  "local": false,
+                  "subscription": false,
+                  "stateful": 0
+                },
+                "extra_compute_units": "0"
+              },
+              {
+                "name": "osmosis.poolincentives.v1beta1.Query/DistrInfo",
+                "block_parsing": {
+                  "parser_arg": ["latest"],
+                  "parser_func": "DEFAULT"
+                },
+                "compute_units": "10",
+                "enabled": true,
+                "category": {
+                  "deterministic": true,
+                  "local": false,
+                  "subscription": false,
+                  "stateful": 0
+                },
+                "extra_compute_units": "0"
+              },
+              {
+                "name": "osmosis.poolincentives.v1beta1.Query/ExternalIncentiveGauges",
+                "block_parsing": {
+                  "parser_arg": ["latest"],
+                  "parser_func": "DEFAULT"
+                },
+                "compute_units": "10",
+                "enabled": true,
+                "category": {
+                  "deterministic": true,
+                  "local": false,
+                  "subscription": false,
+                  "stateful": 0
+                },
+                "extra_compute_units": "0"
+              },
+              {
+                "name": "osmosis.poolincentives.v1beta1.Query/GaugeIds",
+                "block_parsing": {
+                  "parser_arg": ["latest"],
+                  "parser_func": "DEFAULT"
+                },
+                "compute_units": "10",
+                "enabled": true,
+                "category": {
+                  "deterministic": true,
+                  "local": false,
+                  "subscription": false,
+                  "stateful": 0
+                },
+                "extra_compute_units": "0"
+              },
+              {
+                "name": "osmosis.poolincentives.v1beta1.Query/IncentivizedPools",
+                "block_parsing": {
+                  "parser_arg": ["latest"],
+                  "parser_func": "DEFAULT"
+                },
+                "compute_units": "10",
+                "enabled": true,
+                "category": {
+                  "deterministic": true,
+                  "local": false,
+                  "subscription": false,
+                  "stateful": 0
+                },
+                "extra_compute_units": "0"
+              },
+              {
+                "name": "osmosis.poolincentives.v1beta1.Query/LockableDurations",
+                "block_parsing": {
+                  "parser_arg": ["latest"],
+                  "parser_func": "DEFAULT"
+                },
+                "compute_units": "10",
+                "enabled": true,
+                "category": {
+                  "deterministic": true,
+                  "local": false,
+                  "subscription": false,
+                  "stateful": 0
+                },
+                "extra_compute_units": "0"
+              },
+              {
+                "name": "osmosis.poolincentives.v1beta1.Query/Params",
+                "block_parsing": {
+                  "parser_arg": ["latest"],
+                  "parser_func": "DEFAULT"
+                },
+                "compute_units": "10",
+                "enabled": true,
+                "category": {
+                  "deterministic": true,
+                  "local": false,
+                  "subscription": false,
+                  "stateful": 0
+                },
+                "extra_compute_units": "0"
+              },
+              {
+                "name": "osmosis.superfluid.Query/AllAssets",
+                "block_parsing": {
+                  "parser_arg": ["latest"],
+                  "parser_func": "DEFAULT"
+                },
+                "compute_units": "10",
+                "enabled": true,
+                "category": {
+                  "deterministic": true,
+                  "local": false,
+                  "subscription": false,
+                  "stateful": 0
+                },
+                "extra_compute_units": "0"
+              },
+              {
+                "name": "osmosis.superfluid.Query/AllIntermediaryAccounts",
+                "block_parsing": {
+                  "parser_arg": ["latest"],
+                  "parser_func": "DEFAULT"
+                },
+                "compute_units": "10",
+                "enabled": true,
+                "category": {
+                  "deterministic": true,
+                  "local": false,
+                  "subscription": false,
+                  "stateful": 0
+                },
+                "extra_compute_units": "0"
+              },
+              {
+                "name": "osmosis.superfluid.Query/AssetMultiplier",
+                "block_parsing": {
+                  "parser_arg": ["latest"],
+                  "parser_func": "DEFAULT"
+                },
+                "compute_units": "10",
+                "enabled": true,
+                "category": {
+                  "deterministic": true,
+                  "local": false,
+                  "subscription": false,
+                  "stateful": 0
+                },
+                "extra_compute_units": "0"
+              },
+              {
+                "name": "osmosis.superfluid.Query/AssetType",
+                "block_parsing": {
+                  "parser_arg": ["latest"],
+                  "parser_func": "DEFAULT"
+                },
+                "compute_units": "10",
+                "enabled": true,
+                "category": {
+                  "deterministic": true,
+                  "local": false,
+                  "subscription": false,
+                  "stateful": 0
+                },
+                "extra_compute_units": "0"
+              },
+              {
+                "name": "osmosis.superfluid.Query/ConnectedIntermediaryAccount",
+                "block_parsing": {
+                  "parser_arg": ["latest"],
+                  "parser_func": "DEFAULT"
+                },
+                "compute_units": "10",
+                "enabled": true,
+                "category": {
+                  "deterministic": true,
+                  "local": false,
+                  "subscription": false,
+                  "stateful": 0
+                },
+                "extra_compute_units": "0"
+              },
+              {
+                "name": "osmosis.superfluid.Query/EstimateSuperfluidDelegatedAmountByValidatorDenom",
+                "block_parsing": {
+                  "parser_arg": ["latest"],
+                  "parser_func": "DEFAULT"
+                },
+                "compute_units": "10",
+                "enabled": true,
+                "category": {
+                  "deterministic": true,
+                  "local": false,
+                  "subscription": false,
+                  "stateful": 0
+                },
+                "extra_compute_units": "0"
+              },
+              {
+                "name": "osmosis.superfluid.Query/Params",
+                "block_parsing": {
+                  "parser_arg": ["latest"],
+                  "parser_func": "DEFAULT"
+                },
+                "compute_units": "10",
+                "enabled": true,
+                "category": {
+                  "deterministic": true,
+                  "local": false,
+                  "subscription": false,
+                  "stateful": 0
+                },
+                "extra_compute_units": "0"
+              },
+              {
+                "name": "osmosis.superfluid.Query/SuperfluidDelegationAmount",
+                "block_parsing": {
+                  "parser_arg": ["latest"],
+                  "parser_func": "DEFAULT"
+                },
+                "compute_units": "10",
+                "enabled": true,
+                "category": {
+                  "deterministic": true,
+                  "local": false,
+                  "subscription": false,
+                  "stateful": 0
+                },
+                "extra_compute_units": "0"
+              },
+              {
+                "name": "osmosis.superfluid.Query/SuperfluidDelegationsByDelegator",
+                "block_parsing": {
+                  "parser_arg": ["latest"],
+                  "parser_func": "DEFAULT"
+                },
+                "compute_units": "10",
+                "enabled": true,
+                "category": {
+                  "deterministic": true,
+                  "local": false,
+                  "subscription": false,
+                  "stateful": 0
+                },
+                "extra_compute_units": "0"
+              },
+              {
+                "name": "osmosis.superfluid.Query/SuperfluidDelegationsByValidatorDenom",
+                "block_parsing": {
+                  "parser_arg": ["latest"],
+                  "parser_func": "DEFAULT"
+                },
+                "compute_units": "10",
+                "enabled": true,
+                "category": {
+                  "deterministic": true,
+                  "local": false,
+                  "subscription": false,
+                  "stateful": 0
+                },
+                "extra_compute_units": "0"
+              },
+              {
+                "name": "osmosis.superfluid.Query/SuperfluidUndelegationsByDelegator",
+                "block_parsing": {
+                  "parser_arg": ["latest"],
+                  "parser_func": "DEFAULT"
+                },
+                "compute_units": "10",
+                "enabled": true,
+                "category": {
+                  "deterministic": true,
+                  "local": false,
+                  "subscription": false,
+                  "stateful": 0
+                },
+                "extra_compute_units": "0"
+              },
+              {
+                "name": "osmosis.superfluid.Query/TotalDelegationByDelegator",
+                "block_parsing": {
+                  "parser_arg": ["latest"],
+                  "parser_func": "DEFAULT"
+                },
+                "compute_units": "10",
+                "enabled": true,
+                "category": {
+                  "deterministic": true,
+                  "local": false,
+                  "subscription": false,
+                  "stateful": 0
+                },
+                "extra_compute_units": "0"
+              },
+              {
+                "name": "osmosis.superfluid.Query/TotalDelegationByValidatorForDenom",
+                "block_parsing": {
+                  "parser_arg": ["latest"],
+                  "parser_func": "DEFAULT"
+                },
+                "compute_units": "10",
+                "enabled": true,
+                "category": {
+                  "deterministic": true,
+                  "local": false,
+                  "subscription": false,
+                  "stateful": 0
+                },
+                "extra_compute_units": "0"
+              },
+              {
+                "name": "osmosis.superfluid.Query/TotalSuperfluidDelegations",
+                "block_parsing": {
+                  "parser_arg": ["latest"],
+                  "parser_func": "DEFAULT"
+                },
+                "compute_units": "10",
+                "enabled": true,
+                "category": {
+                  "deterministic": true,
+                  "local": false,
+                  "subscription": false,
+                  "stateful": 0
+                },
+                "extra_compute_units": "0"
+              },
+              {
+                "name": "osmosis.tokenfactory.v1beta1.Query/DenomAuthorityMetadata",
+                "block_parsing": {
+                  "parser_arg": ["latest"],
+                  "parser_func": "DEFAULT"
+                },
+                "compute_units": "10",
+                "enabled": true,
+                "category": {
+                  "deterministic": true,
+                  "local": false,
+                  "subscription": false,
+                  "stateful": 0
+                },
+                "extra_compute_units": "0"
+              },
+              {
+                "name": "osmosis.tokenfactory.v1beta1.Query/DenomsFromCreator",
+                "block_parsing": {
+                  "parser_arg": ["latest"],
+                  "parser_func": "DEFAULT"
+                },
+                "compute_units": "10",
+                "enabled": true,
+                "category": {
+                  "deterministic": true,
+                  "local": false,
+                  "subscription": false,
+                  "stateful": 0
+                },
+                "extra_compute_units": "0"
+              },
+              {
+                "name": "osmosis.tokenfactory.v1beta1.Query/Params",
+                "block_parsing": {
+                  "parser_arg": ["latest"],
+                  "parser_func": "DEFAULT"
+                },
+                "compute_units": "10",
+                "enabled": true,
+                "category": {
+                  "deterministic": true,
+                  "local": false,
+                  "subscription": false,
+                  "stateful": 0
+                },
+                "extra_compute_units": "0"
+              },
+              {
+                "name": "osmosis.twap.v1beta1.Query/ArithmeticTwap",
+                "block_parsing": {
+                  "parser_arg": ["latest"],
+                  "parser_func": "DEFAULT"
+                },
+                "compute_units": "10",
+                "enabled": true,
+                "category": {
+                  "deterministic": true,
+                  "local": false,
+                  "subscription": false,
+                  "stateful": 0
+                },
+                "extra_compute_units": "0"
+              },
+              {
+                "name": "osmosis.twap.v1beta1.Query/ArithmeticTwapToNow",
+                "block_parsing": {
+                  "parser_arg": ["latest"],
+                  "parser_func": "DEFAULT"
+                },
+                "compute_units": "10",
+                "enabled": true,
+                "category": {
+                  "deterministic": true,
+                  "local": false,
+                  "subscription": false,
+                  "stateful": 0
+                },
+                "extra_compute_units": "0"
+              },
+              {
+                "name": "osmosis.twap.v1beta1.Query/Params",
+                "block_parsing": {
+                  "parser_arg": ["latest"],
+                  "parser_func": "DEFAULT"
+                },
+                "compute_units": "10",
+                "enabled": true,
+                "category": {
+                  "deterministic": true,
+                  "local": false,
+                  "subscription": false,
+                  "stateful": 0
+                },
+                "extra_compute_units": "0"
+              },
+              {
+                "name": "osmosis.txfees.v1beta1.Query/BaseDenom",
+                "block_parsing": {
+                  "parser_arg": ["latest"],
+                  "parser_func": "DEFAULT"
+                },
+                "compute_units": "10",
+                "enabled": true,
+                "category": {
+                  "deterministic": true,
+                  "local": false,
+                  "subscription": false,
+                  "stateful": 0
+                },
+                "extra_compute_units": "0"
+              },
+              {
+                "name": "osmosis.txfees.v1beta1.Query/DenomPoolId",
+                "block_parsing": {
+                  "parser_arg": ["latest"],
+                  "parser_func": "DEFAULT"
+                },
+                "compute_units": "10",
+                "enabled": true,
+                "category": {
+                  "deterministic": true,
+                  "local": false,
+                  "subscription": false,
+                  "stateful": 0
+                },
+                "extra_compute_units": "0"
+              },
+              {
+                "name": "osmosis.txfees.v1beta1.Query/DenomSpotPrice",
+                "block_parsing": {
+                  "parser_arg": ["latest"],
+                  "parser_func": "DEFAULT"
+                },
+                "compute_units": "10",
+                "enabled": true,
+                "category": {
+                  "deterministic": true,
+                  "local": false,
+                  "subscription": false,
+                  "stateful": 0
+                },
+                "extra_compute_units": "0"
+              },
+              {
+                "name": "osmosis.txfees.v1beta1.Query/FeeTokens",
+                "block_parsing": {
+                  "parser_arg": ["latest"],
+                  "parser_func": "DEFAULT"
+                },
+                "compute_units": "10",
+                "enabled": true,
+                "category": {
+                  "deterministic": true,
+                  "local": false,
+                  "subscription": false,
+                  "stateful": 0
+                },
+                "extra_compute_units": "0"
+              }
+            ],
+            "headers": [],
+            "inheritance_apis": [],
+            "parse_directives": [
+              {
+                "function_template": "cosmos.base.tendermint.v1beta1.Service/GetNodeInfo",
+                "function_tag": "getChainId",
+                "result_parsing": {
+                  "parser_arg": ["0", "defaultNodeInfo", "network"],
+                  "parser_func": "PARSE_CANONICAL"
+                },
+                "wanted_result": "osmosis-1",
+                "api_name": "cosmos.base.tendermint.v1beta1.Service/GetNodeInfo"
+              }
+            ]
+          },
+          {
+            "enabled": true,
+            "collection_data": {
+              "api_interface": "tendermintrpc",
+              "internal_path": "",
+              "type": "",
+              "add_on": ""
+            },
+            "apis": [],
+            "headers": [],
+            "inheritance_apis": [],
+            "parsing": [
+              {
+                "function_template": "{\"jsonrpc\":\"2.0\",\"method\":\"status\",\"params\":[],\"id\":1}",
+                "function_tag": "getChainId",
+                "result_parsing": {
+                  "parser_arg": ["0", "node_info", "network"],
+                  "parser_func": "PARSE_CANONICAL"
+                },
+                "wanted_result": "osmosis-1",
+                "api_name": "status"
+              }
+            ]
+          }
         ]
-    },
-    "deposit": "10000000ulava"
+      },
+      {
+        "index": "COS4",
+        "name": "osmosis testnet",
+        "enabled": true,
+        "imports": ["COS3"],
+        "reliability_threshold": 268435455,
+        "data_reliability_enabled": true,
+        "block_distance_for_finalized_data": 0,
+        "blocks_in_finalization_proof": 1,
+        "average_block_time": "6500",
+        "allowed_block_lag_for_qos_sync": "2",
+        "min_stake_provider": {
+          "denom": "ulava",
+          "amount": "50000000000"
+        },
+        "min_stake_client": {
+          "denom": "ulava",
+          "amount": "5000000000"
+        },
+        "api_collections": [
+          {
+            "enabled": true,
+            "collection_data": {
+              "api_interface": "rest",
+              "internal_path": "",
+              "type": "GET",
+              "add_on": ""
+            },
+            "apis": [],
+            "headers": [],
+            "inheritance_apis": [],
+            "parsing": [
+              {
+                "function_template": "/node_info",
+                "function_tag": "getChainId",
+                "result_parsing": {
+                  "parser_arg": ["0", "node_info", "network"],
+                  "parser_func": "PARSE_CANONICAL"
+                },
+                "wanted_result": "osmo-test-5",
+                "api_name": "/node_info"
+              }
+            ]
+          },
+          {
+            "enabled": true,
+            "collection_data": {
+              "api_interface": "grpc",
+              "internal_path": "",
+              "type": "",
+              "add_on": ""
+            },
+            "apis": [],
+            "headers": [],
+            "inheritance_apis": [],
+            "parsing": [
+              {
+                "function_template": "cosmos.base.tendermint.v1beta1.Service/GetNodeInfo",
+                "function_tag": "getChainId",
+                "result_parsing": {
+                  "parser_arg": ["0", "defaultNodeInfo", "network"],
+                  "parser_func": "PARSE_CANONICAL"
+                },
+                "wanted_result": "osmo-test-5",
+                "api_name": "cosmos.base.tendermint.v1beta1.Service/GetNodeInfo"
+              }
+            ]
+          },
+          {
+            "enabled": true,
+            "collection_data": {
+              "api_interface": "tendermintrpc",
+              "internal_path": "",
+              "type": "",
+              "add_on": ""
+            },
+            "apis": [],
+            "headers": [],
+            "inheritance_apis": [],
+            "parsing": [
+              {
+                "function_template": "{\"jsonrpc\":\"2.0\",\"method\":\"status\",\"params\":[],\"id\":1}",
+                "function_tag": "getChainId",
+                "result_parsing": {
+                  "parser_arg": ["0", "node_info", "network"],
+                  "parser_func": "PARSE_CANONICAL"
+                },
+                "wanted_result": "osmo-test-5",
+                "api_name": "status"
+              }
+            ]
+          }
+        ]
+      }
+    ]
+  },
+  "deposit": "10000000ulava"
 }