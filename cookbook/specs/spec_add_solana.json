--- conflicted
+++ resolved
@@ -102,24 +102,7 @@
                                     "stateful": 0
                                 },
                                 "extra_compute_units": "0"
-<<<<<<< HEAD
-                            },
-=======
-                            }
-                        ]
-                    },
-                    {
-                        "name": "getBlockProduction",
-                        "block_parsing": {
-                            "parser_arg": [
-                                "latest"
-                            ],
-                            "parser_func": "DEFAULT"
-                        },
-                        "compute_units": "10",
-                        "enabled": true,
-                        "api_interfaces": [
->>>>>>> 850be5b6
+                            },
                             {
                                 "name": "getBlockProduction",
                                 "block_parsing": {
@@ -461,36 +444,7 @@
                                     "stateful": 0
                                 },
                                 "extra_compute_units": "0"
-<<<<<<< HEAD
-                            },
-=======
-                            }
-                        ],
-                        "parsing": {
-                            "function_template": "{\"jsonrpc\":\"2.0\",\"method\":\"getLatestBlockhash\",\"params\":[{\"commitment\":\"finalized\"}],\"id\":1}",
-                            "function_tag": "getBlockNumber",
-                            "result_parsing": {
-                                "parser_arg": [
-                                    "0",
-                                    "context",
-                                    "slot"
-                                ],
-                                "parser_func": "PARSE_CANONICAL"
-                            }
-                        }
-                    },
-                    {
-                        "name": "getLeaderSchedule",
-                        "block_parsing": {
-                            "parser_arg": [
-                                "latest"
-                            ],
-                            "parser_func": "DEFAULT"
-                        },
-                        "compute_units": "10",
-                        "enabled": true,
-                        "api_interfaces": [
->>>>>>> 850be5b6
+                            },
                             {
                                 "name": "getLeaderSchedule",
                                 "block_parsing": {
@@ -1198,6 +1152,19 @@
                         "inheritance_apis": [],
                         "parse_directives": [
                             {
+                                "function_template": "{\"jsonrpc\":\"2.0\",\"method\":\"getLatestBlockhash\",\"params\":[{\"commitment\":\"finalized\"}],\"id\":1}",
+                                "function_tag": "GET_BLOCKNUM",
+                                "result_parsing": {
+                                    "parser_arg": [
+                                        "0",
+                                        "context",
+                                        "slot"
+                                    ],
+                                    "parser_func": "PARSE_CANONICAL"
+                                },
+                                "api_name": "getLatestBlockhash"
+                            },
+                            {
                                 "function_tag": "GET_BLOCK_BY_NUM",
                                 "function_template": "{\"jsonrpc\":\"2.0\",\"method\":\"getBlock\",\"params\":[%d,{\"transactionDetails\":\"none\",\"rewards\":false}],\"id\":1}",
                                 "result_parsing": {
@@ -1209,17 +1176,6 @@
                                     "encoding": "base64"
                                 },
                                 "api_name": "getBlock"
-                            },
-                            {
-                                "function_template": "{\"jsonrpc\":\"2.0\",\"method\":\"getBlockHeight\",\"params\":[],\"id\":1}",
-                                "function_tag": "GET_BLOCKNUM",
-                                "result_parsing": {
-                                    "parser_arg": [
-                                        "0"
-                                    ],
-                                    "parser_func": "PARSE_BY_ARG"
-                                },
-                                "api_name": "getBlockHeight"
                             }
                         ]
                     }
