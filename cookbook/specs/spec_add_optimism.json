--- conflicted
+++ resolved
@@ -1,206 +1,184 @@
 {
-    "proposal": {
-        "title": "Add Specs: Optimism",
-        "description": "Adding new specification support for relaying Optimism data on Lava, slow lookup for latest block to reduce provider load",
-        "specs": [
-            {
-                "index": "OPTM",
-                "name": "optimism mainnet",
+  "proposal": {
+    "title": "Add Specs: Optimism",
+    "description": "Adding new specification support for relaying Optimism data on Lava, slow lookup for latest block to reduce provider load",
+    "specs": [
+      {
+        "index": "OPTM",
+        "name": "optimism mainnet",
+        "enabled": true,
+        "imports": ["ETH1"],
+        "reliability_threshold": 268435455,
+        "data_reliability_enabled": true,
+        "block_distance_for_finalized_data": 1,
+        "blocks_in_finalization_proof": 1,
+        "average_block_time": "5000",
+        "allowed_block_lag_for_qos_sync": "200",
+        "min_stake_provider": {
+          "denom": "ulava",
+          "amount": "50000000000"
+        },
+        "min_stake_client": {
+          "denom": "ulava",
+          "amount": "5000000000"
+        },
+        "api_collections": [
+          {
+            "enabled": true,
+            "collection_data": {
+              "api_interface": "jsonrpc",
+              "internal_path": "",
+              "type": "POST",
+              "add_on": ""
+            },
+            "apis": [
+              {
+                "name": "eth_getAccounts",
+                "block_parsing": {
+                  "parser_arg": [""],
+                  "parser_func": "EMPTY"
+                },
+                "compute_units": "10",
+                "enabled": false,
+                "category": {
+                  "deterministic": true,
+                  "local": false,
+                  "subscription": false,
+                  "stateful": 0
+                },
+                "extra_compute_units": "0"
+              },
+              {
+                "name": "eth_getBlockRange",
+                "block_parsing": {
+                  "parser_arg": ["1"],
+                  "parser_func": "PARSE_BY_ARG"
+                },
+                "compute_units": "10",
                 "enabled": true,
-                "imports": [
-                    "ETH1"
-                ],
-                "reliability_threshold": 268435455,
-                "data_reliability_enabled": true,
-                "block_distance_for_finalized_data": 1,
-                "blocks_in_finalization_proof": 1,
-                "average_block_time": "5000",
-                "allowed_block_lag_for_qos_sync": "200",
-                "min_stake_provider": {
-                    "denom": "ulava",
-                    "amount": "50000000000"
+                "category": {
+                  "deterministic": true,
+                  "local": false,
+                  "subscription": false,
+                  "stateful": 0
                 },
-                "min_stake_client": {
-                    "denom": "ulava",
-                    "amount": "5000000000"
+                "extra_compute_units": "0"
+              },
+              {
+                "name": "eth_sendTransaction",
+                "block_parsing": {
+                  "parser_arg": [""],
+                  "parser_func": "EMPTY"
                 },
-                "api_collections": [
-                    {
-                        "enabled": true,
-                        "collection_data": {
-                            "api_interface": "jsonrpc",
-                            "internal_path": "",
-                            "type": "POST",
-                            "add_on": ""
-                        },
-                        "apis": [
-                            {
-                                "name": "eth_getAccounts",
-                                "block_parsing": {
-                                    "parser_arg": [
-                                        ""
-                                    ],
-                                    "parser_func": "EMPTY"
-                                },
-                                "compute_units": "10",
-                                "enabled": false,
-                                "category": {
-                                    "deterministic": true,
-                                    "local": false,
-                                    "subscription": false,
-                                    "stateful": 0
-                                },
-                                "extra_compute_units": "0"
-                            },
-                            {
-                                "name": "eth_getBlockRange",
-                                "block_parsing": {
-                                    "parser_arg": [
-                                        "1"
-                                    ],
-                                    "parser_func": "PARSE_BY_ARG"
-                                },
-                                "compute_units": "10",
-                                "enabled": true,
-                                "category": {
-                                    "deterministic": true,
-                                    "local": false,
-                                    "subscription": false,
-                                    "stateful": 0
-                                },
-                                "extra_compute_units": "0"
-                            },
-                            {
-                                "name": "eth_sendTransaction",
-                                "block_parsing": {
-                                    "parser_arg": [
-                                        ""
-                                    ],
-                                    "parser_func": "EMPTY"
-                                },
-                                "compute_units": "10",
-                                "enabled": false,
-                                "category": {
-                                    "deterministic": true,
-                                    "local": false,
-                                    "subscription": false,
-                                    "stateful": 0
-                                },
-                                "extra_compute_units": "0"
-                            },
-                            {
-                                "name": "rollup_gasPrices",
-                                "block_parsing": {
-                                    "parser_arg": [
-                                        "latest"
-                                    ],
-                                    "parser_func": "DEFAULT"
-                                },
-                                "compute_units": "10",
-                                "enabled": true,
-                                "category": {
-                                    "deterministic": true,
-                                    "local": false,
-                                    "subscription": false,
-                                    "stateful": 0
-                                },
-                                "extra_compute_units": "0"
-                            },
-                            {
-                                "name": "rollup_getInfo",
-                                "block_parsing": {
-                                    "parser_arg": [
-                                        ""
-                                    ],
-                                    "parser_func": "EMPTY"
-                                },
-                                "compute_units": "10",
-                                "enabled": true,
-                                "category": {
-                                    "deterministic": false,
-                                    "local": true,
-                                    "subscription": false,
-                                    "stateful": 0
-                                },
-                                "extra_compute_units": "0"
-                            }
-                        ],
-                        "headers": [],
-                        "inheritance_apis": [],
-<<<<<<< HEAD
-                        "parsing": [
-                            {
-                                "function_template": "{\"jsonrpc\":\"2.0\",\"method\":\"eth_chainId\",\"params\":[],\"id\":1}",
-                                "function_tag": "getChainId",
-                                "result_parsing": {
-                                    "parser_arg": [
-                                        "0"
-                                    ],
-                                    "parser_func": "PARSE_BY_ARG",
-                                    "encoding": "hex"
-                                },
-                                "wanted_result": "0xa",
-                                "api_name": "eth_chainId"
-                            }
-                        ]
-=======
-                        "parse_directives": []
->>>>>>> aaebba8c
-                    }
-                ]
+                "compute_units": "10",
+                "enabled": false,
+                "category": {
+                  "deterministic": true,
+                  "local": false,
+                  "subscription": false,
+                  "stateful": 0
+                },
+                "extra_compute_units": "0"
+              },
+              {
+                "name": "rollup_gasPrices",
+                "block_parsing": {
+                  "parser_arg": ["latest"],
+                  "parser_func": "DEFAULT"
+                },
+                "compute_units": "10",
+                "enabled": true,
+                "category": {
+                  "deterministic": true,
+                  "local": false,
+                  "subscription": false,
+                  "stateful": 0
+                },
+                "extra_compute_units": "0"
+              },
+              {
+                "name": "rollup_getInfo",
+                "block_parsing": {
+                  "parser_arg": [""],
+                  "parser_func": "EMPTY"
+                },
+                "compute_units": "10",
+                "enabled": true,
+                "category": {
+                  "deterministic": false,
+                  "local": true,
+                  "subscription": false,
+                  "stateful": 0
+                },
+                "extra_compute_units": "0"
+              }
+            ],
+            "headers": [],
+            "inheritance_apis": [],
+            "parse_directives": [
+              {
+                "function_template": "{\"jsonrpc\":\"2.0\",\"method\":\"eth_chainId\",\"params\":[],\"id\":1}",
+                "function_tag": "getChainId",
+                "result_parsing": {
+                  "parser_arg": ["0"],
+                  "parser_func": "PARSE_BY_ARG",
+                  "encoding": "hex"
+                },
+                "wanted_result": "0xa",
+                "api_name": "eth_chainId"
+              }
+            ]
+          }
+        ]
+      },
+      {
+        "index": "OPTMT",
+        "name": "optimism goerli testnet",
+        "enabled": true,
+        "imports": ["OPTM"],
+        "reliability_threshold": 268435455,
+        "data_reliability_enabled": true,
+        "block_distance_for_finalized_data": 1,
+        "blocks_in_finalization_proof": 1,
+        "average_block_time": "5000",
+        "allowed_block_lag_for_qos_sync": "200",
+        "min_stake_provider": {
+          "denom": "ulava",
+          "amount": "50000000000"
+        },
+        "min_stake_client": {
+          "denom": "ulava",
+          "amount": "5000000000"
+        },
+        "api_collections": [
+          {
+            "enabled": true,
+            "collection_data": {
+              "api_interface": "jsonrpc",
+              "internal_path": "",
+              "type": "POST",
+              "add_on": ""
             },
-            {
-                "index": "OPTMT",
-                "name": "optimism goerli testnet",
-                "enabled": true,
-                "imports": [
-                    "OPTM"
-                ],
-                "reliability_threshold": 268435455,
-                "data_reliability_enabled": true,
-                "block_distance_for_finalized_data": 1,
-                "blocks_in_finalization_proof": 1,
-                "average_block_time": "5000",
-                "allowed_block_lag_for_qos_sync": "200",
-                "min_stake_provider": {
-                    "denom": "ulava",
-                    "amount": "50000000000"
+            "apis": [],
+            "headers": [],
+            "inheritance_apis": [],
+            "parsing": [
+              {
+                "function_template": "{\"jsonrpc\":\"2.0\",\"method\":\"eth_chainId\",\"params\":[],\"id\":1}",
+                "function_tag": "getChainId",
+                "result_parsing": {
+                  "parser_arg": ["0"],
+                  "parser_func": "PARSE_BY_ARG",
+                  "encoding": "hex"
                 },
-                "min_stake_client": {
-                    "denom": "ulava",
-                    "amount": "5000000000"
-                },
-                "api_collections": [
-                    {
-                        "enabled": true,
-                        "collection_data": {
-                            "api_interface": "jsonrpc",
-                            "internal_path": "",
-                            "type": "POST",
-                            "add_on": ""
-                        },
-                        "apis":[],
-                        "headers": [],
-                        "inheritance_apis": [],
-                        "parsing": [
-                            {
-                                "function_template": "{\"jsonrpc\":\"2.0\",\"method\":\"eth_chainId\",\"params\":[],\"id\":1}",
-                                "function_tag": "getChainId",
-                                "result_parsing": {
-                                    "parser_arg": [
-                                        "0"
-                                    ],
-                                    "parser_func": "PARSE_BY_ARG",
-                                    "encoding": "hex"
-                                },
-                                "wanted_result": "0x1a4",
-                                "api_name": "eth_chainId"
-                            }
-                        ]
-                    }
-                ]
-            }
+                "wanted_result": "0x1a4",
+                "api_name": "eth_chainId"
+              }
+            ]
+          }
         ]
-    },
-    "deposit": "10000000ulava"
+      }
+    ]
+  },
+  "deposit": "10000000ulava"
 }