package common

import (
	"time"

	"github.com/lavanet/lava/v5/utils"
	"github.com/spf13/cobra"
	"github.com/spf13/viper"
)

const (
	RollingLogLevelFlag        = "rolling-log-level"
	RollingLogMaxSizeFlag      = "rolling-log-max-size"
	RollingLogMaxAgeFlag       = "rolling-log-max-age"
	RollingLogBackupsFlag      = "rolling-log-backups"
	RollingLogFileLocationFlag = "rolling-log-file-location"
	RollingLogFormat           = "rolling-log-format"
)

const (
	ProcessStartLogText = "Process Started"
	// cors related flags
	CorsHeadersFlag                 = "cors-headers"           // comma separated list of headers, or * for all, default simple cors specification headers
	CorsCredentialsFlag             = "cors-credentials"       // comma separated list of headers, or * for all, default simple cors specification headers
	CorsOriginFlag                  = "cors-origin"            // comma separated list of origins, or * for all, default enabled completely
	CorsMethodsFlag                 = "cors-methods"           // comma separated list of methods, default "GET,POST,PUT,DELETE,OPTIONS"
	CDNCacheDurationFlag            = "cdn-cache-duration"     // how long to cache the preflight response default 24 hours (in seconds) "86400"
	RelaysHealthEnableFlag          = "relays-health-enable"   // enable relays health check, default true
	RelayHealthIntervalFlag         = "relays-health-interval" // interval between each relay health check, default 5m
	SharedStateFlag                 = "shared-state"
	DisableConflictTransactionsFlag = "disable-conflict-transactions" // disable conflict transactions, this will hard the network's data reliability and therefore will harm the service.
	// Disable relay retries when we get node errors.
	// This feature is suppose to help with successful relays in some chains that return node errors on rare race conditions on the serviced chains.
	SetRelayCountOnNodeErrorFlag = "set-retry-count-on-node-error"
	UseStaticSpecFlag            = "use-static-spec" // allows the user to manually load a spec providing a path, this is useful to test spec changes before they hit the blockchain

	// optimizer flags
	SetProviderOptimizerBestTierPickChance       = "set-provider-optimizer-best-tier-pick-chance"
	SetProviderOptimizerWorstTierPickChance      = "set-provider-optimizer-worst-tier-pick-chance"
	SetProviderOptimizerNumberOfTiersToCreate    = "set-provider-optimizer-number-of-tiers-to-create"
	SetProviderOptimizerNumberOfProvidersPerTier = "set-provider-optimizer-number-of-providers-per-tier"
	// If we have 4 providers for a specific chain, we will put 1 provider in each tier, so we wont have all 4 in tier 1 (which makes no sense.)
	SetProviderOptimizerAutoAdjustTiers = "enable-provider-optimizer-auto-adjustment-of-tiers" // will auto adjust the tiers based on the number of providers in pairing

	// optimizer qos server flags
	OptimizerQosServerAddressFlag          = "optimizer-qos-server-address"    // address of the optimizer qos server to send the qos reports
	OptimizerQosListenFlag                 = "optimizer-qos-listen"            // enable listening for qos reports on metrics endpoint
	OptimizerQosServerPushIntervalFlag     = "optimizer-qos-push-interval"     // interval to push the qos reports to the optimizer qos server
	OptimizerQosServerSamplingIntervalFlag = "optimizer-qos-sampling-interval" // interval to sample the qos reports
	// websocket flags
	RateLimitWebSocketFlag                       = "rate-limit-websocket-requests-per-connection"
	BanDurationForWebsocketRateLimitExceededFlag = "ban-duration-for-websocket-rate-limit-exceeded"
	LimitParallelWebsocketConnectionsPerIpFlag   = "limit-parallel-websocket-connections-per-ip"
	LimitWebsocketIdleTimeFlag                   = "limit-websocket-connection-idle-time"
	RateLimitRequestPerSecondFlag                = "rate-limit-requests-per-second"
	SkipPolicyVerificationFlag                   = "skip-policy-verification"
	SkipWebsocketVerificationFlag                = "skip-websocket-verification"
	// specification default flags
<<<<<<< HEAD
	AllowMissingApisByDefaultFlagName      = "allow-missing-apis-by-default"
	PeriodicProbeProvidersFlagName         = "enable-periodic-probe-providers"
	PeriodicProbeProvidersIntervalFlagName = "periodic-probe-providers-interval"

=======
>>>>>>> 49fbce72
	ShowProviderEndpointInMetricsFlagName = "show-provider-address-in-metrics"
)

const (
	defaultRollingLogState        = "off"                 // off
	defaultRollingLogMaxSize      = "100"                 // 100MB
	defaultRollingLogMaxAge       = "1"                   // 1 day
	defaultRollingLogFileBackups  = "3"                   // 3 files of defaultRollingLogMaxSize size
	defaultRollingLogFileLocation = "logs/rollingRPC.log" // logs directory
	defaultRollingLogFormat       = "json"                // defaults to json format
)

// helper struct to propagate flags deeper into the code in an organized manner
type ConsumerCmdFlags struct {
	HeadersFlag              string        // comma separated list of headers, or * for all, default simple cors specification headers
	CredentialsFlag          string        // access-control-allow-credentials, defaults to "true"
	OriginFlag               string        // comma separated list of origins, or * for all, default enabled completely
	MethodsFlag              string        // whether to allow access control headers *, most proxies have their own access control so its not required
	CDNCacheDuration         string        // how long to cache the preflight response defaults 24 hours (in seconds) "86400"
	RelaysHealthEnableFlag   bool          // enables relay health check
	RelaysHealthIntervalFlag time.Duration // interval for relay health check
	DebugRelays              bool          // enables debug mode for relays
	StaticSpecPath           string        // path to the spec file, works only when bootstrapping a single chain.
}

// default rolling logs behavior (if enabled) will store 3 files each 100MB for up to 1 day every time.
func AddRollingLogConfig(cmd *cobra.Command) {
	cmd.Flags().String(RollingLogLevelFlag, defaultRollingLogState, "rolling-log info level (off, debug, info, warn, error, fatal)")
	cmd.Flags().String(RollingLogMaxSizeFlag, defaultRollingLogMaxSize, "rolling-log max size in MB")
	cmd.Flags().String(RollingLogMaxAgeFlag, defaultRollingLogMaxAge, "max age in days")
	cmd.Flags().String(RollingLogBackupsFlag, defaultRollingLogFileBackups, "Keep up to X (number) old log files before purging")
	cmd.Flags().String(RollingLogFileLocationFlag, defaultRollingLogFileLocation, "where to store the rolling logs e.g /logs/provider1.log")
	cmd.Flags().String(RollingLogFormat, defaultRollingLogFormat, "rolling log format (json, text)")
}

func SetupRollingLogger() func() {
	return utils.RollingLoggerSetup(
		viper.GetString(RollingLogLevelFlag),
		viper.GetString(RollingLogFileLocationFlag),
		viper.GetString(RollingLogMaxSizeFlag),
		viper.GetString(RollingLogBackupsFlag),
		viper.GetString(RollingLogMaxAgeFlag),
		viper.GetString(RollingLogFormat),
	)
}<|MERGE_RESOLUTION|>--- conflicted
+++ resolved
@@ -56,13 +56,9 @@
 	SkipPolicyVerificationFlag                   = "skip-policy-verification"
 	SkipWebsocketVerificationFlag                = "skip-websocket-verification"
 	// specification default flags
-<<<<<<< HEAD
-	AllowMissingApisByDefaultFlagName      = "allow-missing-apis-by-default"
 	PeriodicProbeProvidersFlagName         = "enable-periodic-probe-providers"
 	PeriodicProbeProvidersIntervalFlagName = "periodic-probe-providers-interval"
 
-=======
->>>>>>> 49fbce72
 	ShowProviderEndpointInMetricsFlagName = "show-provider-address-in-metrics"
 )
 
