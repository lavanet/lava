--- conflicted
+++ resolved
@@ -31,13 +31,8 @@
 	DisableConflictTransactionsFlag = "disable-conflict-transactions" // disable conflict transactions, this will hard the network's data reliability and therefore will harm the service.
 	// Disable relay retries when we get node errors.
 	// This feature is suppose to help with successful relays in some chains that return node errors on rare race conditions on the serviced chains.
-<<<<<<< HEAD
 	SetRelayCountOnNodeErrorFlag = "set-retry-count-on-node-error"
-	UseOfflineSpecFlag           = "use-offline-spec" // allows the user to manually load a spec providing a path, this is useful to test spec changes before they hit the blockchain
-=======
-	DisableRetryOnNodeErrorsFlag = "disable-retry-on-node-error"
 	UseStaticSpecFlag            = "use-static-spec" // allows the user to manually load a spec providing a path, this is useful to test spec changes before they hit the blockchain
->>>>>>> 6ae8fced
 )
 
 const (
@@ -60,12 +55,7 @@
 	RelaysHealthIntervalFlag    time.Duration // interval for relay health check
 	DebugRelays                 bool          // enables debug mode for relays
 	DisableConflictTransactions bool          // disable conflict transactions
-<<<<<<< HEAD
-	OfflineSpecPath             string        // path to the spec file, works only when bootstrapping a single chain.
-=======
-	DisableRetryOnNodeErrors    bool          // disable retries on node errors
 	StaticSpecPath              string        // path to the spec file, works only when bootstrapping a single chain.
->>>>>>> 6ae8fced
 }
 
 // default rolling logs behavior (if enabled) will store 3 files each 100MB for up to 1 day every time.
