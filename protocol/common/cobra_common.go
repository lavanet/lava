--- conflicted
+++ resolved
@@ -20,13 +20,6 @@
 const (
 	ProcessStartLogText = "Process Started"
 	// cors related flags
-<<<<<<< HEAD
-	CorsHeadersFlag      = "cors-headers"       // comma separated list of headers, or * for all, default simple cors specification headers
-	CorsOriginFlag       = "cors-origin"        // comma separated list of origins, or * for all, default enabled completely
-	CorsMethodsFlag      = "cors-methods"       // comma separated list of methods, default "GET,POST,PUT,DELETE,OPTIONS"
-	CDNCacheDurationFlag = "cdn-cache-duration" // how long to cache the preflight response default 24 hours (in seconds) "86400"
-	SharedStateFlag      = "shared-state"
-=======
 	CorsHeadersFlag         = "cors-headers"           // comma separated list of headers, or * for all, default simple cors specification headers
 	CorsCredentialsFlag     = "cors-credentials"       // comma separated list of headers, or * for all, default simple cors specification headers
 	CorsOriginFlag          = "cors-origin"            // comma separated list of origins, or * for all, default enabled completely
@@ -34,7 +27,7 @@
 	CDNCacheDurationFlag    = "cdn-cache-duration"     // how long to cache the preflight response default 24 hours (in seconds) "86400"
 	RelaysHealthEnableFlag  = "relays-health-enable"   // enable relays health check, default true
 	RelayHealthIntervalFlag = "relays-health-interval" // interval between each relay health check, default 5m
->>>>>>> 060b526a
+	SharedStateFlag         = "shared-state"
 )
 
 const (
