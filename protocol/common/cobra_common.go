--- conflicted
+++ resolved
@@ -40,17 +40,10 @@
 	SetProviderOptimizerNumberOfTiersToCreate = "set-provider-optimizer-number-of-tiers-to-create"
 
 	// optimizer qos server flags
-<<<<<<< HEAD
-	OptimizerQosServerAddressFlag          = "optimizer-qos-server-address"          // address of the optimizer qos server to send the qos reports
-	OptimizerQosServerAddressRefactorFlag  = "optimizer-qos-server-address-refactor" // address of the refactored optimizer qos server to send the qos reports
-	OptimizerQosServerPushIntervalFlag     = "optimizer-qos-push-interval"           // interval to push the qos reports to the optimizer qos server
-	OptimizerQosServerSamplingIntervalFlag = "optimizer-qos-sampling-interval"       // interval to sample the qos reports
-=======
 	OptimizerQosServerAddressFlag          = "optimizer-qos-server-address"    // address of the optimizer qos server to send the qos reports
 	OptimizerQosListenFlag                 = "optimizer-qos-listen"            // enable listening for qos reports on metrics endpoint
 	OptimizerQosServerPushIntervalFlag     = "optimizer-qos-push-interval"     // interval to push the qos reports to the optimizer qos server
 	OptimizerQosServerSamplingIntervalFlag = "optimizer-qos-sampling-interval" // interval to sample the qos reports
->>>>>>> 8fe023d1
 	// websocket flags
 	RateLimitWebSocketFlag                       = "rate-limit-websocket-requests-per-connection"
 	BanDurationForWebsocketRateLimitExceededFlag = "ban-duration-for-websocket-rate-limit-exceeded"
