package common

import (
	"time"

	"github.com/lavanet/lava/v4/utils"
	"github.com/spf13/cobra"
	"github.com/spf13/viper"
)

const (
	RollingLogLevelFlag        = "rolling-log-level"
	RollingLogMaxSizeFlag      = "rolling-log-max-size"
	RollingLogMaxAgeFlag       = "rolling-log-max-age"
	RollingLogBackupsFlag      = "rolling-log-backups"
	RollingLogFileLocationFlag = "rolling-log-file-location"
	RollingLogFormat           = "rolling-log-format"
)

const (
	ProcessStartLogText = "Process Started"
	// cors related flags
	CorsHeadersFlag                 = "cors-headers"           // comma separated list of headers, or * for all, default simple cors specification headers
	CorsCredentialsFlag             = "cors-credentials"       // comma separated list of headers, or * for all, default simple cors specification headers
	CorsOriginFlag                  = "cors-origin"            // comma separated list of origins, or * for all, default enabled completely
	CorsMethodsFlag                 = "cors-methods"           // comma separated list of methods, default "GET,POST,PUT,DELETE,OPTIONS"
	CDNCacheDurationFlag            = "cdn-cache-duration"     // how long to cache the preflight response default 24 hours (in seconds) "86400"
	RelaysHealthEnableFlag          = "relays-health-enable"   // enable relays health check, default true
	RelayHealthIntervalFlag         = "relays-health-interval" // interval between each relay health check, default 5m
	SharedStateFlag                 = "shared-state"
	DisableConflictTransactionsFlag = "disable-conflict-transactions" // disable conflict transactions, this will hard the network's data reliability and therefore will harm the service.
	// Disable relay retries when we get node errors.
	// This feature is suppose to help with successful relays in some chains that return node errors on rare race conditions on the serviced chains.
	SetRelayCountOnNodeErrorFlag = "set-retry-count-on-node-error"
	UseStaticSpecFlag            = "use-static-spec" // allows the user to manually load a spec providing a path, this is useful to test spec changes before they hit the blockchain

	// optimizer flags
	SetProviderOptimizerBestTierPickChance       = "set-provider-optimizer-best-tier-pick-chance"
	SetProviderOptimizerWorstTierPickChance      = "set-provider-optimizer-worst-tier-pick-chance"
	SetProviderOptimizerNumberOfTiersToCreate    = "set-provider-optimizer-number-of-tiers-to-create"
	SetProviderOptimizerNumberOfProvidersPerTier = "set-provider-optimizer-number-of-providers-per-tier"
	// If we have 4 providers for a specific chain, we will put 1 provider in each tier, so we wont have all 4 in tier 1 (which makes no sense.)
	SetProviderOptimizerAutoAdjustTiers = "enable-provider-optimizer-auto-adjustment-of-tiers" // will auto adjust the tiers based on the number of providers in pairing

	// optimizer qos server flags
	OptimizerQosServerAddressFlag          = "optimizer-qos-server-address"    // address of the optimizer qos server to send the qos reports
	OptimizerQosListenFlag                 = "optimizer-qos-listen"            // enable listening for qos reports on metrics endpoint
	OptimizerQosServerPushIntervalFlag     = "optimizer-qos-push-interval"     // interval to push the qos reports to the optimizer qos server
	OptimizerQosServerSamplingIntervalFlag = "optimizer-qos-sampling-interval" // interval to sample the qos reports
	// websocket flags
	RateLimitWebSocketFlag                       = "rate-limit-websocket-requests-per-connection"
	BanDurationForWebsocketRateLimitExceededFlag = "ban-duration-for-websocket-rate-limit-exceeded"
	LimitParallelWebsocketConnectionsPerIpFlag   = "limit-parallel-websocket-connections-per-ip"
	LimitWebsocketIdleTimeFlag                   = "limit-websocket-connection-idle-time"
	RateLimitRequestPerSecondFlag                = "rate-limit-requests-per-second"
	SkipPolicyVerificationFlag                   = "skip-policy-verification"
	SkipWebsocketVerificationFlag                = "skip-websocket-verification"
	// specification default flags
<<<<<<< HEAD
	AllowMissingApisByDefaultFlagName      = "allow-missing-apis-by-default"
	PeriodicProbeProvidersFlagName         = "enable-periodic-probe-providers"
	PeriodicProbeProvidersIntervalFlagName = "periodic-probe-providers-interval"
=======
	AllowMissingApisByDefaultFlagName = "allow-missing-apis-by-default"

	ShowProviderEndpointInMetricsFlagName = "show-provider-address-in-metrics"
>>>>>>> f40d38e6
)

const (
	defaultRollingLogState        = "off"                 // off
	defaultRollingLogMaxSize      = "100"                 // 100MB
	defaultRollingLogMaxAge       = "1"                   // 1 day
	defaultRollingLogFileBackups  = "3"                   // 3 files of defaultRollingLogMaxSize size
	defaultRollingLogFileLocation = "logs/rollingRPC.log" // logs directory
	defaultRollingLogFormat       = "json"                // defaults to json format
)

// helper struct to propagate flags deeper into the code in an organized manner
type ConsumerCmdFlags struct {
	HeadersFlag              string        // comma separated list of headers, or * for all, default simple cors specification headers
	CredentialsFlag          string        // access-control-allow-credentials, defaults to "true"
	OriginFlag               string        // comma separated list of origins, or * for all, default enabled completely
	MethodsFlag              string        // whether to allow access control headers *, most proxies have their own access control so its not required
	CDNCacheDuration         string        // how long to cache the preflight response defaults 24 hours (in seconds) "86400"
	RelaysHealthEnableFlag   bool          // enables relay health check
	RelaysHealthIntervalFlag time.Duration // interval for relay health check
	DebugRelays              bool          // enables debug mode for relays
	StaticSpecPath           string        // path to the spec file, works only when bootstrapping a single chain.
}

// default rolling logs behavior (if enabled) will store 3 files each 100MB for up to 1 day every time.
func AddRollingLogConfig(cmd *cobra.Command) {
	cmd.Flags().String(RollingLogLevelFlag, defaultRollingLogState, "rolling-log info level (off, debug, info, warn, error, fatal)")
	cmd.Flags().String(RollingLogMaxSizeFlag, defaultRollingLogMaxSize, "rolling-log max size in MB")
	cmd.Flags().String(RollingLogMaxAgeFlag, defaultRollingLogMaxAge, "max age in days")
	cmd.Flags().String(RollingLogBackupsFlag, defaultRollingLogFileBackups, "Keep up to X (number) old log files before purging")
	cmd.Flags().String(RollingLogFileLocationFlag, defaultRollingLogFileLocation, "where to store the rolling logs e.g /logs/provider1.log")
	cmd.Flags().String(RollingLogFormat, defaultRollingLogFormat, "rolling log format (json, text)")
}

func SetupRollingLogger() func() {
	return utils.RollingLoggerSetup(
		viper.GetString(RollingLogLevelFlag),
		viper.GetString(RollingLogFileLocationFlag),
		viper.GetString(RollingLogMaxSizeFlag),
		viper.GetString(RollingLogBackupsFlag),
		viper.GetString(RollingLogMaxAgeFlag),
		viper.GetString(RollingLogFormat),
	)
}<|MERGE_RESOLUTION|>--- conflicted
+++ resolved
@@ -56,15 +56,11 @@
 	SkipPolicyVerificationFlag                   = "skip-policy-verification"
 	SkipWebsocketVerificationFlag                = "skip-websocket-verification"
 	// specification default flags
-<<<<<<< HEAD
 	AllowMissingApisByDefaultFlagName      = "allow-missing-apis-by-default"
 	PeriodicProbeProvidersFlagName         = "enable-periodic-probe-providers"
 	PeriodicProbeProvidersIntervalFlagName = "periodic-probe-providers-interval"
-=======
-	AllowMissingApisByDefaultFlagName = "allow-missing-apis-by-default"
 
 	ShowProviderEndpointInMetricsFlagName = "show-provider-address-in-metrics"
->>>>>>> f40d38e6
 )
 
 const (
