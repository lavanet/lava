package common

import (
	"time"

	"github.com/lavanet/lava/v4/utils"
	"github.com/spf13/cobra"
	"github.com/spf13/viper"
)

const (
	RollingLogLevelFlag        = "rolling-log-level"
	RollingLogMaxSizeFlag      = "rolling-log-max-size"
	RollingLogMaxAgeFlag       = "rolling-log-max-age"
	RollingLogBackupsFlag      = "rolling-log-backups"
	RollingLogFileLocationFlag = "rolling-log-file-location"
	RollingLogFormat           = "rolling-log-format"
)

const (
	ProcessStartLogText = "Process Started"
	// cors related flags
	CorsHeadersFlag                 = "cors-headers"           // comma separated list of headers, or * for all, default simple cors specification headers
	CorsCredentialsFlag             = "cors-credentials"       // comma separated list of headers, or * for all, default simple cors specification headers
	CorsOriginFlag                  = "cors-origin"            // comma separated list of origins, or * for all, default enabled completely
	CorsMethodsFlag                 = "cors-methods"           // comma separated list of methods, default "GET,POST,PUT,DELETE,OPTIONS"
	CDNCacheDurationFlag            = "cdn-cache-duration"     // how long to cache the preflight response default 24 hours (in seconds) "86400"
	RelaysHealthEnableFlag          = "relays-health-enable"   // enable relays health check, default true
	RelayHealthIntervalFlag         = "relays-health-interval" // interval between each relay health check, default 5m
	SharedStateFlag                 = "shared-state"
	DisableConflictTransactionsFlag = "disable-conflict-transactions" // disable conflict transactions, this will hard the network's data reliability and therefore will harm the service.
	// Disable relay retries when we get node errors.
	// This feature is suppose to help with successful relays in some chains that return node errors on rare race conditions on the serviced chains.
	SetRelayCountOnNodeErrorFlag = "set-retry-count-on-node-error"
	UseStaticSpecFlag            = "use-static-spec" // allows the user to manually load a spec providing a path, this is useful to test spec changes before they hit the blockchain

	// optimizer flags
	SetProviderOptimizerBestTierPickChance    = "set-provider-optimizer-best-tier-pick-chance"
	SetProviderOptimizerWorstTierPickChance   = "set-provider-optimizer-worst-tier-pick-chance"
	SetProviderOptimizerNumberOfTiersToCreate = "set-provider-optimizer-number-of-tiers-to-create"

	// optimizer qos server flags
	OptimizerQosServerAddressFlag          = "optimizer-qos-server-address"    // address of the optimizer qos server to send the qos reports
	OptimizerQosListenFlag                 = "optimizer-qos-listen"            // enable listening for qos reports on metrics endpoint
	OptimizerQosServerPushIntervalFlag     = "optimizer-qos-push-interval"     // interval to push the qos reports to the optimizer qos server
	OptimizerQosServerSamplingIntervalFlag = "optimizer-qos-sampling-interval" // interval to sample the qos reports
	// websocket flags
	RateLimitWebSocketFlag                       = "rate-limit-websocket-requests-per-connection"
	BanDurationForWebsocketRateLimitExceededFlag = "ban-duration-for-websocket-rate-limit-exceeded"
	LimitParallelWebsocketConnectionsPerIpFlag   = "limit-parallel-websocket-connections-per-ip"
	LimitWebsocketIdleTimeFlag                   = "limit-websocket-connection-idle-time"
	RateLimitRequestPerSecondFlag                = "rate-limit-requests-per-second"
<<<<<<< HEAD
	SkipPolicyVerificationFlag                   = "skip-policy-verification"
=======
	// specification default flags
	AllowMissingApisByDefaultFlagName = "allow-missing-apis-by-default"
>>>>>>> 73b9e011
)

const (
	defaultRollingLogState        = "off"                 // off
	defaultRollingLogMaxSize      = "100"                 // 100MB
	defaultRollingLogMaxAge       = "1"                   // 1 day
	defaultRollingLogFileBackups  = "3"                   // 3 files of defaultRollingLogMaxSize size
	defaultRollingLogFileLocation = "logs/rollingRPC.log" // logs directory
	defaultRollingLogFormat       = "json"                // defaults to json format
)

// helper struct to propagate flags deeper into the code in an organized manner
type ConsumerCmdFlags struct {
	HeadersFlag                 string        // comma separated list of headers, or * for all, default simple cors specification headers
	CredentialsFlag             string        // access-control-allow-credentials, defaults to "true"
	OriginFlag                  string        // comma separated list of origins, or * for all, default enabled completely
	MethodsFlag                 string        // whether to allow access control headers *, most proxies have their own access control so its not required
	CDNCacheDuration            string        // how long to cache the preflight response defaults 24 hours (in seconds) "86400"
	RelaysHealthEnableFlag      bool          // enables relay health check
	RelaysHealthIntervalFlag    time.Duration // interval for relay health check
	DebugRelays                 bool          // enables debug mode for relays
	DisableConflictTransactions bool          // disable conflict transactions
	StaticSpecPath              string        // path to the spec file, works only when bootstrapping a single chain.
}

// default rolling logs behavior (if enabled) will store 3 files each 100MB for up to 1 day every time.
func AddRollingLogConfig(cmd *cobra.Command) {
	cmd.Flags().String(RollingLogLevelFlag, defaultRollingLogState, "rolling-log info level (off, debug, info, warn, error, fatal)")
	cmd.Flags().String(RollingLogMaxSizeFlag, defaultRollingLogMaxSize, "rolling-log max size in MB")
	cmd.Flags().String(RollingLogMaxAgeFlag, defaultRollingLogMaxAge, "max age in days")
	cmd.Flags().String(RollingLogBackupsFlag, defaultRollingLogFileBackups, "Keep up to X (number) old log files before purging")
	cmd.Flags().String(RollingLogFileLocationFlag, defaultRollingLogFileLocation, "where to store the rolling logs e.g /logs/provider1.log")
	cmd.Flags().String(RollingLogFormat, defaultRollingLogFormat, "rolling log format (json, text)")
}

func SetupRollingLogger() func() {
	return utils.RollingLoggerSetup(
		viper.GetString(RollingLogLevelFlag),
		viper.GetString(RollingLogFileLocationFlag),
		viper.GetString(RollingLogMaxSizeFlag),
		viper.GetString(RollingLogBackupsFlag),
		viper.GetString(RollingLogMaxAgeFlag),
		viper.GetString(RollingLogFormat),
	)
}<|MERGE_RESOLUTION|>--- conflicted
+++ resolved
@@ -50,12 +50,9 @@
 	LimitParallelWebsocketConnectionsPerIpFlag   = "limit-parallel-websocket-connections-per-ip"
 	LimitWebsocketIdleTimeFlag                   = "limit-websocket-connection-idle-time"
 	RateLimitRequestPerSecondFlag                = "rate-limit-requests-per-second"
-<<<<<<< HEAD
 	SkipPolicyVerificationFlag                   = "skip-policy-verification"
-=======
 	// specification default flags
 	AllowMissingApisByDefaultFlagName = "allow-missing-apis-by-default"
->>>>>>> 73b9e011
 )
 
 const (
