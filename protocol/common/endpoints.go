package common

import (
	"context"
	"encoding/base64"
	"net/url"
	"strings"
	"time"

	sdk "github.com/cosmos/cosmos-sdk/types"
	"github.com/lavanet/lava/v2/utils"
	"github.com/lavanet/lava/v2/utils/sigs"
	pairingtypes "github.com/lavanet/lava/v2/x/pairing/types"
	spectypes "github.com/lavanet/lava/v2/x/spec/types"
	"google.golang.org/grpc/metadata"
	"google.golang.org/grpc/peer"
)

const (
	URL_QUERY_PARAMETERS_SEPARATOR_FROM_PATH        = "?"
	URL_QUERY_PARAMETERS_SEPARATOR_OTHER_PARAMETERS = "&"
	IP_FORWARDING_HEADER_NAME                       = "X-Forwarded-For"
	PROVIDER_ADDRESS_HEADER_NAME                    = "Lava-Provider-Address"
	RETRY_COUNT_HEADER_NAME                         = "Lava-Retries"
	PROVIDER_LATEST_BLOCK_HEADER_NAME               = "Provider-Latest-Block"
	GUID_HEADER_NAME                                = "Lava-Guid"
	ERRORED_PROVIDERS_HEADER_NAME                   = "Lava-Errored-Providers"
	REPORTED_PROVIDERS_HEADER_NAME                  = "Lava-Reported-Providers"
	LAVA_CONSUMER_PROCESS_GUID                      = "lava-consumer-process-guid"
	// these headers need to be lowercase
	BLOCK_PROVIDERS_ADDRESSES_HEADER_NAME = "lava-providers-block"
	RELAY_TIMEOUT_HEADER_NAME             = "lava-relay-timeout"
	EXTENSION_OVERRIDE_HEADER_NAME        = "lava-extension"
	FORCE_CACHE_REFRESH_HEADER_NAME       = "lava-force-cache-refresh"
	LAVA_DEBUG_RELAY                      = "lava-debug-relay"
<<<<<<< HEAD
	LAVA_EXTENSION_FORCED                 = "lava-extension-forced"
=======
	LAVA_LB_UNIQUE_ID_HEADER              = "lava-lb-unique-id"
>>>>>>> 1425e431
	// send http request to /lava/health to see if the process is up - (ret code 200)
	DEFAULT_HEALTH_PATH                                       = "/lava/health"
	MAXIMUM_ALLOWED_TIMEOUT_EXTEND_MULTIPLIER_BY_THE_CONSUMER = 4
)

var SPECIAL_LAVA_DIRECTIVE_HEADERS = map[string]struct{}{
	BLOCK_PROVIDERS_ADDRESSES_HEADER_NAME: {},
	RELAY_TIMEOUT_HEADER_NAME:             {},
	EXTENSION_OVERRIDE_HEADER_NAME:        {},
	FORCE_CACHE_REFRESH_HEADER_NAME:       {},
	LAVA_DEBUG_RELAY:                      {},
}

type NodeUrl struct {
	Url               string        `yaml:"url,omitempty" json:"url,omitempty" mapstructure:"url"`
	InternalPath      string        `yaml:"internal-path,omitempty" json:"internal-path,omitempty" mapstructure:"internal-path"`
	AuthConfig        AuthConfig    `yaml:"auth-config,omitempty" json:"auth-config,omitempty" mapstructure:"auth-config"`
	IpForwarding      bool          `yaml:"ip-forwarding,omitempty" json:"ip-forwarding,omitempty" mapstructure:"ip-forwarding"`
	Timeout           time.Duration `yaml:"timeout,omitempty" json:"timeout,omitempty" mapstructure:"timeout"`
	Addons            []string      `yaml:"addons,omitempty" json:"addons,omitempty" mapstructure:"addons"`
	SkipVerifications []string      `yaml:"skip-verifications,omitempty" json:"skip-verifications,omitempty" mapstructure:"skip-verifications"`
}

type ChainMessageGetApiInterface interface {
	GetApi() *spectypes.Api
}

func (nurl NodeUrl) String() string {
	urlStr := nurl.UrlStr()

	if len(nurl.Addons) > 0 {
		return urlStr + ", addons: (" + strings.Join(nurl.Addons, ",") + ")"
	}
	return urlStr
}

func (nurl *NodeUrl) UrlStr() string {
	parsedURL, err := url.Parse(nurl.Url)
	if err != nil {
		return nurl.Url
	}
	parsedURL.User = nil
	return parsedURL.String()
}

func (url *NodeUrl) SetAuthHeaders(ctx context.Context, headerSetter func(string, string)) {
	for header, headerValue := range url.AuthConfig.AuthHeaders {
		headerSetter(header, headerValue)
	}
}

func (url *NodeUrl) SetIpForwardingIfNecessary(ctx context.Context, headerSetter func(string, string)) {
	if !url.IpForwarding {
		// not necessary
		return
	}
	peerAddress := GetIpFromGrpcContext(ctx)
	if peerAddress != "" {
		headerSetter(IP_FORWARDING_HEADER_NAME, peerAddress)
	}
}

func (url *NodeUrl) LowerContextTimeoutWithDuration(ctx context.Context, timeout time.Duration) (context.Context, context.CancelFunc) {
	if url == nil || url.Timeout <= 0 {
		return CapContextTimeout(ctx, timeout)
	}
	return CapContextTimeout(ctx, timeout+url.Timeout)
}

func (url *NodeUrl) LowerContextTimeout(ctx context.Context, processingTimeout time.Duration) (context.Context, context.CancelFunc) {
	// allowing the consumer's context to increase the timeout by up to x2
	// this allows the consumer to get extra timeout than the spec up to a threshold so
	// the provider wont be attacked by infinite context timeout
	processingTimeout *= MAXIMUM_ALLOWED_TIMEOUT_EXTEND_MULTIPLIER_BY_THE_CONSUMER
	if url == nil || url.Timeout <= 0 {
		return CapContextTimeout(ctx, processingTimeout)
	}
	return CapContextTimeout(ctx, processingTimeout+url.Timeout)
}

type AuthConfig struct {
	AuthHeaders   map[string]string `yaml:"auth-headers,omitempty" json:"auth-headers,omitempty" mapstructure:"auth-headers"`
	AuthQuery     string            `yaml:"auth-query,omitempty" json:"auth-query,omitempty" mapstructure:"auth-query"`
	UseTLS        bool              `yaml:"use-tls,omitempty" json:"use-tls,omitempty" mapstructure:"use-tls"`
	AllowInsecure bool              `yaml:"allow-insecure,omitempty" json:"allow-insecure,omitempty" mapstructure:"allow-insecure"`
	KeyPem        string            `yaml:"key-pem,omitempty" json:"key-pem,omitempty" mapstructure:"key-pem"`
	CertPem       string            `yaml:"cert-pem,omitempty" json:"cert-pem,omitempty" mapstructure:"cert-pem"`
	CaCert        string            `yaml:"cacert-pem,omitempty" json:"cacert-pem,omitempty" mapstructure:"cacert-pem"`
}

func (ac *AuthConfig) GetUseTls() bool {
	if ac == nil {
		return false
	}
	return ac.UseTLS
}

// File containing client certificate (public key), to present to the
// server. + File containing client private key, to present to the server.
func (ac *AuthConfig) GetLoadingCertificateParams() (string, string) {
	if ac == nil {
		return "", ""
	}
	if ac.KeyPem == "" || ac.CertPem == "" {
		return "", ""
	}
	return ac.KeyPem, ac.CertPem
}

// File containing trusted root certificates for verifying the server.
func (ac *AuthConfig) GetCaCertificateParams() string {
	if ac == nil {
		return ""
	}
	return ac.CaCert
}

func (ac *AuthConfig) AddAuthPath(url string) string {
	// there is no auth provided
	if ac.AuthQuery == "" {
		return url
	}
	// AuthPath is expected to be added as a uri optional parameter
	if strings.Contains(url, "?") {
		// there are already optional parameters
		return url + URL_QUERY_PARAMETERS_SEPARATOR_OTHER_PARAMETERS + ac.AuthQuery
	}
	// path doesn't have query parameters
	return url + URL_QUERY_PARAMETERS_SEPARATOR_FROM_PATH + ac.AuthQuery
}

func ValidateEndpoint(endpoint, apiInterface string) error {
	switch apiInterface {
	case spectypes.APIInterfaceRest:
		parsedUrl, err := url.Parse(endpoint)
		if err != nil {
			return utils.LavaFormatError("could not parse node url", err,
				utils.LogAttr("url", endpoint),
				utils.LogAttr("apiInterface", apiInterface),
			)
		}

		switch parsedUrl.Scheme {
		case "http", "https":
			return nil
		default:
			return utils.LavaFormatError("URL scheme should be (http/https), got: "+parsedUrl.Scheme, nil,
				utils.LogAttr("url", endpoint),
				utils.LogAttr("apiInterface", apiInterface),
			)
		}
	case spectypes.APIInterfaceJsonRPC, spectypes.APIInterfaceTendermintRPC:
		parsedUrl, err := url.Parse(endpoint)
		if err != nil {
			return utils.LavaFormatError("could not parse node url", err,
				utils.LogAttr("url", endpoint),
				utils.LogAttr("apiInterface", apiInterface),
			)
		}

		switch parsedUrl.Scheme {
		case "http", "https":
			return nil
		case "ws", "wss":
			return nil
		default:
			return utils.LavaFormatError("URL scheme should be websocket (ws/wss) or (http/https), got: "+parsedUrl.Scheme, nil,
				utils.LogAttr("url", endpoint),
				utils.LogAttr("apiInterface", apiInterface),
			)
		}
	case spectypes.APIInterfaceGrpc:
		if endpoint == "" {
			return utils.LavaFormatError("invalid grpc URL, empty", nil)
		}
		parsedUrl, err := url.Parse(endpoint)
		if err == nil {
			// user provided a valid url with a scheme
			if parsedUrl.Scheme != "" && strings.Contains(endpoint, "/") {
				return utils.LavaFormatError("grpc URL scheme should be empty and it is not, endpoint definition example: 127.0.0.1:9090 -or- my-node.com/grpc", nil, utils.Attribute{Key: "apiInterface", Value: apiInterface}, utils.Attribute{Key: "scheme", Value: parsedUrl.Scheme})
			}
			return nil
		} else {
			// user provided no scheme, make sure before returning its correct
			_, err = url.Parse("//" + endpoint)
			if err == nil {
				return nil
			}
			return utils.LavaFormatError("invalid grpc URL, usage example: 127.0.0.1:9090 or my-node.com/grpc", nil, utils.Attribute{Key: "apiInterface", Value: apiInterface}, utils.Attribute{Key: "url", Value: endpoint})
		}
	default:
		return utils.LavaFormatError("unsupported apiInterface", nil, utils.Attribute{Key: "apiInterface", Value: apiInterface})
	}
}

type ConflictHandlerInterface interface {
	ConflictAlreadyReported() bool
	StoreConflictReported()
}

type ProviderInfo struct {
	ProviderAddress              string
	ProviderQoSExcellenceSummery sdk.Dec // the number represents the average qos for this provider session
	ProviderStake                sdk.Coin
}

type RelayResult struct {
	Request         *pairingtypes.RelayRequest
	Reply           *pairingtypes.RelayReply
	ProviderInfo    ProviderInfo
	ReplyServer     pairingtypes.Relayer_RelaySubscribeClient
	Finalized       bool
	ConflictHandler ConflictHandlerInterface
	StatusCode      int
	Quorum          int
	ProviderTrailer metadata.MD // the provider trailer attached to the request. used to transfer useful information (which is not signed so shouldn't be trusted completely).
}

func (rr *RelayResult) GetReplyServer() pairingtypes.Relayer_RelaySubscribeClient {
	if rr == nil {
		return nil
	}
	return rr.ReplyServer
}

func (rr *RelayResult) GetReply() *pairingtypes.RelayReply {
	if rr == nil {
		return nil
	}
	return rr.Reply
}

func (rr *RelayResult) GetStatusCode() int {
	if rr == nil {
		return 0
	}
	return rr.StatusCode
}

func (rr *RelayResult) GetProvider() string {
	if rr == nil {
		return ""
	}
	return rr.ProviderInfo.ProviderAddress
}

func GetIpFromGrpcContext(ctx context.Context) string {
	// peers should be always available
	grpcPeer, exists := peer.FromContext(ctx)
	if exists {
		return grpcPeer.Addr.String()
	}
	md, ok := metadata.FromIncomingContext(ctx)
	if ok {
		ipforwardingHeader := md.Get(IP_FORWARDING_HEADER_NAME)
		if len(ipforwardingHeader) > 0 {
			return ipforwardingHeader[0]
		}
	}
	return ""
}

func GetTokenFromGrpcContext(ctx context.Context) string {
	md, ok := metadata.FromIncomingContext(ctx)
	if ok {
		ipforwardingHeader := md.Get(IP_FORWARDING_HEADER_NAME)
		if len(ipforwardingHeader) > 0 {
			return ipforwardingHeader[0]
		}
	}
	grpcPeer, exists := peer.FromContext(ctx)
	if exists {
		return grpcPeer.Addr.String()
	}
	return ""
}

func GetUniqueToken(consumerAddress string, ip string) string {
	data := []byte(consumerAddress + ip)
	return base64.StdEncoding.EncodeToString(sigs.HashMsg(data))
}<|MERGE_RESOLUTION|>--- conflicted
+++ resolved
@@ -33,11 +33,8 @@
 	EXTENSION_OVERRIDE_HEADER_NAME        = "lava-extension"
 	FORCE_CACHE_REFRESH_HEADER_NAME       = "lava-force-cache-refresh"
 	LAVA_DEBUG_RELAY                      = "lava-debug-relay"
-<<<<<<< HEAD
 	LAVA_EXTENSION_FORCED                 = "lava-extension-forced"
-=======
 	LAVA_LB_UNIQUE_ID_HEADER              = "lava-lb-unique-id"
->>>>>>> 1425e431
 	// send http request to /lava/health to see if the process is up - (ret code 200)
 	DEFAULT_HEALTH_PATH                                       = "/lava/health"
 	MAXIMUM_ALLOWED_TIMEOUT_EXTEND_MULTIPLIER_BY_THE_CONSUMER = 4
