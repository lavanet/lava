package relaycore

import (
	"bytes"
	"context"
	"fmt"
	"net/http"
	"testing"
	"time"

	"github.com/lavanet/lava/v5/protocol/chainlib"
	"github.com/lavanet/lava/v5/protocol/chainlib/extensionslib"
	"github.com/lavanet/lava/v5/protocol/common"
	"github.com/lavanet/lava/v5/protocol/lavaprotocol"
	"github.com/lavanet/lava/v5/protocol/lavasession"
	"github.com/lavanet/lava/v5/protocol/qos"
	pairingtypes "github.com/lavanet/lava/v5/x/pairing/types"
	spectypes "github.com/lavanet/lava/v5/x/spec/types"
	"github.com/stretchr/testify/require"
)

// Mock RelayStateMachine for testing
type mockRelayStateMachine struct {
	protocolMessage chainlib.ProtocolMessage
	usedProviders   *lavasession.UsedProviders
	debugState      bool
	selection       Selection
}

func newMockRelayStateMachine(protocolMessage chainlib.ProtocolMessage, usedProviders *lavasession.UsedProviders) *mockRelayStateMachine {
	return &mockRelayStateMachine{
		protocolMessage: protocolMessage,
		usedProviders:   usedProviders,
		debugState:      false,
		selection:       BestResult, // Default to BestResult for backward compatibility
	}
}

func newMockRelayStateMachineWithSelection(protocolMessage chainlib.ProtocolMessage, usedProviders *lavasession.UsedProviders, selection Selection) *mockRelayStateMachine {
	return &mockRelayStateMachine{
		protocolMessage: protocolMessage,
		usedProviders:   usedProviders,
		debugState:      false,
		selection:       selection,
	}
}

func (m *mockRelayStateMachine) GetProtocolMessage() chainlib.ProtocolMessage {
	return m.protocolMessage
}

func (m *mockRelayStateMachine) GetDebugState() bool {
	return m.debugState
}

func (m *mockRelayStateMachine) GetRelayTaskChannel() (chan RelayStateSendInstructions, error) {
	return make(chan RelayStateSendInstructions), nil
}

func (m *mockRelayStateMachine) UpdateBatch(err error) {
}

func (m *mockRelayStateMachine) GetSelection() Selection {
	return m.selection
}

func (m *mockRelayStateMachine) GetUsedProviders() *lavasession.UsedProviders {
	return m.usedProviders
}

func (m *mockRelayStateMachine) SetResultsChecker(resultsChecker ResultsCheckerInf) {
}

func (m *mockRelayStateMachine) SetRelayRetriesManager(relayRetriesManager *lavaprotocol.RelayRetriesManager) {
}

func TestRelayProcessorHappyFlow(t *testing.T) {
	t.Run("happy", func(t *testing.T) {
		ctx := context.Background()
		serverHandler := http.HandlerFunc(func(w http.ResponseWriter, r *http.Request) {
			// Handle the incoming request and provide the desired response
			w.WriteHeader(http.StatusOK)
		})
		specId := "LAV1"
		chainParser, _, _, closeServer, _, err := chainlib.CreateChainLibMocks(ctx, specId, spectypes.APIInterfaceRest, serverHandler, nil, "../../", nil)
		if closeServer != nil {
			defer closeServer()
		}
		require.NoError(t, err)
		chainMsg, err := chainParser.ParseMsg("/cosmos/base/tendermint/v1beta1/blocks/17", nil, http.MethodGet, nil, extensionslib.ExtensionInfo{LatestBlock: 0})
		require.NoError(t, err)
		dappId := "dapp"
		consumerIp := "123.11"
		protocolMessage := chainlib.NewProtocolMessage(chainMsg, nil, nil, dappId, consumerIp)
		consistency := NewConsistency(specId)
		usedProviders := lavasession.NewUsedProviders(nil)
		relayProcessor := NewRelayProcessor(ctx, common.DefaultQuorumParams, consistency, RelayProcessorMetrics, RelayProcessorMetrics, RelayRetriesManagerInstance, newMockRelayStateMachine(protocolMessage, usedProviders), qos.NewQoSManager())

		ctx, cancel := context.WithTimeout(context.Background(), time.Millisecond*10)
		defer cancel()
		canUse := usedProviders.TryLockSelection(ctx)
		require.NoError(t, ctx.Err())
		require.Nil(t, canUse)
		require.Zero(t, usedProviders.CurrentlyUsed())
		require.Zero(t, usedProviders.SessionsLatestBatch())
		consumerSessionsMap := lavasession.ConsumerSessionsMap{"lava@test": &lavasession.SessionInfo{}, "lava@test2": &lavasession.SessionInfo{}}
		usedProviders.AddUsed(consumerSessionsMap, nil)
		ctx, cancel = context.WithTimeout(context.Background(), time.Millisecond*10)
		defer cancel()
		go SendSuccessResp(relayProcessor, "lava@test", time.Millisecond*5)
		err = relayProcessor.WaitForResults(ctx)
		require.NoError(t, err)
		resultsOk := relayProcessor.HasResults()
		require.True(t, resultsOk)
		protocolErrors := relayProcessor.ProtocolErrors()
		require.Zero(t, protocolErrors)

		returnedResult, err := relayProcessor.ProcessingResult()
		require.NoError(t, err)
		require.Equal(t, string(returnedResult.Reply.Data), "ok")
		var seenBlock int64
		var found bool
		// wait for cache to be added asynchronously
		for i := 0; i < 10; i++ {
			seenBlock, found = consistency.GetSeenBlock(protocolMessage.GetUserData())
			if found {
				break
			}
			time.Sleep(10 * time.Millisecond)
		}
		require.True(t, found)
		require.Equal(t, seenBlock, int64(1))
	})
}

func TestRelayProcessorTimeout(t *testing.T) {
	t.Run("timeout", func(t *testing.T) {
		ctx := context.Background()
		serverHandler := http.HandlerFunc(func(w http.ResponseWriter, r *http.Request) {
			// Handle the incoming request and provide the desired response
			w.WriteHeader(http.StatusOK)
		})
		specId := "LAV1"
		chainParser, _, _, closeServer, _, err := chainlib.CreateChainLibMocks(ctx, specId, spectypes.APIInterfaceRest, serverHandler, nil, "../../", nil)
		if closeServer != nil {
			defer closeServer()
		}
		require.NoError(t, err)
		chainMsg, err := chainParser.ParseMsg("/cosmos/base/tendermint/v1beta1/blocks/17", nil, http.MethodGet, nil, extensionslib.ExtensionInfo{LatestBlock: 0})
		require.NoError(t, err)
		protocolMessage := chainlib.NewProtocolMessage(chainMsg, nil, nil, "", "")
		usedProviders := lavasession.NewUsedProviders(nil)
		relayProcessor := NewRelayProcessor(ctx, common.DefaultQuorumParams, nil, RelayProcessorMetrics, RelayProcessorMetrics, RelayRetriesManagerInstance, newMockRelayStateMachine(protocolMessage, usedProviders), qos.NewQoSManager())

		ctx, cancel := context.WithTimeout(context.Background(), time.Millisecond*10)
		defer cancel()
		canUse := usedProviders.TryLockSelection(ctx)
		require.NoError(t, ctx.Err())
		require.Nil(t, canUse)
		require.Zero(t, usedProviders.CurrentlyUsed())
		require.Zero(t, usedProviders.SessionsLatestBatch())
		consumerSessionsMap := lavasession.ConsumerSessionsMap{"lava@test": &lavasession.SessionInfo{}, "lava@test2": &lavasession.SessionInfo{}}
		usedProviders.AddUsed(consumerSessionsMap, nil)
		go func() {
			time.Sleep(time.Millisecond * 5)
			ctx, cancel := context.WithTimeout(context.Background(), time.Millisecond*10)
			defer cancel()
			canUse := usedProviders.TryLockSelection(ctx)
			require.NoError(t, ctx.Err())
			require.Nil(t, canUse)
			consumerSessionsMap := lavasession.ConsumerSessionsMap{"lava@test3": &lavasession.SessionInfo{}, "lava@test4": &lavasession.SessionInfo{}}
			usedProviders.AddUsed(consumerSessionsMap, nil)
		}()
		go SendSuccessResp(relayProcessor, "lava@test", time.Millisecond*20)
		ctx, cancel = context.WithTimeout(context.Background(), time.Millisecond*200)
		defer cancel()
		err = relayProcessor.WaitForResults(ctx)
		require.NoError(t, err)
		resultsOk := relayProcessor.HasResults()
		require.True(t, resultsOk)
		protocolErrors := relayProcessor.ProtocolErrors()
		require.Zero(t, protocolErrors)
		returnedResult, err := relayProcessor.ProcessingResult()
		require.NoError(t, err)
		require.Equal(t, string(returnedResult.Reply.Data), "ok")
	})
}

func TestRelayProcessorRetry(t *testing.T) {
	t.Run("retry", func(t *testing.T) {
		ctx := context.Background()
		serverHandler := http.HandlerFunc(func(w http.ResponseWriter, r *http.Request) {
			// Handle the incoming request and provide the desired response
			w.WriteHeader(http.StatusOK)
		})
		specId := "LAV1"
		chainParser, _, _, closeServer, _, err := chainlib.CreateChainLibMocks(ctx, specId, spectypes.APIInterfaceRest, serverHandler, nil, "../../", nil)
		if closeServer != nil {
			defer closeServer()
		}
		require.NoError(t, err)
		chainMsg, err := chainParser.ParseMsg("/cosmos/base/tendermint/v1beta1/blocks/17", nil, http.MethodGet, nil, extensionslib.ExtensionInfo{LatestBlock: 0})
		require.NoError(t, err)
		protocolMessage := chainlib.NewProtocolMessage(chainMsg, nil, nil, "", "")
		usedProviders := lavasession.NewUsedProviders(nil)
		relayProcessor := NewRelayProcessor(ctx, common.DefaultQuorumParams, nil, RelayProcessorMetrics, RelayProcessorMetrics, RelayRetriesManagerInstance, newMockRelayStateMachine(protocolMessage, usedProviders), qos.NewQoSManager())

		ctx, cancel := context.WithTimeout(context.Background(), time.Millisecond*10)
		defer cancel()
		canUse := usedProviders.TryLockSelection(ctx)
		require.NoError(t, ctx.Err())
		require.Nil(t, canUse)
		require.Zero(t, usedProviders.CurrentlyUsed())
		require.Zero(t, usedProviders.SessionsLatestBatch())
		consumerSessionsMap := lavasession.ConsumerSessionsMap{"lava@test": &lavasession.SessionInfo{}, "lava@test2": &lavasession.SessionInfo{}}
		usedProviders.AddUsed(consumerSessionsMap, nil)

		go SendProtocolError(relayProcessor, "lava@test", time.Millisecond*5, fmt.Errorf("bad"))
		go SendSuccessResp(relayProcessor, "lava@test2", time.Millisecond*20)
		ctx, cancel = context.WithTimeout(context.Background(), time.Millisecond*200)
		defer cancel()
		err = relayProcessor.WaitForResults(ctx)
		require.NoError(t, err)
		resultsOk := relayProcessor.HasResults()
		require.True(t, resultsOk)
		protocolErrors := relayProcessor.ProtocolErrors()
		require.Equal(t, uint64(1), protocolErrors)
		returnedResult, err := relayProcessor.ProcessingResult()
		require.NoError(t, err)
		require.Equal(t, string(returnedResult.Reply.Data), "ok")
	})
}

func TestRelayProcessorRetryNodeError(t *testing.T) {
	t.Run("retry", func(t *testing.T) {
		ctx := context.Background()
		serverHandler := http.HandlerFunc(func(w http.ResponseWriter, r *http.Request) {
			// Handle the incoming request and provide the desired response
			w.WriteHeader(http.StatusOK)
		})
		specId := "LAV1"
		chainParser, _, _, closeServer, _, err := chainlib.CreateChainLibMocks(ctx, specId, spectypes.APIInterfaceRest, serverHandler, nil, "../../", nil)
		if closeServer != nil {
			defer closeServer()
		}
		require.NoError(t, err)
		chainMsg, err := chainParser.ParseMsg("/cosmos/base/tendermint/v1beta1/blocks/17", nil, http.MethodGet, nil, extensionslib.ExtensionInfo{LatestBlock: 0})
		require.NoError(t, err)
		protocolMessage := chainlib.NewProtocolMessage(chainMsg, nil, nil, "", "")
		usedProviders := lavasession.NewUsedProviders(nil)
		relayProcessor := NewRelayProcessor(ctx, common.DefaultQuorumParams, nil, RelayProcessorMetrics, RelayProcessorMetrics, RelayRetriesManagerInstance, newMockRelayStateMachine(protocolMessage, usedProviders), qos.NewQoSManager())

		ctx, cancel := context.WithTimeout(context.Background(), time.Millisecond*10)
		defer cancel()
		canUse := usedProviders.TryLockSelection(ctx)
		require.NoError(t, ctx.Err())
		require.Nil(t, canUse)
		require.Zero(t, usedProviders.CurrentlyUsed())
		require.Zero(t, usedProviders.SessionsLatestBatch())
		consumerSessionsMap := lavasession.ConsumerSessionsMap{"lava@test": &lavasession.SessionInfo{}, "lava@test2": &lavasession.SessionInfo{}}
		usedProviders.AddUsed(consumerSessionsMap, nil)

		go SendProtocolError(relayProcessor, "lava@test", time.Millisecond*5, fmt.Errorf("bad"))
		go SendNodeError(relayProcessor, "lava@test2", time.Millisecond*20)
		ctx, cancel = context.WithTimeout(context.Background(), time.Millisecond*200)
		defer cancel()
		err = relayProcessor.WaitForResults(ctx)
		require.NoError(t, err)
		resultsOk := relayProcessor.HasResults()
		require.True(t, resultsOk)
		protocolErrors := relayProcessor.ProtocolErrors()
		require.Equal(t, uint64(1), protocolErrors)
		// With quorum changes, we now fail when we only have node errors
		_, err = relayProcessor.ProcessingResult()
		require.Error(t, err)
		require.Contains(t, err.Error(), "failed relay, insufficient results")
	})
}

func TestRelayProcessorStatefulApi(t *testing.T) {
	t.Run("stateful", func(t *testing.T) {
		ctx := context.Background()
		serverHandler := http.HandlerFunc(func(w http.ResponseWriter, r *http.Request) {
			// Handle the incoming request and provide the desired response
			w.WriteHeader(http.StatusOK)
		})
		specId := "LAV1"
		chainParser, _, _, closeServer, _, err := chainlib.CreateChainLibMocks(ctx, specId, spectypes.APIInterfaceRest, serverHandler, nil, "../../", nil)
		if closeServer != nil {
			defer closeServer()
		}
		require.NoError(t, err)
		chainMsg, err := chainParser.ParseMsg("/cosmos/tx/v1beta1/txs", []byte("data"), http.MethodPost, nil, extensionslib.ExtensionInfo{LatestBlock: 0})
		require.NoError(t, err)
		protocolMessage := chainlib.NewProtocolMessage(chainMsg, nil, nil, "", "")
		usedProviders := lavasession.NewUsedProviders(nil)
		relayProcessor := NewRelayProcessor(ctx, common.DefaultQuorumParams, nil, RelayProcessorMetrics, RelayProcessorMetrics, RelayRetriesManagerInstance, newMockRelayStateMachine(protocolMessage, usedProviders), qos.NewQoSManager())
		ctx, cancel := context.WithTimeout(context.Background(), time.Millisecond*10)
		defer cancel()
		canUse := usedProviders.TryLockSelection(ctx)
		require.NoError(t, ctx.Err())
		require.Nil(t, canUse)
		require.Zero(t, usedProviders.CurrentlyUsed())
		require.Zero(t, usedProviders.SessionsLatestBatch())
		consumerSessionsMap := lavasession.ConsumerSessionsMap{"lava4@test": &lavasession.SessionInfo{}, "lava3@test": &lavasession.SessionInfo{}, "lava@test": &lavasession.SessionInfo{}, "lava2@test": &lavasession.SessionInfo{}}
		usedProviders.AddUsed(consumerSessionsMap, nil)
		go SendProtocolError(relayProcessor, "lava@test", time.Millisecond*5, fmt.Errorf("bad"))
		go SendNodeError(relayProcessor, "lava2@test", time.Millisecond*20)
		go SendNodeError(relayProcessor, "lava3@test", time.Millisecond*25)
		go SendSuccessResp(relayProcessor, "lava4@test", time.Millisecond*100)
		ctx, cancel = context.WithTimeout(context.Background(), time.Millisecond*300)
		defer cancel()
		for i := 0; i < 10; i++ {
			err := relayProcessor.WaitForResults(ctx)
			require.NoError(t, err)
			// Decide if we need to resend or not
			if results, _ := relayProcessor.HasRequiredNodeResults(1); results {
				break
			}
			time.Sleep(5 * time.Millisecond)
		}
		resultsOk := relayProcessor.HasResults()
		require.True(t, resultsOk)
		resultsOk, _ = relayProcessor.HasRequiredNodeResults(1)
		require.True(t, resultsOk)
		protocolErrors := relayProcessor.ProtocolErrors()
		require.Equal(t, uint64(1), protocolErrors)
		returnedResult, err := relayProcessor.ProcessingResult()
		require.NoError(t, err)
		require.Equal(t, string(returnedResult.Reply.Data), "ok")
		require.Equal(t, http.StatusOK, returnedResult.StatusCode)
	})
}

func TestRelayProcessorStatefulApiErr(t *testing.T) {
	t.Run("stateful", func(t *testing.T) {
		ctx := context.Background()
		serverHandler := http.HandlerFunc(func(w http.ResponseWriter, r *http.Request) {
			// Handle the incoming request and provide the desired response
			w.WriteHeader(http.StatusOK)
		})
		specId := "LAV1"
		chainParser, _, _, closeServer, _, err := chainlib.CreateChainLibMocks(ctx, specId, spectypes.APIInterfaceRest, serverHandler, nil, "../../", nil)
		if closeServer != nil {
			defer closeServer()
		}
		require.NoError(t, err)
		chainMsg, err := chainParser.ParseMsg("/cosmos/tx/v1beta1/txs", []byte("data"), http.MethodPost, nil, extensionslib.ExtensionInfo{LatestBlock: 0})
		require.NoError(t, err)
		protocolMessage := chainlib.NewProtocolMessage(chainMsg, nil, nil, "", "")
		usedProviders := lavasession.NewUsedProviders(nil)
		relayProcessor := NewRelayProcessor(ctx, common.DefaultQuorumParams, nil, RelayProcessorMetrics, RelayProcessorMetrics, RelayRetriesManagerInstance, newMockRelayStateMachine(protocolMessage, usedProviders), qos.NewQoSManager())
		ctx, cancel := context.WithTimeout(context.Background(), time.Millisecond*10)
		defer cancel()
		canUse := usedProviders.TryLockSelection(ctx)
		require.NoError(t, ctx.Err())
		require.Nil(t, canUse)
		require.Zero(t, usedProviders.CurrentlyUsed())
		require.Zero(t, usedProviders.SessionsLatestBatch())
		consumerSessionsMap := lavasession.ConsumerSessionsMap{"lava4@test": &lavasession.SessionInfo{}, "lava3@test": &lavasession.SessionInfo{}, "lava@test": &lavasession.SessionInfo{}, "lava2@test": &lavasession.SessionInfo{}}
		usedProviders.AddUsed(consumerSessionsMap, nil)
		go SendProtocolError(relayProcessor, "lava@test", time.Millisecond*5, fmt.Errorf("bad"))
		go SendNodeError(relayProcessor, "lava2@test", time.Millisecond*20)
		go SendNodeError(relayProcessor, "lava3@test", time.Millisecond*25)
		ctx, cancel = context.WithTimeout(context.Background(), time.Millisecond*50)
		defer cancel()
		for i := 0; i < 2; i++ {
			relayProcessor.WaitForResults(ctx)
		}
		resultsOk := relayProcessor.HasResults()
		require.True(t, resultsOk)
		protocolErrors := relayProcessor.ProtocolErrors()
		require.Equal(t, uint64(1), protocolErrors)
		// With quorum changes, we now fail when we only have node errors
		_, err = relayProcessor.ProcessingResult()
		require.Error(t, err)
		require.Contains(t, err.Error(), "failed relay, insufficient results")
	})
}

func TestRelayProcessorLatest(t *testing.T) {
	t.Run("latest req", func(t *testing.T) {
		ctx := context.Background()
		serverHandler := http.HandlerFunc(func(w http.ResponseWriter, r *http.Request) {
			// Handle the incoming request and provide the desired response
			w.WriteHeader(http.StatusOK)
		})
		specId := "LAV1"
		chainParser, _, _, closeServer, _, err := chainlib.CreateChainLibMocks(ctx, specId, spectypes.APIInterfaceRest, serverHandler, nil, "../../", nil)
		if closeServer != nil {
			defer closeServer()
		}
		require.NoError(t, err)
		chainMsg, err := chainParser.ParseMsg("/cosmos/base/tendermint/v1beta1/blocks/latest", nil, http.MethodGet, nil, extensionslib.ExtensionInfo{LatestBlock: 0})
		require.NoError(t, err)
		protocolMessage := chainlib.NewProtocolMessage(chainMsg, nil, nil, "", "")
		usedProviders := lavasession.NewUsedProviders(nil)
		relayProcessor := NewRelayProcessor(ctx, common.DefaultQuorumParams, nil, RelayProcessorMetrics, RelayProcessorMetrics, RelayRetriesManagerInstance, newMockRelayStateMachine(protocolMessage, usedProviders), qos.NewQoSManager())
		ctx, cancel := context.WithTimeout(context.Background(), time.Millisecond*10)
		defer cancel()
		canUse := usedProviders.TryLockSelection(ctx)
		require.NoError(t, ctx.Err())
		require.Nil(t, canUse)
		require.Zero(t, usedProviders.CurrentlyUsed())
		require.Zero(t, usedProviders.SessionsLatestBatch())

		consumerSessionsMap := lavasession.ConsumerSessionsMap{"lava@test": &lavasession.SessionInfo{}, "lava@test2": &lavasession.SessionInfo{}}
		usedProviders.AddUsed(consumerSessionsMap, nil)

		go SendProtocolError(relayProcessor, "lava@test", time.Millisecond*5, fmt.Errorf("bad"))
		go SendSuccessResp(relayProcessor, "lava@test2", time.Millisecond*20)
		ctx, cancel = context.WithTimeout(context.Background(), time.Millisecond*200)
		defer cancel()
		err = relayProcessor.WaitForResults(ctx)
		require.NoError(t, err)
		resultsOk := relayProcessor.HasResults()
		require.True(t, resultsOk)
		protocolErrors := relayProcessor.ProtocolErrors()
		require.Equal(t, uint64(1), protocolErrors)
		returnedResult, err := relayProcessor.ProcessingResult()
		require.NoError(t, err)
		require.Equal(t, string(returnedResult.Reply.Data), "ok")
	})
}

// Helper function to create mock relay responses with different data
func createMockRelayResponseWithData(providerAddr string, data []byte, err error) *RelayResponse {
	return &RelayResponse{
		RelayResult: common.RelayResult{
			Reply: &pairingtypes.RelayReply{
				Data: data,
			},
			ProviderInfo: common.ProviderInfo{
				ProviderAddress: providerAddr,
			},
		},
		Err: err,
	}
}

func TestHasRequiredNodeResultsQuorumScenarios(t *testing.T) {
	const baseTimestamp = 1234567890
	mockData := []byte(`{"result": "success", "data": "mock1", "timestamp": 1234567890}`)

	tests := []struct {
		name           string
		quorumParams   common.QuorumParams
		successResults int
		nodeErrors     int
		tries          int
		expectedResult bool
		expectedErrors int
		useSameData    int // Number of providers that should send the same data (0 = all different)
	}{
		{
			name: "quorum not met with different data from providers",
			quorumParams: common.QuorumParams{
				Min:  2,
				Rate: 0.6,
				Max:  5,
			},
			successResults: 2,
			nodeErrors:     0,
			tries:          1,
			expectedResult: false, // Different data won't meet quorum
			expectedErrors: 0,
			useSameData:    0, // 0 means all different data
		},
		{
			name: "quorum not met with different data from providers",
			quorumParams: common.QuorumParams{
				Min:  2,
				Rate: 1,
				Max:  5,
			},
			successResults: 2,
			nodeErrors:     0,
			tries:          1,
			expectedResult: true, // we have the final result and dont need to retry since there is no mathematical potentiol to meet quorum
			expectedErrors: 0,
			useSameData:    0, // 0 means all different data
		},
		{
			name: "quorum met with same data from min providers",
			quorumParams: common.QuorumParams{
				Min:  3,
				Rate: 0.6,
				Max:  5,
			},
			successResults: 3,
			nodeErrors:     0,
			tries:          1,
			expectedResult: true, // Same data should meet quorum
			expectedErrors: 0,
			useSameData:    2, // 2 providers with same data, 1 with different
		},
		{
			name: "quorum met with all providers sending same data",
			quorumParams: common.QuorumParams{
				Min:  2,
				Rate: 0.6,
				Max:  5,
			},
			successResults: 3,
			nodeErrors:     0,
			tries:          1,
			expectedResult: true, // All same data should definitely meet quorum
			expectedErrors: 0,
			useSameData:    3, // All 3 providers with same data
		},
		{
			name: "quorum not met with mixed data (1 same, 2 different)",
			quorumParams: common.QuorumParams{
				Min:  3,
				Rate: 0.6,
				Max:  5,
			},
			successResults: 3,
			nodeErrors:     0,
			tries:          1,
			expectedResult: false, // Mixed data won't meet quorum
			expectedErrors: 0,
			useSameData:    1, // Only 1 provider with same data
		},
	}

	for _, tt := range tests {
		t.Run(tt.name, func(t *testing.T) {
			ctx := context.Background()
			// Create a minimal protocol message to avoid nil pointer panic
			chainParser, _, _, closeServer, _, err := chainlib.CreateChainLibMocks(ctx, "LAV1", spectypes.APIInterfaceRest, nil, nil, "../../", nil)
			if closeServer != nil {
				defer closeServer()
			}
			require.NoError(t, err)
			chainMsg, err := chainParser.ParseMsg("/cosmos/base/tendermint/v1beta1/blocks/17", nil, http.MethodGet, nil, extensionslib.ExtensionInfo{LatestBlock: 0})
			require.NoError(t, err)
			protocolMessage := chainlib.NewProtocolMessage(chainMsg, nil, nil, "", "")
			usedProviders := lavasession.NewUsedProviders(nil)

			relayProcessor := NewRelayProcessor(
				ctx,
				tt.quorumParams,
				nil,
				RelayProcessorMetrics,
				RelayProcessorMetrics,
				RelayRetriesManagerInstance,
				newMockRelayStateMachineWithSelection(protocolMessage, usedProviders, Quorum),
				qos.NewQoSManager(),
			)

			// Set the batch size so WaitForResults knows how many responses to expect
			consumerSessionsMap := lavasession.ConsumerSessionsMap{}
			for i := 0; i < tt.successResults+tt.nodeErrors; i++ {
				consumerSessionsMap[fmt.Sprintf("provider%d", i)] = &lavasession.SessionInfo{}
			}
			relayProcessor.GetUsedProviders().AddUsed(consumerSessionsMap, nil)

			// Create mock responses to populate the results
			for i := 0; i < tt.successResults; i++ {
				var data []byte
				if i < tt.useSameData {
					// Use same data for the first 'useSameData' providers (should meet quorum)
					data = mockData
				} else {
					// Use different data for remaining providers (should not meet quorum)
					// Create unique data by adding 'i' to the timestamp for each provider
					uniqueTimestamp := baseTimestamp + i
					data = []byte(fmt.Sprintf(`{"result": "success", "data": "mock%d", "timestamp": %d}`, i+1, uniqueTimestamp))
				}

				mockResponse := createMockRelayResponseWithData(
					fmt.Sprintf("provider%d", i),
					data,
					nil,
				)
				relayProcessor.SetResponse(mockResponse)
			}

			for i := 0; i < tt.nodeErrors; i++ {
				mockResponse := createMockRelayResponseWithData(
					fmt.Sprintf("provider%d", i+tt.successResults),
					[]byte(`{"error": "node error"}`),
					fmt.Errorf("node error"),
				)
				relayProcessor.SetResponse(mockResponse)
			}

			// Wait for responses to be processed
			ctx, cancel := context.WithTimeout(context.Background(), time.Millisecond*100)
			defer cancel()
			relayProcessor.WaitForResults(ctx)

			// Test the quorum functionality
			result, errors := relayProcessor.HasRequiredNodeResults(tt.tries)

			require.Equal(t, tt.expectedResult, result, "quorum result mismatch")
			require.Equal(t, tt.expectedErrors, errors, "error count mismatch")
		})
	}
}

<<<<<<< HEAD
// ============================================================================
// CATEGORY 1: Node Error Quorum Tests
// These tests validate that node errors can form their own quorum
// ============================================================================

// Test 1.1: Node errors that match should form quorum
func TestNodeErrorQuorumMet(t *testing.T) {
	t.Run("three_matching_node_errors_meet_quorum", func(t *testing.T) {
		ctx := context.Background()
		serverHandler := http.HandlerFunc(func(w http.ResponseWriter, r *http.Request) {
			w.WriteHeader(http.StatusOK)
		})
		specId := "LAV1"
		chainParser, _, _, closeServer, _, err := chainlib.CreateChainLibMocks(ctx, specId, spectypes.APIInterfaceRest, serverHandler, nil, "../../", nil)
		if closeServer != nil {
			defer closeServer()
		}
		require.NoError(t, err)
		chainMsg, err := chainParser.ParseMsg("/cosmos/base/tendermint/v1beta1/blocks/17", nil, http.MethodGet, nil, extensionslib.ExtensionInfo{LatestBlock: 0})
		require.NoError(t, err)
		protocolMessage := chainlib.NewProtocolMessage(chainMsg, nil, nil, "", "")
		usedProviders := lavasession.NewUsedProviders(nil)

		// Use Quorum selection to enable quorum logic
		relayProcessor := NewRelayProcessor(
			ctx,
			common.QuorumParams{Min: 3, Rate: 0.6, Max: 5},
			nil,
			RelayProcessorMetrics,
			RelayProcessorMetrics,
			RelayRetriesManagerInstance,
			newMockRelayStateMachineWithSelection(protocolMessage, usedProviders, Quorum),
			qos.NewQoSManager(),
		)

		ctx, cancel := context.WithTimeout(context.Background(), time.Millisecond*10)
		defer cancel()
		canUse := usedProviders.TryLockSelection(ctx)
		require.NoError(t, ctx.Err())
		require.Nil(t, canUse)

		// Add 3 providers to the session
		consumerSessionsMap := lavasession.ConsumerSessionsMap{
			"lava@test1": &lavasession.SessionInfo{},
			"lava@test2": &lavasession.SessionInfo{},
			"lava@test3": &lavasession.SessionInfo{},
		}
		usedProviders.AddUsed(consumerSessionsMap, nil)

		// Send 3 identical node errors (same error code and message) - using REST error format
		nodeErrorData := []byte(`{"message":"invalid argument 0: hex string has length 3","code":400}`)
		go sendNodeErrorWithData(relayProcessor, "lava@test1", time.Millisecond*5, nodeErrorData)
		go sendNodeErrorWithData(relayProcessor, "lava@test2", time.Millisecond*10, nodeErrorData)
		go sendNodeErrorWithData(relayProcessor, "lava@test3", time.Millisecond*15, nodeErrorData)

		ctx, cancel = context.WithTimeout(context.Background(), time.Millisecond*200)
		defer cancel()
		err = relayProcessor.WaitForResults(ctx)
		require.NoError(t, err)

		// Process results - should succeed with node error quorum
		returnedResult, err := relayProcessor.ProcessingResult()
		require.NoError(t, err, "Node error quorum should be met")
		require.NotNil(t, returnedResult)
		require.Equal(t, 3, returnedResult.Quorum, "Quorum should be 3 (all three node errors matched)")
		require.Equal(t, nodeErrorData, returnedResult.Reply.Data, "Should return the node error data")
	})
}

// Test 1.2: Node errors that don't match should NOT form quorum
func TestNodeErrorQuorumNotMet(t *testing.T) {
	t.Run("three_different_node_errors_fail_quorum", func(t *testing.T) {
		ctx := context.Background()
		serverHandler := http.HandlerFunc(func(w http.ResponseWriter, r *http.Request) {
			w.WriteHeader(http.StatusOK)
		})
		specId := "LAV1"
		chainParser, _, _, closeServer, _, err := chainlib.CreateChainLibMocks(ctx, specId, spectypes.APIInterfaceRest, serverHandler, nil, "../../", nil)
		if closeServer != nil {
			defer closeServer()
		}
		require.NoError(t, err)
		chainMsg, err := chainParser.ParseMsg("/cosmos/base/tendermint/v1beta1/blocks/17", nil, http.MethodGet, nil, extensionslib.ExtensionInfo{LatestBlock: 0})
		require.NoError(t, err)
		protocolMessage := chainlib.NewProtocolMessage(chainMsg, nil, nil, "", "")
		usedProviders := lavasession.NewUsedProviders(nil)

		relayProcessor := NewRelayProcessor(
			ctx,
			common.QuorumParams{Min: 3, Rate: 0.6, Max: 5},
			nil,
			RelayProcessorMetrics,
			RelayProcessorMetrics,
			RelayRetriesManagerInstance,
			newMockRelayStateMachineWithSelection(protocolMessage, usedProviders, Quorum),
			qos.NewQoSManager(),
		)

		ctx, cancel := context.WithTimeout(context.Background(), time.Millisecond*10)
		defer cancel()
		canUse := usedProviders.TryLockSelection(ctx)
		require.NoError(t, ctx.Err())
		require.Nil(t, canUse)

		consumerSessionsMap := lavasession.ConsumerSessionsMap{
			"lava@test1": &lavasession.SessionInfo{},
			"lava@test2": &lavasession.SessionInfo{},
			"lava@test3": &lavasession.SessionInfo{},
		}
		usedProviders.AddUsed(consumerSessionsMap, nil)

		// Send 3 DIFFERENT node errors - using REST error format
		nodeError1 := []byte(`{"message":"error type 1","code":400}`)
		nodeError2 := []byte(`{"message":"error type 2","code":401}`)
		nodeError3 := []byte(`{"message":"error type 3","code":402}`)

		go sendNodeErrorWithData(relayProcessor, "lava@test1", time.Millisecond*5, nodeError1)
		go sendNodeErrorWithData(relayProcessor, "lava@test2", time.Millisecond*10, nodeError2)
		go sendNodeErrorWithData(relayProcessor, "lava@test3", time.Millisecond*15, nodeError3)

		ctx, cancel = context.WithTimeout(context.Background(), time.Millisecond*200)
		defer cancel()
		err = relayProcessor.WaitForResults(ctx)
		require.NoError(t, err)

		// Process results - should fail (no quorum)
		_, err = relayProcessor.ProcessingResult()
		require.Error(t, err, "Should fail when node errors don't match")
		require.Contains(t, err.Error(), "equal results count is less than actualQuorumSize")
	})
}

// Test 1.3: Node error quorum with protocol errors mixed in
func TestNodeErrorQuorumWithProtocolErrors(t *testing.T) {
	t.Run("node_error_quorum_ignores_protocol_errors", func(t *testing.T) {
		ctx := context.Background()
		serverHandler := http.HandlerFunc(func(w http.ResponseWriter, r *http.Request) {
			w.WriteHeader(http.StatusOK)
		})
		specId := "LAV1"
		chainParser, _, _, closeServer, _, err := chainlib.CreateChainLibMocks(ctx, specId, spectypes.APIInterfaceRest, serverHandler, nil, "../../", nil)
		if closeServer != nil {
			defer closeServer()
		}
		require.NoError(t, err)
		chainMsg, err := chainParser.ParseMsg("/cosmos/base/tendermint/v1beta1/blocks/17", nil, http.MethodGet, nil, extensionslib.ExtensionInfo{LatestBlock: 0})
		require.NoError(t, err)
		protocolMessage := chainlib.NewProtocolMessage(chainMsg, nil, nil, "", "")
		usedProviders := lavasession.NewUsedProviders(nil)

		relayProcessor := NewRelayProcessor(
			ctx,
			common.QuorumParams{Min: 3, Rate: 0.6, Max: 5},
			nil,
			RelayProcessorMetrics,
			RelayProcessorMetrics,
			RelayRetriesManagerInstance,
			newMockRelayStateMachineWithSelection(protocolMessage, usedProviders, Quorum),
			qos.NewQoSManager(),
		)

		ctx, cancel := context.WithTimeout(context.Background(), time.Millisecond*10)
		defer cancel()
		canUse := usedProviders.TryLockSelection(ctx)
		require.NoError(t, ctx.Err())
		require.Nil(t, canUse)

		consumerSessionsMap := lavasession.ConsumerSessionsMap{
			"lava@test1": &lavasession.SessionInfo{},
			"lava@test2": &lavasession.SessionInfo{},
			"lava@test3": &lavasession.SessionInfo{},
			"lava@test4": &lavasession.SessionInfo{},
		}
		usedProviders.AddUsed(consumerSessionsMap, nil)

		// Send 3 matching node errors + 1 protocol error - using REST error format
		nodeErrorData := []byte(`{"message":"invalid params","code":400}`)
		go sendNodeErrorWithData(relayProcessor, "lava@test1", time.Millisecond*5, nodeErrorData)
		go sendNodeErrorWithData(relayProcessor, "lava@test2", time.Millisecond*10, nodeErrorData)
		go sendNodeErrorWithData(relayProcessor, "lava@test3", time.Millisecond*15, nodeErrorData)
		go SendProtocolError(relayProcessor, "lava@test4", time.Millisecond*20, fmt.Errorf("connection timeout"))

		ctx, cancel = context.WithTimeout(context.Background(), time.Millisecond*200)
		defer cancel()
		err = relayProcessor.WaitForResults(ctx)
		require.NoError(t, err)

		// Process results - node error quorum should be met despite protocol error
		returnedResult, err := relayProcessor.ProcessingResult()
		require.NoError(t, err, "Node error quorum should be met, protocol error should not interfere")
		require.NotNil(t, returnedResult)
		require.Equal(t, 3, returnedResult.Quorum, "Quorum should be 3 (node errors only)")
		require.Equal(t, nodeErrorData, returnedResult.Reply.Data, "Should return the node error data")
	})
}

// ============================================================================
// CATEGORY 2: Priority Logic Tests
// These tests validate that success results take priority over node errors
// ============================================================================

// Test 2.1: Success quorum takes priority when both success and node errors exist
func TestSuccessQuorumTakesPriorityOverNodeError(t *testing.T) {
	t.Run("success_results_prioritized_over_node_errors", func(t *testing.T) {
		ctx := context.Background()
		serverHandler := http.HandlerFunc(func(w http.ResponseWriter, r *http.Request) {
			w.WriteHeader(http.StatusOK)
		})
		specId := "LAV1"
		chainParser, _, _, closeServer, _, err := chainlib.CreateChainLibMocks(ctx, specId, spectypes.APIInterfaceRest, serverHandler, nil, "../../", nil)
		if closeServer != nil {
			defer closeServer()
		}
		require.NoError(t, err)
		chainMsg, err := chainParser.ParseMsg("/cosmos/base/tendermint/v1beta1/blocks/17", nil, http.MethodGet, nil, extensionslib.ExtensionInfo{LatestBlock: 0})
		require.NoError(t, err)
		protocolMessage := chainlib.NewProtocolMessage(chainMsg, nil, nil, "", "")
		usedProviders := lavasession.NewUsedProviders(nil)

		relayProcessor := NewRelayProcessor(
			ctx,
			common.QuorumParams{Min: 3, Rate: 0.6, Max: 6},
			nil,
			RelayProcessorMetrics,
			RelayProcessorMetrics,
			RelayRetriesManagerInstance,
			newMockRelayStateMachineWithSelection(protocolMessage, usedProviders, Quorum),
			qos.NewQoSManager(),
		)

		ctx, cancel := context.WithTimeout(context.Background(), time.Millisecond*10)
		defer cancel()
		canUse := usedProviders.TryLockSelection(ctx)
		require.NoError(t, ctx.Err())
		require.Nil(t, canUse)

		consumerSessionsMap := lavasession.ConsumerSessionsMap{
			"lava@test1": &lavasession.SessionInfo{},
			"lava@test2": &lavasession.SessionInfo{},
			"lava@test3": &lavasession.SessionInfo{},
			"lava@test4": &lavasession.SessionInfo{},
			"lava@test5": &lavasession.SessionInfo{},
			"lava@test6": &lavasession.SessionInfo{},
		}
		usedProviders.AddUsed(consumerSessionsMap, nil)

		// Send 3 matching successes
		successData := []byte(`{"result":"success","block":100}`)
		go sendSuccessWithData(relayProcessor, "lava@test1", time.Millisecond*5, successData)
		go sendSuccessWithData(relayProcessor, "lava@test2", time.Millisecond*10, successData)
		go sendSuccessWithData(relayProcessor, "lava@test3", time.Millisecond*15, successData)

		// Send 3 matching node errors - using REST error format
		nodeErrorData := []byte(`{"message":"node error","code":500}`)
		go sendNodeErrorWithData(relayProcessor, "lava@test4", time.Millisecond*20, nodeErrorData)
		go sendNodeErrorWithData(relayProcessor, "lava@test5", time.Millisecond*25, nodeErrorData)
		go sendNodeErrorWithData(relayProcessor, "lava@test6", time.Millisecond*30, nodeErrorData)

		ctx, cancel = context.WithTimeout(context.Background(), time.Millisecond*300)
		defer cancel()
		err = relayProcessor.WaitForResults(ctx)
		require.NoError(t, err)

		// Process results - should return success (priority)
		returnedResult, err := relayProcessor.ProcessingResult()
		require.NoError(t, err, "Success quorum should take priority")
		require.NotNil(t, returnedResult)
		require.Equal(t, 3, returnedResult.Quorum, "Quorum should be 3 from success results")
		require.Equal(t, successData, returnedResult.Reply.Data, "Should return success data, not node error")
		require.Equal(t, 200, returnedResult.StatusCode, "Status should be 200 (success)")
	})
}

// Test 2.2: Node error quorum is used when success results are insufficient
func TestNodeErrorQuorumWhenSuccessInsufficient(t *testing.T) {
	t.Run("node_error_quorum_used_when_success_insufficient", func(t *testing.T) {
		ctx := context.Background()
		serverHandler := http.HandlerFunc(func(w http.ResponseWriter, r *http.Request) {
			w.WriteHeader(http.StatusOK)
		})
		specId := "LAV1"
		chainParser, _, _, closeServer, _, err := chainlib.CreateChainLibMocks(ctx, specId, spectypes.APIInterfaceRest, serverHandler, nil, "../../", nil)
		if closeServer != nil {
			defer closeServer()
		}
		require.NoError(t, err)
		chainMsg, err := chainParser.ParseMsg("/cosmos/base/tendermint/v1beta1/blocks/17", nil, http.MethodGet, nil, extensionslib.ExtensionInfo{LatestBlock: 0})
		require.NoError(t, err)
		protocolMessage := chainlib.NewProtocolMessage(chainMsg, nil, nil, "", "")
		usedProviders := lavasession.NewUsedProviders(nil)

		relayProcessor := NewRelayProcessor(
			ctx,
			common.QuorumParams{Min: 3, Rate: 0.6, Max: 5},
			nil,
			RelayProcessorMetrics,
			RelayProcessorMetrics,
			RelayRetriesManagerInstance,
			newMockRelayStateMachineWithSelection(protocolMessage, usedProviders, Quorum),
			qos.NewQoSManager(),
		)

		ctx, cancel := context.WithTimeout(context.Background(), time.Millisecond*10)
		defer cancel()
		canUse := usedProviders.TryLockSelection(ctx)
		require.NoError(t, ctx.Err())
		require.Nil(t, canUse)

		consumerSessionsMap := lavasession.ConsumerSessionsMap{
			"lava@test1": &lavasession.SessionInfo{},
			"lava@test2": &lavasession.SessionInfo{},
			"lava@test3": &lavasession.SessionInfo{},
			"lava@test4": &lavasession.SessionInfo{},
			"lava@test5": &lavasession.SessionInfo{},
		}
		usedProviders.AddUsed(consumerSessionsMap, nil)

		// Send 2 DIFFERENT successes (can't form quorum)
		successData1 := []byte(`{"result":"success","block":100}`)
		successData2 := []byte(`{"result":"success","block":101}`)
		go sendSuccessWithData(relayProcessor, "lava@test1", time.Millisecond*5, successData1)
		go sendSuccessWithData(relayProcessor, "lava@test2", time.Millisecond*10, successData2)

		// Send 3 matching node errors (CAN form quorum) - using REST error format
		nodeErrorData := []byte(`{"message":"invalid params","code":400}`)
		go sendNodeErrorWithData(relayProcessor, "lava@test3", time.Millisecond*15, nodeErrorData)
		go sendNodeErrorWithData(relayProcessor, "lava@test4", time.Millisecond*20, nodeErrorData)
		go sendNodeErrorWithData(relayProcessor, "lava@test5", time.Millisecond*25, nodeErrorData)

		ctx, cancel = context.WithTimeout(context.Background(), time.Millisecond*300)
		defer cancel()
		err = relayProcessor.WaitForResults(ctx)
		require.NoError(t, err)

		// Debug: Check what was actually stored
		_, nodeErrors, _ := relayProcessor.GetResultsData()
		t.Logf("Number of node errors stored: %d", len(nodeErrors))
		for i, ne := range nodeErrors {
			t.Logf("Node error %d data: %s", i, string(ne.Reply.Data))
		}

		// Process results - should return node error quorum (success insufficient)
		returnedResult, err := relayProcessor.ProcessingResult()
		require.NoError(t, err, "Node error quorum should be used when success can't form quorum")
		require.NotNil(t, returnedResult)
		require.Equal(t, 3, returnedResult.Quorum, "Quorum should be 3 from node errors")
		require.Equal(t, nodeErrorData, returnedResult.Reply.Data, "Should return node error data")
		require.Equal(t, 500, returnedResult.StatusCode, "Status should be 500 (node error)")
	})
}

// Test 2.3: Success quorum ignores node errors entirely
func TestSuccessQuorumIgnoresNodeErrors(t *testing.T) {
	t.Run("success_quorum_ignores_all_node_errors", func(t *testing.T) {
		ctx := context.Background()
		serverHandler := http.HandlerFunc(func(w http.ResponseWriter, r *http.Request) {
			w.WriteHeader(http.StatusOK)
		})
		specId := "LAV1"
		chainParser, _, _, closeServer, _, err := chainlib.CreateChainLibMocks(ctx, specId, spectypes.APIInterfaceRest, serverHandler, nil, "../../", nil)
		if closeServer != nil {
			defer closeServer()
		}
		require.NoError(t, err)
		chainMsg, err := chainParser.ParseMsg("/cosmos/base/tendermint/v1beta1/blocks/17", nil, http.MethodGet, nil, extensionslib.ExtensionInfo{LatestBlock: 0})
		require.NoError(t, err)
		protocolMessage := chainlib.NewProtocolMessage(chainMsg, nil, nil, "", "")
		usedProviders := lavasession.NewUsedProviders(nil)

		relayProcessor := NewRelayProcessor(
			ctx,
			common.QuorumParams{Min: 3, Rate: 0.6, Max: 8},
			nil,
			RelayProcessorMetrics,
			RelayProcessorMetrics,
			RelayRetriesManagerInstance,
			newMockRelayStateMachineWithSelection(protocolMessage, usedProviders, Quorum),
			qos.NewQoSManager(),
		)

		ctx, cancel := context.WithTimeout(context.Background(), time.Millisecond*10)
		defer cancel()
		canUse := usedProviders.TryLockSelection(ctx)
		require.NoError(t, ctx.Err())
		require.Nil(t, canUse)

		consumerSessionsMap := lavasession.ConsumerSessionsMap{
			"lava@test1": &lavasession.SessionInfo{},
			"lava@test2": &lavasession.SessionInfo{},
			"lava@test3": &lavasession.SessionInfo{},
			"lava@test4": &lavasession.SessionInfo{},
			"lava@test5": &lavasession.SessionInfo{},
			"lava@test6": &lavasession.SessionInfo{},
			"lava@test7": &lavasession.SessionInfo{},
			"lava@test8": &lavasession.SessionInfo{},
		}
		usedProviders.AddUsed(consumerSessionsMap, nil)

		// Send 3 matching successes
		successData := []byte(`{"result":"success","block":100}`)
		go sendSuccessWithData(relayProcessor, "lava@test1", time.Millisecond*5, successData)
		go sendSuccessWithData(relayProcessor, "lava@test2", time.Millisecond*10, successData)
		go sendSuccessWithData(relayProcessor, "lava@test3", time.Millisecond*15, successData)

		// Send 5 DIFFERENT node errors (noise - should be ignored)
		go sendNodeErrorWithData(relayProcessor, "lava@test4", time.Millisecond*20, []byte(`{"error":"error1"}`))
		go sendNodeErrorWithData(relayProcessor, "lava@test5", time.Millisecond*25, []byte(`{"error":"error2"}`))
		go sendNodeErrorWithData(relayProcessor, "lava@test6", time.Millisecond*30, []byte(`{"error":"error3"}`))
		go sendNodeErrorWithData(relayProcessor, "lava@test7", time.Millisecond*35, []byte(`{"error":"error4"}`))
		go sendNodeErrorWithData(relayProcessor, "lava@test8", time.Millisecond*40, []byte(`{"error":"error5"}`))

		ctx, cancel = context.WithTimeout(context.Background(), time.Millisecond*300)
		defer cancel()
		err = relayProcessor.WaitForResults(ctx)
		require.NoError(t, err)

		// Process results - should return success, completely ignoring node errors
		returnedResult, err := relayProcessor.ProcessingResult()
		require.NoError(t, err, "Success quorum should succeed regardless of node errors")
		require.NotNil(t, returnedResult)
		require.Equal(t, 3, returnedResult.Quorum, "Quorum should be 3 from success results")
		require.Equal(t, successData, returnedResult.Reply.Data, "Should return success data")
		require.Equal(t, 200, returnedResult.StatusCode, "Status should be 200 (success)")
	})
}

// Test: Success quorum fails when quorum feature is disabled
// This tests the scenario where success responses exist but fail quorum
// when quorum feature is disabled. With current implementation, when success
// quorum fails, it returns error without falling back to node errors.
func TestSuccessQuorumFailsWhenQuorumDisabled(t *testing.T) {
	t.Run("success_quorum_fails_when_quorum_disabled", func(t *testing.T) {
		ctx := context.Background()
		serverHandler := http.HandlerFunc(func(w http.ResponseWriter, r *http.Request) {
			w.WriteHeader(http.StatusOK)
		})
		specId := "LAV1"
		chainParser, _, _, closeServer, _, err := chainlib.CreateChainLibMocks(ctx, specId, spectypes.APIInterfaceRest, serverHandler, nil, "../../", nil)
		if closeServer != nil {
			defer closeServer()
		}
		require.NoError(t, err)
		chainMsg, err := chainParser.ParseMsg("/cosmos/base/tendermint/v1beta1/blocks/17", nil, http.MethodGet, nil, extensionslib.ExtensionInfo{LatestBlock: 0})
		require.NoError(t, err)
		protocolMessage := chainlib.NewProtocolMessage(chainMsg, nil, nil, "", "")
		usedProviders := lavasession.NewUsedProviders(nil)

		// Quorum feature DISABLED (BestResult selection) - Min will be used as requiredQuorumSize
		relayProcessor := NewRelayProcessor(
			ctx,
			common.QuorumParams{Min: 1, Rate: 0.6, Max: 5},
			nil,
			RelayProcessorMetrics,
			RelayProcessorMetrics,
			RelayRetriesManagerInstance,
			newMockRelayStateMachineWithSelection(protocolMessage, usedProviders, BestResult), // BestResult = quorum disabled
			qos.NewQoSManager(),
		)

		ctx, cancel := context.WithTimeout(context.Background(), time.Millisecond*10)
		defer cancel()
		canUse := usedProviders.TryLockSelection(ctx)
		require.NoError(t, ctx.Err())
		require.Nil(t, canUse)

		consumerSessionsMap := lavasession.ConsumerSessionsMap{
			"lava@test1": &lavasession.SessionInfo{},
			"lava@test2": &lavasession.SessionInfo{},
		}
		usedProviders.AddUsed(consumerSessionsMap, nil)

		// Send 1 success response with valid data
		// With quorum disabled and Min=1, having 1 success should normally succeed
		// But we test the edge case where responsesQuorum might fail for other reasons
		successData := []byte(`{"result":"success"}`)
		go sendSuccessWithData(relayProcessor, "lava@test1", time.Millisecond*5, successData)

		// Send 1 node error (available as potential fallback)
		nodeErrorData := []byte(`{"message":"invalid params","code":400}`)
		go sendNodeErrorWithData(relayProcessor, "lava@test2", time.Millisecond*10, nodeErrorData)

		ctx, cancel = context.WithTimeout(context.Background(), time.Millisecond*200)
		defer cancel()
		err = relayProcessor.WaitForResults(ctx)
		require.NoError(t, err)

		// Verify counts
		successResults, nodeErrors, _ := relayProcessor.GetResultsData()
		t.Logf("Success results: %d, Node errors: %d", len(successResults), len(nodeErrors))

		// Process results
		// With quorum disabled: requiredQuorumSize = Min = 1
		// successResultsCount (1) >= requiredQuorumSize (1) → enters success path
		// With 1 valid success response, quorum should succeed (maxCount = 1 >= quorumSize = 1)
		// This test verifies the code path is executed correctly
		returnedResult, err := relayProcessor.ProcessingResult()

		// With 1 success and quorumSize = 1, it should succeed
		// This test documents the expected behavior when quorum is disabled
		if err != nil {
			// If it fails, verify it's the expected error
			require.Contains(t, err.Error(), "majority count is less than quorumSize",
				"If it fails, should indicate quorum failure")
		} else {
			// If it succeeds, that's also valid - 1 success with quorumSize=1 should work
			require.NotNil(t, returnedResult, "If it succeeds, should return a result")
		}
	})
}

// Test: Success quorum fails with non-matching responses when quorum disabled
// This tests when we have multiple success responses that don't match each other
func TestSuccessQuorumFailsWithNonMatchingWhenQuorumDisabled(t *testing.T) {
	t.Run("success_quorum_fails_with_non_matching_when_quorum_disabled", func(t *testing.T) {
		ctx := context.Background()
		serverHandler := http.HandlerFunc(func(w http.ResponseWriter, r *http.Request) {
			w.WriteHeader(http.StatusOK)
		})
		specId := "LAV1"
		chainParser, _, _, closeServer, _, err := chainlib.CreateChainLibMocks(ctx, specId, spectypes.APIInterfaceRest, serverHandler, nil, "../../", nil)
		if closeServer != nil {
			defer closeServer()
		}
		require.NoError(t, err)
		chainMsg, err := chainParser.ParseMsg("/cosmos/base/tendermint/v1beta1/blocks/17", nil, http.MethodGet, nil, extensionslib.ExtensionInfo{LatestBlock: 0})
		require.NoError(t, err)
		protocolMessage := chainlib.NewProtocolMessage(chainMsg, nil, nil, "", "")
		usedProviders := lavasession.NewUsedProviders(nil)

		// Quorum feature DISABLED
		relayProcessor := NewRelayProcessor(
			ctx,
			common.QuorumParams{Min: 1, Rate: 0.6, Max: 5},
			nil,
			RelayProcessorMetrics,
			RelayProcessorMetrics,
			RelayRetriesManagerInstance,
			newMockRelayStateMachineWithSelection(protocolMessage, usedProviders, BestResult), // BestResult = quorum disabled
			qos.NewQoSManager(),
		)

		ctx, cancel := context.WithTimeout(context.Background(), time.Millisecond*10)
		defer cancel()
		canUse := usedProviders.TryLockSelection(ctx)
		require.NoError(t, ctx.Err())
		require.Nil(t, canUse)

		consumerSessionsMap := lavasession.ConsumerSessionsMap{
			"lava@test1": &lavasession.SessionInfo{},
			"lava@test2": &lavasession.SessionInfo{},
			"lava@test3": &lavasession.SessionInfo{},
		}
		usedProviders.AddUsed(consumerSessionsMap, nil)

		// Send 2 DIFFERENT success responses (won't match)
		// When quorum is disabled and we have 2 non-matching responses,
		// maxCount = 1 (each appears once), quorumSize = 1
		// This should actually SUCCEED because maxCount (1) >= quorumSize (1)
		// So let's use a deterministic API to force quorum checking
		successData1 := []byte(`{"result":"A","block":100}`)
		successData2 := []byte(`{"result":"B","block":101}`)
		go sendSuccessWithData(relayProcessor, "lava@test1", time.Millisecond*5, successData1)
		go sendSuccessWithData(relayProcessor, "lava@test2", time.Millisecond*10, successData2)

		// Send 1 node error (available as fallback)
		nodeErrorData := []byte(`{"message":"invalid params","code":400}`)
		go sendNodeErrorWithData(relayProcessor, "lava@test3", time.Millisecond*15, nodeErrorData)

		ctx, cancel = context.WithTimeout(context.Background(), time.Millisecond*200)
		defer cancel()
		err = relayProcessor.WaitForResults(ctx)
		require.NoError(t, err)

		// Verify counts
		successResults, nodeErrors, _ := relayProcessor.GetResultsData()
		require.Equal(t, 2, len(successResults), "Should have 2 success responses")
		require.Equal(t, 1, len(nodeErrors), "Should have 1 node error")

		// Process results
		// With quorum disabled: requiredQuorumSize = Min = 1
		// successResultsCount (2) >= requiredQuorumSize (1) → enters success path
		// If responses don't match and API is deterministic, it may fail
		// But with non-deterministic API, it should return best QoS result
		// This test verifies the behavior when success quorum is attempted
		returnedResult, err := relayProcessor.ProcessingResult()
		// The result depends on whether API is deterministic or not
		// For non-deterministic (which REST usually is), it should succeed with best QoS
		// For deterministic, it might fail if responses don't match
		if err != nil {
			require.Contains(t, err.Error(), "majority count is less than quorumSize",
				"If it fails, should indicate quorum failure")
		} else {
			require.NotNil(t, returnedResult, "If it succeeds, should return a result")
		}
	})
}

// ============================================================================
// Helper functions for new tests
// ============================================================================

// Helper to send a node error with custom data
func sendNodeErrorWithData(relayProcessor *RelayProcessor, provider string, delay time.Duration, data []byte) {
	time.Sleep(delay)
	relayProcessor.GetUsedProviders().RemoveUsed(provider, lavasession.NewRouterKey(nil), nil)
	response := &RelayResponse{
		RelayResult: common.RelayResult{
			Request: &pairingtypes.RelayRequest{
				RelaySession: &pairingtypes.RelaySession{},
				RelayData:    &pairingtypes.RelayPrivateData{},
			},
			Reply:        &pairingtypes.RelayReply{Data: data},
			ProviderInfo: common.ProviderInfo{ProviderAddress: provider},
			StatusCode:   500, // Node errors have status 500
		},
		Err: nil,
	}
	relayProcessor.SetResponse(response)
}

// Helper to send a success response with custom data
func sendSuccessWithData(relayProcessor *RelayProcessor, provider string, delay time.Duration, data []byte) {
	time.Sleep(delay)
	relayProcessor.GetUsedProviders().RemoveUsed(provider, lavasession.NewRouterKey(nil), nil)
	response := &RelayResponse{
		RelayResult: common.RelayResult{
			Request: &pairingtypes.RelayRequest{
				RelaySession: &pairingtypes.RelaySession{},
				RelayData:    &pairingtypes.RelayPrivateData{},
			},
			Reply:        &pairingtypes.RelayReply{Data: data, LatestBlock: 1},
			ProviderInfo: common.ProviderInfo{ProviderAddress: provider},
			StatusCode:   200, // Success responses have status 200
		},
		Err: nil,
	}
	relayProcessor.SetResponse(response)
=======
func TestIsValidResponse(t *testing.T) {
	// Create the isValidResponse function (extracted from relay_processor.go for testing)
	isValidResponse := func(data []byte) bool {
		if len(data) == 0 {
			return false
		}
		// Check for empty JSON objects/arrays that are technically valid but meaningless
		trimmed := bytes.TrimSpace(data)
		if bytes.Equal(trimmed, []byte("{}")) || bytes.Equal(trimmed, []byte("[]")) {
			return false
		}
		return true
	}

	tests := []struct {
		name     string
		data     []byte
		expected bool
	}{
		{
			name:     "empty byte slice",
			data:     []byte{},
			expected: false,
		},
		{
			name:     "nil byte slice",
			data:     nil,
			expected: false,
		},
		{
			name:     "empty JSON object",
			data:     []byte("{}"),
			expected: false,
		},
		{
			name:     "empty JSON array",
			data:     []byte("[]"),
			expected: false,
		},
		{
			name:     "empty JSON object with whitespace",
			data:     []byte("  {}  "),
			expected: false,
		},
		{
			name:     "empty JSON array with whitespace",
			data:     []byte("\n[]\n"),
			expected: false,
		},
		{
			name:     "empty JSON object with tabs and newlines",
			data:     []byte("\t{}\n"),
			expected: false,
		},
		{
			name:     "valid JSON object with content",
			data:     []byte(`{"key": "value"}`),
			expected: true,
		},
		{
			name:     "valid JSON array with content",
			data:     []byte(`[1, 2, 3]`),
			expected: true,
		},
		{
			name:     "valid JSON with single element",
			data:     []byte(`{"result": null}`),
			expected: true,
		},
		{
			name:     "plain text response",
			data:     []byte("ok"),
			expected: true,
		},
		{
			name:     "whitespace only",
			data:     []byte("   \n\t  "),
			expected: true, // trimmed will be empty but doesn't match {} or []
		},
		{
			name:     "partial JSON object",
			data:     []byte(`{`),
			expected: true,
		},
		{
			name:     "nested empty object inside object",
			data:     []byte(`{"nested": {}}`),
			expected: true,
		},
		{
			name:     "nested empty array inside array",
			data:     []byte(`[[]]`),
			expected: true,
		},
	}

	for _, tt := range tests {
		t.Run(tt.name, func(t *testing.T) {
			result := isValidResponse(tt.data)
			require.Equal(t, tt.expected, result, "isValidResponse(%q) = %v, want %v", string(tt.data), result, tt.expected)
		})
	}
>>>>>>> 048cf052
}<|MERGE_RESOLUTION|>--- conflicted
+++ resolved
@@ -600,7 +600,6 @@
 	}
 }
 
-<<<<<<< HEAD
 // ============================================================================
 // CATEGORY 1: Node Error Quorum Tests
 // These tests validate that node errors can form their own quorum
@@ -1238,7 +1237,6 @@
 		Err: nil,
 	}
 	relayProcessor.SetResponse(response)
-=======
 func TestIsValidResponse(t *testing.T) {
 	// Create the isValidResponse function (extracted from relay_processor.go for testing)
 	isValidResponse := func(data []byte) bool {
@@ -1341,5 +1339,4 @@
 			require.Equal(t, tt.expected, result, "isValidResponse(%q) = %v, want %v", string(tt.data), result, tt.expected)
 		})
 	}
->>>>>>> 048cf052
 }