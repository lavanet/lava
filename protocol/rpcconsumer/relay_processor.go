--- conflicted
+++ resolved
@@ -199,41 +199,14 @@
 }
 
 // Deciding wether we should send a relay retry attempt based on the node error
-func (rp *RelayProcessor) shouldRetryRelay(resultsCount int, hashErr error, nodeErrors int, specialNodeErrors int, hash string) bool {
+func (rp *RelayProcessor) shouldRetryRelay(resultsCount int, hashErr error, nodeErrors int, specialNodeErrors int) bool {
 	// Retries will be performed based on the following scenarios:
 	// 1. If relayCountOnNodeError > 0
 	// 2. If we have 0 successful relays and we have only node errors.
-	// 3. Hash calculation was successful.
 	// 4. Number of retries < relayCountOnNodeError.
 	if relayCountOnNodeError > 0 && resultsCount == 0 && hashErr == nil {
-<<<<<<< HEAD
-		if nodeErrors <= relayCountOnNodeError {
-			// TODO: check chain message retry on archive. (this feature will be added in the generic parsers feature)
-
-			// Check if user specified to disable caching - OR
-			// Check hash already exist, if it does, we don't want to retry
-			if !rp.relayRetriesManager.CheckHashInCache(hash) {
-				// If we didn't find the hash in the hash map we can retry
-				utils.LavaFormatTrace("retrying on relay error", utils.LogAttr("retry_number", nodeErrors), utils.LogAttr("hash", utils.ToHexString(hash)))
-				go rp.metricsInf.SetNodeErrorAttemptMetric(rp.chainIdAndApiInterfaceGetter.GetChainIdAndApiInterface())
-				return true
-			}
-			utils.LavaFormatTrace("found hash in map wont retry", utils.LogAttr("hash", utils.ToHexString(hash)))
-		} else {
-			// We failed enough times. we need to add this to our hash map so we don't waste time on it again.
-			chainId, apiInterface := rp.chainIdAndApiInterfaceGetter.GetChainIdAndApiInterface()
-			utils.LavaFormatWarning("Failed to recover retries on node errors, might be an invalid input", nil,
-				utils.LogAttr("api", rp.RelayStateMachine.GetProtocolMessage().GetApi().Name),
-				utils.LogAttr("params", rp.RelayStateMachine.GetProtocolMessage().GetRPCMessage().GetParams()),
-				utils.LogAttr("chainId", chainId),
-				utils.LogAttr("apiInterface", apiInterface),
-				utils.LogAttr("hash", utils.ToHexString(hash)),
-			)
-			rp.relayRetriesManager.AddHashToCache(hash)
-=======
 		if nodeErrors <= relayCountOnNodeError && specialNodeErrors <= relayCountOnNodeError {
-			return false
->>>>>>> 0b9ec6f8
+			return true
 		}
 	}
 	// Do not perform a retry
@@ -270,11 +243,7 @@
 		// We need a quorum of all node results
 		if nodeErrors+resultsCount >= neededForQuorum {
 			// Retry on node error flow:
-<<<<<<< HEAD
-			return !rp.shouldRetryRelay(resultsCount, hashErr, nodeErrors, hash), nodeErrors
-=======
-			return rp.shouldRetryRelay(resultsCount, hashErr, nodeErrors, specialNodeErrors, hash), nodeErrors
->>>>>>> 0b9ec6f8
+			return !rp.shouldRetryRelay(resultsCount, hashErr, nodeErrors, specialNodeErrors), nodeErrors
 		}
 	}
 	// on BestResult we want to retry if there is no success
