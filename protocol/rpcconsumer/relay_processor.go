package rpcconsumer

import (
	"context"
	"errors"
	"fmt"
	"net/http"
	"strconv"
	"strings"
	"sync"
	"sync/atomic"

	sdktypes "github.com/cosmos/cosmos-sdk/types"
	"github.com/lavanet/lava/v2/protocol/chainlib"
	"github.com/lavanet/lava/v2/protocol/common"
	"github.com/lavanet/lava/v2/protocol/lavaprotocol"
	"github.com/lavanet/lava/v2/protocol/lavasession"
	"github.com/lavanet/lava/v2/utils"
)

type Selection int

const (
	MaxCallsPerRelay = 50
)

var relayCountOnNodeError = 2

// selection Enum, do not add other const
const (
	Quorum     Selection = iota // get the majority out of requiredSuccesses
	BestResult                  // get the best result, even if it means waiting
)

type MetricsInterface interface {
	SetRelayNodeErrorMetric(chainId string, apiInterface string)
	SetNodeErrorRecoveredSuccessfullyMetric(chainId string, apiInterface string, attempt string)
	SetNodeErrorAttemptMetric(chainId string, apiInterface string)
}

type chainIdAndApiInterfaceGetter interface {
	GetChainIdAndApiInterface() (string, string)
}

type RelayProcessor struct {
	usedProviders                *lavasession.UsedProviders
	responses                    chan *relayResponse
	requiredSuccesses            int
	lock                         sync.RWMutex
	protocolMessage              chainlib.ProtocolMessage
	guid                         uint64
	selection                    Selection
	consumerConsistency          *ConsumerConsistency
	skipDataReliability          bool
	debugRelay                   bool
	allowSessionDegradation      uint32 // used in the scenario where extension was previously used.
	metricsInf                   MetricsInterface
	chainIdAndApiInterfaceGetter chainIdAndApiInterfaceGetter
<<<<<<< HEAD
	relayRetriesManager          *lavaprotocol.RelayRetriesManager
=======
	relayRetriesManager          *RelayRetriesManager
	ResultsManager
>>>>>>> bd46dac4
}

func NewRelayProcessor(
	ctx context.Context,
	usedProviders *lavasession.UsedProviders,
	requiredSuccesses int,
	protocolMessage chainlib.ProtocolMessage,
	consumerConsistency *ConsumerConsistency,
	debugRelay bool,
	metricsInf MetricsInterface,
	chainIdAndApiInterfaceGetter chainIdAndApiInterfaceGetter,
<<<<<<< HEAD
	relayRetriesManager *lavaprotocol.RelayRetriesManager,
=======
	relayRetriesManager *RelayRetriesManager,
>>>>>>> bd46dac4
) *RelayProcessor {
	guid, _ := utils.GetUniqueIdentifier(ctx)
	selection := Quorum // select the majority of node responses
	if chainlib.GetStateful(protocolMessage) == common.CONSISTENCY_SELECT_ALL_PROVIDERS {
		selection = BestResult // select the majority of node successes
	}
	if requiredSuccesses <= 0 {
		utils.LavaFormatFatal("invalid requirement, successes count must be greater than 0", nil, utils.LogAttr("requiredSuccesses", requiredSuccesses))
	}
	return &RelayProcessor{
		usedProviders:                usedProviders,
		requiredSuccesses:            requiredSuccesses,
		responses:                    make(chan *relayResponse, MaxCallsPerRelay), // we set it as buffered so it is not blocking
		ResultsManager:               NewResultsManager(guid),
		protocolMessage:              protocolMessage,
		guid:                         guid,
		selection:                    selection,
		consumerConsistency:          consumerConsistency,
		debugRelay:                   debugRelay,
		metricsInf:                   metricsInf,
		chainIdAndApiInterfaceGetter: chainIdAndApiInterfaceGetter,
		relayRetriesManager:          relayRetriesManager,
	}
}

// true if we never got an extension. (default value)
func (rp *RelayProcessor) GetAllowSessionDegradation() bool {
	return atomic.LoadUint32(&rp.allowSessionDegradation) == 0
}

// in case we had an extension and managed to get a session successfully, we prevent session degradation.
func (rp *RelayProcessor) SetDisallowDegradation() {
	atomic.StoreUint32(&rp.allowSessionDegradation, 1)
}

func (rp *RelayProcessor) setSkipDataReliability(val bool) {
	rp.lock.Lock()
	defer rp.lock.Unlock()
	rp.skipDataReliability = val
}

func (rp *RelayProcessor) getSkipDataReliability() bool {
	rp.lock.RLock()
	defer rp.lock.RUnlock()
	return rp.skipDataReliability
}

func (rp *RelayProcessor) ShouldRetry(numberOfRetriesLaunched int) bool {
	if numberOfRetriesLaunched >= MaximumNumberOfTickerRelayRetries {
		return false
	}
	return rp.selection != BestResult
}

func (rp *RelayProcessor) String() string {
	if rp == nil {
		return ""
	}

	usedProviders := rp.GetUsedProviders()

	currentlyUsedAddresses := usedProviders.CurrentlyUsedAddresses()
	unwantedAddresses := usedProviders.UnwantedAddresses()
	return fmt.Sprintf("relayProcessor {%s, unwantedAddresses: %s,currentlyUsedAddresses:%s}",
		rp.ResultsManager.String(), strings.Join(unwantedAddresses, ";"), strings.Join(currentlyUsedAddresses, ";"))
}

func (rp *RelayProcessor) GetUsedProviders() *lavasession.UsedProviders {
	if rp == nil {
		utils.LavaFormatError("RelayProcessor.GetUsedProviders is nil, misuse detected", nil)
		return nil
	}
	rp.lock.RLock()
	defer rp.lock.RUnlock()
	return rp.usedProviders
}

// this function returns all results that came from a node, meaning success, and node errors
func (rp *RelayProcessor) NodeResults() []common.RelayResult {
	if rp == nil {
		return nil
	}
	rp.readExistingResponses()
	return rp.ResultsManager.NodeResults()
}

func (rp *RelayProcessor) SetResponse(response *relayResponse) {
	if rp == nil {
		return
	}
	if response == nil {
		return
	}
	rp.responses <- response
}

func (rp *RelayProcessor) checkEndProcessing(responsesCount int) bool {
	rp.lock.RLock()
	defer rp.lock.RUnlock()
	if rp.ResultsManager.RequiredResults(rp.requiredSuccesses, rp.selection) {
		return true
	}
	// check if we got all of the responses
	if responsesCount >= rp.usedProviders.SessionsLatestBatch() {
		// no active sessions, and we read all the responses, we can return
		return true
	}
	return false
}

func (rp *RelayProcessor) getInputMsgInfoHashString() (string, error) {
	hash, err := rp.protocolMessage.GetRawRequestHash()
	hashString := ""
	if err == nil {
		hashString = string(hash)
	}
	return hashString, err
}

// Deciding wether we should send a relay retry attempt based on the node error
func (rp *RelayProcessor) shouldRetryRelay(resultsCount int, hashErr error, nodeErrors int, hash string) bool {
	// Retries will be performed based on the following scenarios:
	// 1. If relayCountOnNodeError > 0
	// 2. If we have 0 successful relays and we have only node errors.
	// 3. Hash calculation was successful.
	// 4. Number of retries < relayCountOnNodeError.
	if relayCountOnNodeError > 0 && resultsCount == 0 && hashErr == nil {
		if nodeErrors <= relayCountOnNodeError {
			// TODO: check chain message retry on archive. (this feature will be added in the generic parsers feature)

			// Check if user specified to disable caching - OR
			// Check hash already exist, if it does, we don't want to retry
			if !rp.relayRetriesManager.CheckHashInCache(hash) {
				// If we didn't find the hash in the hash map we can retry
				utils.LavaFormatTrace("retrying on relay error", utils.LogAttr("retry_number", nodeErrors), utils.LogAttr("hash", hash))
				go rp.metricsInf.SetNodeErrorAttemptMetric(rp.chainIdAndApiInterfaceGetter.GetChainIdAndApiInterface())
				return false
			}
			utils.LavaFormatTrace("found hash in map wont retry", utils.LogAttr("hash", hash))
		} else {
			// We failed enough times. we need to add this to our hash map so we don't waste time on it again.
			chainId, apiInterface := rp.chainIdAndApiInterfaceGetter.GetChainIdAndApiInterface()
			utils.LavaFormatWarning("Failed to recover retries on node errors, might be an invalid input", nil,
				utils.LogAttr("api", rp.protocolMessage.GetApi().Name),
				utils.LogAttr("params", rp.protocolMessage.GetRPCMessage().GetParams()),
				utils.LogAttr("chainId", chainId),
				utils.LogAttr("apiInterface", apiInterface),
				utils.LogAttr("hash", hash),
			)
			rp.relayRetriesManager.AddHashToCache(hash)
		}
	}
	// Do not perform a retry
	return true
}

func (rp *RelayProcessor) HasRequiredNodeResults() bool {
	if rp == nil {
		return false
	}
	rp.lock.RLock()
	defer rp.lock.RUnlock()
	resultsCount, nodeErrors, _ := rp.GetResults()

	hash, hashErr := rp.getInputMsgInfoHashString()
	if resultsCount >= rp.requiredSuccesses {
		if hashErr == nil { // Incase we had a successful relay we can remove the hash from our relay retries map
			// Use a routine to run it in parallel
			go rp.relayRetriesManager.RemoveHashFromCache(hash)
		}
		// Check if we need to add node errors retry metrics
		if rp.selection == Quorum {
			// If nodeErrors length is larger than 0, our retry mechanism was activated. we add our metrics now.
			if nodeErrors > 0 {
				chainId, apiInterface := rp.chainIdAndApiInterfaceGetter.GetChainIdAndApiInterface()
				go rp.metricsInf.SetNodeErrorRecoveredSuccessfullyMetric(chainId, apiInterface, strconv.Itoa(nodeErrors))
			}
		}
		return true
	}
	if rp.selection == Quorum {
		// We need a quorum of all node results
		if nodeErrors+resultsCount >= rp.requiredSuccesses {
			// Retry on node error flow:
			return rp.shouldRetryRelay(resultsCount, hashErr, nodeErrors, hash)
		}
	}
	// on BestResult we want to retry if there is no success
	return false
}

func (rp *RelayProcessor) handleResponse(response *relayResponse) {
	nodeError := rp.ResultsManager.SetResponse(response, rp.protocolMessage)
	// send relay error metrics only on non stateful queries, as stateful queries always return X-1/X errors.
	if nodeError != nil && rp.selection != BestResult {
		go rp.metricsInf.SetRelayNodeErrorMetric(rp.chainIdAndApiInterfaceGetter.GetChainIdAndApiInterface())
		utils.LavaFormatInfo("Relay received a node error", utils.LogAttr("Error", nodeError), utils.LogAttr("provider", response.relayResult.ProviderInfo), utils.LogAttr("Request", rp.protocolMessage.GetApi().Name))
	}

	if response != nil && response.relayResult.GetReply().GetLatestBlock() > 0 {
		// set consumer consistency when possible
		blockSeen := response.relayResult.GetReply().GetLatestBlock()
		rp.consumerConsistency.SetSeenBlock(blockSeen, rp.protocolMessage.GetUserData())
	}
}

func (rp *RelayProcessor) readExistingResponses() {
	for {
		select {
		case response := <-rp.responses:
			rp.handleResponse(response)
		default:
			// No more responses immediately available, exit the loop
			return
		}
	}
}

// this function waits for the processing results, they are written by multiple go routines and read by this go routine
// it then updates the responses in their respective place, node errors, protocol errors or success results
func (rp *RelayProcessor) WaitForResults(ctx context.Context) error {
	if rp == nil {
		return utils.LavaFormatError("RelayProcessor.WaitForResults is nil, misuse detected", nil)
	}
	responsesCount := 0
	for {
		select {
		case response := <-rp.responses:
			responsesCount++
			rp.handleResponse(response)
			if rp.checkEndProcessing(responsesCount) {
				// we can finish processing
				return nil
			}
		case <-ctx.Done():
			return utils.LavaFormatWarning("cancelled relay processor", nil, utils.LogAttr("total responses", responsesCount))
		}
	}
}

func (rp *RelayProcessor) responsesQuorum(results []common.RelayResult, quorumSize int) (returnedResult *common.RelayResult, processingError error) {
	if quorumSize <= 0 {
		return nil, errors.New("quorumSize must be greater than zero")
	}
	countMap := make(map[string]int) // Map to store the count of each unique result.Reply.Data
	deterministic := rp.protocolMessage.GetApi().Category.Deterministic
	var bestQosResult common.RelayResult
	bestQos := sdktypes.ZeroDec()
	nilReplies := 0
	nilReplyIdx := -1
	for idx, result := range results {
		if result.Reply != nil && result.Reply.Data != nil {
			countMap[string(result.Reply.Data)]++
			if !deterministic {
				if result.ProviderInfo.ProviderQoSExcellenceSummery.IsNil() || result.ProviderInfo.ProviderStake.Amount.IsNil() {
					continue
				}
				currentResult := result.ProviderInfo.ProviderQoSExcellenceSummery.MulInt(result.ProviderInfo.ProviderStake.Amount)
				if currentResult.GTE(bestQos) {
					bestQos.Set(currentResult)
					bestQosResult = result
				}
			}
		} else {
			nilReplies++
			nilReplyIdx = idx
		}
	}
	var mostCommonResult common.RelayResult
	var maxCount int
	for _, result := range results {
		if result.Reply != nil && result.Reply.Data != nil {
			count := countMap[string(result.Reply.Data)]
			if count > maxCount {
				maxCount = count
				mostCommonResult = result
			}
		}
	}

	if nilReplies >= quorumSize && maxCount < quorumSize {
		// we don't have a quorum with a valid response, but we have a quorum with an empty one
		maxCount = nilReplies
		mostCommonResult = results[nilReplyIdx]
	}
	// Check if the majority count is less than quorumSize
	if maxCount < quorumSize {
		if !deterministic {
			// non deterministic apis might not have a quorum
			// instead of failing get the best one
			bestQosResult.Quorum = 1
			return &bestQosResult, nil
		}
		return nil, utils.LavaFormatInfo("majority count is less than quorumSize", utils.LogAttr("nilReplies", nilReplies), utils.LogAttr("results", len(results)), utils.LogAttr("maxCount", maxCount), utils.LogAttr("quorumSize", quorumSize))
	}
	mostCommonResult.Quorum = maxCount
	return &mostCommonResult, nil
}

// this function returns the results according to the defined strategy
// results were stored in WaitForResults and now there's logic to select which results are returned to the user
// will return an error if we did not meet quota of replies, if we did we follow the strategies:
// if return strategy == get_first: return the first success, if none: get best node error
// if strategy == quorum get majority of node responses
// on error: we will return a placeholder relayResult, with a provider address and a status code
func (rp *RelayProcessor) ProcessingResult() (returnedResult *common.RelayResult, processingError error) {
	if rp == nil {
		return nil, utils.LavaFormatError("RelayProcessor.ProcessingResult is nil, misuse detected", nil)
	}

	// this must be here before the lock because this function locks
	allProvidersAddresses := rp.GetUsedProviders().UnwantedAddresses()

	rp.lock.RLock()
	defer rp.lock.RUnlock()

	successResults, nodeErrors, protocolErrors := rp.GetResultsData()
	successResultsCount, nodeErrorCount, protocolErrorCount := len(successResults), len(nodeErrors), len(protocolErrors)
	// there are enough successes
	if successResultsCount >= rp.requiredSuccesses {
		return rp.responsesQuorum(successResults, rp.requiredSuccesses)
	}

	if rp.debugRelay {
		// adding as much debug info as possible. all successful relays, all node errors and all protocol errors
		utils.LavaFormatDebug("[Processing Result] Debug Relay", utils.LogAttr("rp.requiredSuccesses", rp.requiredSuccesses))
		utils.LavaFormatDebug("[Processing Debug] number of node results", utils.LogAttr("successResultsCount", successResultsCount), utils.LogAttr("nodeErrorCount", nodeErrorCount), utils.LogAttr("protocolErrorCount", protocolErrorCount))
		for idx, result := range successResults {
			utils.LavaFormatDebug("[Processing Debug] success result", utils.LogAttr("idx", idx), utils.LogAttr("result", result))
		}
		for idx, result := range nodeErrors {
			utils.LavaFormatDebug("[Processing Debug] node result", utils.LogAttr("idx", idx), utils.LogAttr("result", result))
		}
		for idx, result := range protocolErrors {
			utils.LavaFormatDebug("[Processing Debug] protocol error", utils.LogAttr("idx", idx), utils.LogAttr("result", result))
		}
	}

	// there are not enough successes, let's check if there are enough node errors
	if successResultsCount+nodeErrorCount >= rp.requiredSuccesses {
		if rp.selection == Quorum {
			nodeResults := make([]common.RelayResult, 0, len(successResults)+len(nodeErrors))
			nodeResults = append(nodeResults, successResults...)
			nodeResults = append(nodeResults, nodeErrors...)
			return rp.responsesQuorum(nodeResults, rp.requiredSuccesses)
		} else if rp.selection == BestResult && successResultsCount > nodeErrorCount {
			// we have more than half succeeded, and we are success oriented
			return rp.responsesQuorum(successResults, (rp.requiredSuccesses+1)/2)
		}
	}
	// we don't have enough for a quorum, prefer a node error on protocol errors
	if nodeErrorCount >= rp.requiredSuccesses { // if we have node errors, we prefer returning them over protocol errors.
		nodeErr := rp.GetBestNodeErrorMessageForUser()
		return &nodeErr.response.relayResult, nil
	}

	// if we got here we trigger a protocol error
	returnedResult = &common.RelayResult{StatusCode: http.StatusInternalServerError}
	if nodeErrorCount > 0 { // if we have node errors, we prefer returning them over protocol errors, even if it's just the one
		nodeErr := rp.GetBestNodeErrorMessageForUser()
		processingError = nodeErr.err
		errorResponse := nodeErr.response
		if errorResponse != nil {
			returnedResult = &errorResponse.relayResult
		}
	} else if protocolErrorCount > 0 {
		protocolErr := rp.GetBestProtocolErrorMessageForUser()
		processingError = protocolErr.err
		errorResponse := protocolErr.response
		if errorResponse != nil {
			returnedResult = &errorResponse.relayResult
		}
	}
	returnedResult.ProviderInfo.ProviderAddress = strings.Join(allProvidersAddresses, ",")
	return returnedResult, utils.LavaFormatError("failed relay, insufficient results", processingError)
}<|MERGE_RESOLUTION|>--- conflicted
+++ resolved
@@ -56,12 +56,8 @@
 	allowSessionDegradation      uint32 // used in the scenario where extension was previously used.
 	metricsInf                   MetricsInterface
 	chainIdAndApiInterfaceGetter chainIdAndApiInterfaceGetter
-<<<<<<< HEAD
 	relayRetriesManager          *lavaprotocol.RelayRetriesManager
-=======
-	relayRetriesManager          *RelayRetriesManager
 	ResultsManager
->>>>>>> bd46dac4
 }
 
 func NewRelayProcessor(
@@ -73,11 +69,7 @@
 	debugRelay bool,
 	metricsInf MetricsInterface,
 	chainIdAndApiInterfaceGetter chainIdAndApiInterfaceGetter,
-<<<<<<< HEAD
 	relayRetriesManager *lavaprotocol.RelayRetriesManager,
-=======
-	relayRetriesManager *RelayRetriesManager,
->>>>>>> bd46dac4
 ) *RelayProcessor {
 	guid, _ := utils.GetUniqueIdentifier(ctx)
 	selection := Quorum // select the majority of node responses
