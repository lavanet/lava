package rpcconsumer

import (
	"context"
	"errors"
	"fmt"
	"net/http"
	"strconv"
	"strings"
	"sync"
	"sync/atomic"

	sdktypes "github.com/cosmos/cosmos-sdk/types"
	"github.com/lavanet/lava/v2/protocol/chainlib"
	"github.com/lavanet/lava/v2/protocol/common"
	"github.com/lavanet/lava/v2/protocol/lavaprotocol"
	"github.com/lavanet/lava/v2/protocol/lavasession"
	"github.com/lavanet/lava/v2/utils"
	spectypes "github.com/lavanet/lava/v2/x/spec/types"
)

type Selection int

const (
	MaxCallsPerRelay = 50
)

var relayCountOnNodeError = 2

// selection Enum, do not add other const
const (
	Quorum     Selection = iota // get the majority out of requiredSuccesses
	BestResult                  // get the best result, even if it means waiting
)

type MetricsInterface interface {
	SetRelayNodeErrorMetric(chainId string, apiInterface string)
	SetNodeErrorRecoveredSuccessfullyMetric(chainId string, apiInterface string, attempt string)
	SetNodeErrorAttemptMetric(chainId string, apiInterface string)
}

type chainIdAndApiInterfaceGetter interface {
	GetChainIdAndApiInterface() (string, string)
}

type RelayProcessor struct {
	usedProviders                *lavasession.UsedProviders
	responses                    chan *relayResponse
	requiredSuccesses            int
	nodeResponseErrors           RelayErrors
	protocolResponseErrors       RelayErrors
	successResults               []common.RelayResult
	lock                         sync.RWMutex
	protocolMessage              chainlib.ProtocolMessage
	guid                         uint64
	selection                    Selection
	consumerConsistency          *ConsumerConsistency
	skipDataReliability          bool
	debugRelay                   bool
	allowSessionDegradation      uint32 // used in the scenario where extension was previously used.
	metricsInf                   MetricsInterface
	chainIdAndApiInterfaceGetter chainIdAndApiInterfaceGetter
<<<<<<< HEAD
	disableRelayRetry            bool
	relayRetriesManager          *lavaprotocol.RelayRetriesManager
=======
	relayRetriesManager          *RelayRetriesManager
>>>>>>> 36415878
}

func NewRelayProcessor(
	ctx context.Context,
	usedProviders *lavasession.UsedProviders,
	requiredSuccesses int,
	protocolMessage chainlib.ProtocolMessage,
	consumerConsistency *ConsumerConsistency,
	debugRelay bool,
	metricsInf MetricsInterface,
	chainIdAndApiInterfaceGetter chainIdAndApiInterfaceGetter,
<<<<<<< HEAD
	disableRelayRetry bool,
	relayRetriesManager *lavaprotocol.RelayRetriesManager,
=======
	relayRetriesManager *RelayRetriesManager,
>>>>>>> 36415878
) *RelayProcessor {
	guid, _ := utils.GetUniqueIdentifier(ctx)
	selection := Quorum // select the majority of node responses
	if chainlib.GetStateful(protocolMessage) == common.CONSISTENCY_SELECT_ALL_PROVIDERS {
		selection = BestResult // select the majority of node successes
	}
	if requiredSuccesses <= 0 {
		utils.LavaFormatFatal("invalid requirement, successes count must be greater than 0", nil, utils.LogAttr("requiredSuccesses", requiredSuccesses))
	}
	return &RelayProcessor{
		usedProviders:                usedProviders,
		requiredSuccesses:            requiredSuccesses,
		responses:                    make(chan *relayResponse, MaxCallsPerRelay), // we set it as buffered so it is not blocking
		nodeResponseErrors:           RelayErrors{relayErrors: []RelayError{}},
		protocolResponseErrors:       RelayErrors{relayErrors: []RelayError{}, onFailureMergeAll: true},
		protocolMessage:              protocolMessage,
		guid:                         guid,
		selection:                    selection,
		consumerConsistency:          consumerConsistency,
		debugRelay:                   debugRelay,
		metricsInf:                   metricsInf,
		chainIdAndApiInterfaceGetter: chainIdAndApiInterfaceGetter,
		relayRetriesManager:          relayRetriesManager,
	}
}

// true if we never got an extension. (default value)
func (rp *RelayProcessor) GetAllowSessionDegradation() bool {
	return atomic.LoadUint32(&rp.allowSessionDegradation) == 0
}

// in case we had an extension and managed to get a session successfully, we prevent session degradation.
func (rp *RelayProcessor) SetDisallowDegradation() {
	atomic.StoreUint32(&rp.allowSessionDegradation, 1)
}

func (rp *RelayProcessor) setSkipDataReliability(val bool) {
	rp.lock.Lock()
	defer rp.lock.Unlock()
	rp.skipDataReliability = val
}

func (rp *RelayProcessor) getSkipDataReliability() bool {
	rp.lock.RLock()
	defer rp.lock.RUnlock()
	return rp.skipDataReliability
}

func (rp *RelayProcessor) ShouldRetry(numberOfRetriesLaunched int) bool {
	if numberOfRetriesLaunched >= MaximumNumberOfTickerRelayRetries {
		return false
	}
	return rp.selection != BestResult
}

func (rp *RelayProcessor) String() string {
	if rp == nil {
		return ""
	}
	rp.lock.RLock()
	nodeErrors := len(rp.nodeResponseErrors.relayErrors)
	protocolErrors := len(rp.protocolResponseErrors.relayErrors)
	results := len(rp.successResults)
	usedProviders := rp.usedProviders
	rp.lock.RUnlock()

	currentlyUsedAddresses := usedProviders.CurrentlyUsedAddresses()
	unwantedAddresses := usedProviders.UnwantedAddresses()
	return fmt.Sprintf("relayProcessor {results:%d, nodeErrors:%d, protocolErrors:%d,unwantedAddresses: %s,currentlyUsedAddresses:%s}",
		results, nodeErrors, protocolErrors, strings.Join(unwantedAddresses, ";"), strings.Join(currentlyUsedAddresses, ";"))
}

func (rp *RelayProcessor) GetUsedProviders() *lavasession.UsedProviders {
	if rp == nil {
		utils.LavaFormatError("RelayProcessor.GetUsedProviders is nil, misuse detected", nil)
		return nil
	}
	rp.lock.RLock()
	defer rp.lock.RUnlock()
	return rp.usedProviders
}

// this function returns all results that came from a node, meaning success, and node errors
func (rp *RelayProcessor) NodeResults() []common.RelayResult {
	if rp == nil {
		return nil
	}
	rp.readExistingResponses()
	rp.lock.RLock()
	defer rp.lock.RUnlock()
	return rp.nodeResultsInner()
}

// only when locked
func (rp *RelayProcessor) nodeResultsInner() []common.RelayResult {
	// start with results and add to them node results
	nodeResults := rp.successResults
	nodeResults = append(nodeResults, rp.nodeErrors()...)
	return nodeResults
}

// only when locked
func (rp *RelayProcessor) nodeErrors() (ret []common.RelayResult) {
	for _, relayError := range rp.nodeResponseErrors.relayErrors {
		ret = append(ret, relayError.response.relayResult)
	}
	return ret
}

func (rp *RelayProcessor) ProtocolErrors() uint64 {
	if rp == nil {
		return 0
	}
	rp.lock.RLock()
	defer rp.lock.RUnlock()
	return uint64(len(rp.protocolResponseErrors.relayErrors))
}

func (rp *RelayProcessor) SetResponse(response *relayResponse) {
	if rp == nil {
		return
	}
	if response == nil {
		return
	}
	rp.responses <- response
}

func (rp *RelayProcessor) setValidResponse(response *relayResponse) {
	rp.lock.Lock()
	defer rp.lock.Unlock()

	// future relay requests and data reliability requests need to ask for the same specific block height to get consensus on the reply
	// we do not modify the chain message data on the consumer, only it's requested block, so we let the provider know it can't put any block height it wants by setting a specific block height
	reqBlock, _ := rp.protocolMessage.RequestedBlock()
	if reqBlock == spectypes.LATEST_BLOCK {
		// TODO: when we turn on dataReliability on latest call UpdateLatest, until then we turn it off always
		// modifiedOnLatestReq := rp.chainMessage.UpdateLatestBlockInMessage(response.relayResult.Reply.LatestBlock, false)
		// if !modifiedOnLatestReq {
		response.relayResult.Finalized = false // shut down data reliability
		// }
	}

	if response.relayResult.Reply == nil {
		utils.LavaFormatError("got to setValidResponse with nil Reply",
			response.err,
			utils.LogAttr("ProviderInfo", response.relayResult.ProviderInfo),
			utils.LogAttr("StatusCode", response.relayResult.StatusCode),
			utils.LogAttr("Finalized", response.relayResult.Finalized),
			utils.LogAttr("Quorum", response.relayResult.Quorum),
		)
		return
	}
	// no error, update the seen block
	blockSeen := response.relayResult.Reply.LatestBlock
	// nil safe
	userData := rp.protocolMessage.GetUserData()
	rp.consumerConsistency.SetSeenBlock(blockSeen, userData)
	// on subscribe results, we just append to successful results instead of parsing results because we already have a validation.
	if chainlib.IsFunctionTagOfType(rp.protocolMessage, spectypes.FUNCTION_TAG_SUBSCRIBE) {
		rp.successResults = append(rp.successResults, response.relayResult)
		return
	}

	// check response error
	foundError, errorMessage := rp.protocolMessage.CheckResponseError(response.relayResult.Reply.Data, response.relayResult.StatusCode)
	if foundError {
		// this is a node error, meaning we still didn't get a good response.
		// we may choose to wait until there will be a response or timeout happens
		// if we decide to wait and timeout happens we will take the majority of response messages
		err := fmt.Errorf("%s", errorMessage)
		rp.nodeResponseErrors.relayErrors = append(rp.nodeResponseErrors.relayErrors, RelayError{err: err, ProviderInfo: response.relayResult.ProviderInfo, response: response})
		// send relay error metrics only on non stateful queries, as stateful queries always return X-1/X errors.
		if rp.selection != BestResult {
			go rp.metricsInf.SetRelayNodeErrorMetric(rp.chainIdAndApiInterfaceGetter.GetChainIdAndApiInterface())
			utils.LavaFormatInfo("Relay received a node error", utils.LogAttr("Error", err), utils.LogAttr("provider", response.relayResult.ProviderInfo), utils.LogAttr("Request", rp.protocolMessage.GetApi().Name), utils.LogAttr("requested_block", reqBlock))
		}
		return
	}
	rp.successResults = append(rp.successResults, response.relayResult)
}

func (rp *RelayProcessor) setErrorResponse(response *relayResponse) {
	rp.lock.Lock()
	defer rp.lock.Unlock()
	utils.LavaFormatDebug("could not send relay to provider", utils.Attribute{Key: "GUID", Value: rp.guid}, utils.Attribute{Key: "provider", Value: response.relayResult.ProviderInfo.ProviderAddress}, utils.Attribute{Key: "error", Value: response.err.Error()})
	rp.protocolResponseErrors.relayErrors = append(rp.protocolResponseErrors.relayErrors, RelayError{err: response.err, ProviderInfo: response.relayResult.ProviderInfo, response: response})
}

func (rp *RelayProcessor) checkEndProcessing(responsesCount int) bool {
	rp.lock.RLock()
	defer rp.lock.RUnlock()
	resultsCount := len(rp.successResults)
	if resultsCount >= rp.requiredSuccesses {
		// we have enough successes, we can return
		return true
	}
	if rp.selection == Quorum {
		// we need a quorum of all node results
		nodeErrors := len(rp.nodeResponseErrors.relayErrors)
		if nodeErrors+resultsCount >= rp.requiredSuccesses {
			// we have enough node results for our quorum
			return true
		}
	}
	// check if we got all of the responses
	if responsesCount >= rp.usedProviders.SessionsLatestBatch() {
		// no active sessions, and we read all the responses, we can return
		return true
	}
	return false
}

// this function defines if we should use the processor to return the result (meaning it has some insight and responses) or just return to the user
func (rp *RelayProcessor) HasResults() bool {
	if rp == nil {
		return false
	}
	rp.lock.RLock()
	defer rp.lock.RUnlock()
	resultsCount := len(rp.successResults)
	nodeErrors := len(rp.nodeResponseErrors.relayErrors)
	protocolErrors := len(rp.protocolResponseErrors.relayErrors)
	return resultsCount+nodeErrors+protocolErrors > 0
}

func (rp *RelayProcessor) getInputMsgInfoHashString() (string, error) {
	hash, err := rp.protocolMessage.GetRawRequestHash()
	hashString := ""
	if err == nil {
		hashString = string(hash)
	}
	return hashString, err
}

// Deciding wether we should send a relay retry attempt based on the node error
func (rp *RelayProcessor) shouldRetryRelay(resultsCount int, hashErr error, nodeErrors int, hash string) bool {
	// Retries will be performed based on the following scenarios:
	// 1. If relayCountOnNodeError > 0
	// 2. If we have 0 successful relays and we have only node errors.
	// 3. Hash calculation was successful.
	// 4. Number of retries < relayCountOnNodeError.
	if relayCountOnNodeError > 0 && resultsCount == 0 && hashErr == nil {
		if nodeErrors <= relayCountOnNodeError {
			// TODO: check chain message retry on archive. (this feature will be added in the generic parsers feature)

			// Check if user specified to disable caching - OR
			// Check hash already exist, if it does, we don't want to retry
			if !rp.relayRetriesManager.CheckHashInCache(hash) {
				// If we didn't find the hash in the hash map we can retry
				utils.LavaFormatTrace("retrying on relay error", utils.LogAttr("retry_number", nodeErrors), utils.LogAttr("hash", hash))
				go rp.metricsInf.SetNodeErrorAttemptMetric(rp.chainIdAndApiInterfaceGetter.GetChainIdAndApiInterface())
				return false
			}
			utils.LavaFormatTrace("found hash in map wont retry", utils.LogAttr("hash", hash))
		} else {
			// We failed enough times. we need to add this to our hash map so we don't waste time on it again.
			chainId, apiInterface := rp.chainIdAndApiInterfaceGetter.GetChainIdAndApiInterface()
			utils.LavaFormatWarning("Failed to recover retries on node errors, might be an invalid input", nil,
				utils.LogAttr("api", rp.protocolMessage.GetApi().Name),
				utils.LogAttr("params", rp.protocolMessage.GetRPCMessage().GetParams()),
				utils.LogAttr("chainId", chainId),
				utils.LogAttr("apiInterface", apiInterface),
				utils.LogAttr("hash", hash),
			)
			rp.relayRetriesManager.AddHashToCache(hash)
		}
	}
	// Do not perform a retry
	return true
}

func (rp *RelayProcessor) HasRequiredNodeResults() bool {
	if rp == nil {
		return false
	}
	rp.lock.RLock()
	defer rp.lock.RUnlock()
	resultsCount := len(rp.successResults)

	hash, hashErr := rp.getInputMsgInfoHashString()
	if resultsCount >= rp.requiredSuccesses {
		if hashErr == nil { // Incase we had a successful relay we can remove the hash from our relay retries map
			// Use a routine to run it in parallel
			go rp.relayRetriesManager.RemoveHashFromCache(hash)
		}
		// Check if we need to add node errors retry metrics
		if rp.selection == Quorum {
			// If nodeErrors length is larger than 0, our retry mechanism was activated. we add our metrics now.
			nodeErrors := len(rp.nodeResponseErrors.relayErrors)
			if nodeErrors > 0 {
				chainId, apiInterface := rp.chainIdAndApiInterfaceGetter.GetChainIdAndApiInterface()
				go rp.metricsInf.SetNodeErrorRecoveredSuccessfullyMetric(chainId, apiInterface, strconv.Itoa(nodeErrors))
			}
		}
		return true
	}
	if rp.selection == Quorum {
		// We need a quorum of all node results
		nodeErrors := len(rp.nodeResponseErrors.relayErrors)
		if nodeErrors+resultsCount >= rp.requiredSuccesses {
			// Retry on node error flow:
			return rp.shouldRetryRelay(resultsCount, hashErr, nodeErrors, hash)
		}
	}
	// on BestResult we want to retry if there is no success
	return false
}

func (rp *RelayProcessor) handleResponse(response *relayResponse) {
	if response == nil {
		return
	}
	if response.err != nil {
		rp.setErrorResponse(response)
	} else {
		rp.setValidResponse(response)
	}
}

func (rp *RelayProcessor) readExistingResponses() {
	for {
		select {
		case response := <-rp.responses:
			rp.handleResponse(response)
		default:
			// No more responses immediately available, exit the loop
			return
		}
	}
}

// this function waits for the processing results, they are written by multiple go routines and read by this go routine
// it then updates the responses in their respective place, node errors, protocol errors or success results
func (rp *RelayProcessor) WaitForResults(ctx context.Context) error {
	if rp == nil {
		return utils.LavaFormatError("RelayProcessor.WaitForResults is nil, misuse detected", nil)
	}
	responsesCount := 0
	for {
		select {
		case response := <-rp.responses:
			responsesCount++
			rp.handleResponse(response)
			if rp.checkEndProcessing(responsesCount) {
				// we can finish processing
				return nil
			}
		case <-ctx.Done():
			return utils.LavaFormatWarning("cancelled relay processor", nil, utils.LogAttr("total responses", responsesCount))
		}
	}
}

func (rp *RelayProcessor) responsesQuorum(results []common.RelayResult, quorumSize int) (returnedResult *common.RelayResult, processingError error) {
	if quorumSize <= 0 {
		return nil, errors.New("quorumSize must be greater than zero")
	}
	countMap := make(map[string]int) // Map to store the count of each unique result.Reply.Data
	deterministic := rp.protocolMessage.GetApi().Category.Deterministic
	var bestQosResult common.RelayResult
	bestQos := sdktypes.ZeroDec()
	nilReplies := 0
	nilReplyIdx := -1
	for idx, result := range results {
		if result.Reply != nil && result.Reply.Data != nil {
			countMap[string(result.Reply.Data)]++
			if !deterministic {
				if result.ProviderInfo.ProviderQoSExcellenceSummery.IsNil() || result.ProviderInfo.ProviderStake.Amount.IsNil() {
					continue
				}
				currentResult := result.ProviderInfo.ProviderQoSExcellenceSummery.MulInt(result.ProviderInfo.ProviderStake.Amount)
				if currentResult.GTE(bestQos) {
					bestQos.Set(currentResult)
					bestQosResult = result
				}
			}
		} else {
			nilReplies++
			nilReplyIdx = idx
		}
	}
	var mostCommonResult common.RelayResult
	var maxCount int
	for _, result := range results {
		if result.Reply != nil && result.Reply.Data != nil {
			count := countMap[string(result.Reply.Data)]
			if count > maxCount {
				maxCount = count
				mostCommonResult = result
			}
		}
	}

	if nilReplies >= quorumSize && maxCount < quorumSize {
		// we don't have a quorum with a valid response, but we have a quorum with an empty one
		maxCount = nilReplies
		mostCommonResult = results[nilReplyIdx]
	}
	// Check if the majority count is less than quorumSize
	if maxCount < quorumSize {
		if !deterministic {
			// non deterministic apis might not have a quorum
			// instead of failing get the best one
			bestQosResult.Quorum = 1
			return &bestQosResult, nil
		}
		return nil, utils.LavaFormatInfo("majority count is less than quorumSize", utils.LogAttr("nilReplies", nilReplies), utils.LogAttr("results", len(results)), utils.LogAttr("maxCount", maxCount), utils.LogAttr("quorumSize", quorumSize))
	}
	mostCommonResult.Quorum = maxCount
	return &mostCommonResult, nil
}

// this function returns the results according to the defined strategy
// results were stored in WaitForResults and now there's logic to select which results are returned to the user
// will return an error if we did not meet quota of replies, if we did we follow the strategies:
// if return strategy == get_first: return the first success, if none: get best node error
// if strategy == quorum get majority of node responses
// on error: we will return a placeholder relayResult, with a provider address and a status code
func (rp *RelayProcessor) ProcessingResult() (returnedResult *common.RelayResult, processingError error) {
	if rp == nil {
		return nil, utils.LavaFormatError("RelayProcessor.ProcessingResult is nil, misuse detected", nil)
	}

	// this must be here before the lock because this function locks
	allProvidersAddresses := rp.GetUsedProviders().UnwantedAddresses()

	rp.lock.RLock()
	defer rp.lock.RUnlock()
	// there are enough successes
	successResultsCount := len(rp.successResults)
	if successResultsCount >= rp.requiredSuccesses {
		return rp.responsesQuorum(rp.successResults, rp.requiredSuccesses)
	}
	nodeResults := rp.nodeResultsInner()
	// there are not enough successes, let's check if there are enough node errors

	if rp.debugRelay {
		// adding as much debug info as possible. all successful relays, all node errors and all protocol errors
		utils.LavaFormatDebug("[Processing Result] Debug Relay", utils.LogAttr("rp.requiredSuccesses", rp.requiredSuccesses))
		utils.LavaFormatDebug("[Processing Debug] number of node results", utils.LogAttr("len(rp.successResults)", len(rp.successResults)), utils.LogAttr("len(rp.nodeResponseErrors.relayErrors)", len(rp.nodeResponseErrors.relayErrors)), utils.LogAttr("len(rp.protocolResponseErrors.relayErrors)", len(rp.protocolResponseErrors.relayErrors)))
		for idx, result := range rp.successResults {
			utils.LavaFormatDebug("[Processing Debug] success result", utils.LogAttr("idx", idx), utils.LogAttr("result", result))
		}
		for idx, result := range rp.nodeResponseErrors.relayErrors {
			utils.LavaFormatDebug("[Processing Debug] node result", utils.LogAttr("idx", idx), utils.LogAttr("result", result))
		}
		for idx, result := range rp.protocolResponseErrors.relayErrors {
			utils.LavaFormatDebug("[Processing Debug] protocol error", utils.LogAttr("idx", idx), utils.LogAttr("result", result))
		}
	}

	if len(nodeResults) >= rp.requiredSuccesses {
		if rp.selection == Quorum {
			return rp.responsesQuorum(nodeResults, rp.requiredSuccesses)
		} else if rp.selection == BestResult && successResultsCount > len(rp.nodeResponseErrors.relayErrors) {
			// we have more than half succeeded, and we are success oriented
			return rp.responsesQuorum(rp.successResults, (rp.requiredSuccesses+1)/2)
		}
	}
	// we don't have enough for a quorum, prefer a node error on protocol errors
	if len(rp.nodeResponseErrors.relayErrors) >= rp.requiredSuccesses { // if we have node errors, we prefer returning them over protocol errors.
		nodeErr := rp.nodeResponseErrors.GetBestErrorMessageForUser()
		return &nodeErr.response.relayResult, nil
	}

	// if we got here we trigger a protocol error
	returnedResult = &common.RelayResult{StatusCode: http.StatusInternalServerError}
	if len(rp.nodeResponseErrors.relayErrors) > 0 { // if we have node errors, we prefer returning them over protocol errors, even if it's just the one
		nodeErr := rp.nodeResponseErrors.GetBestErrorMessageForUser()
		processingError = nodeErr.err
		errorResponse := nodeErr.response
		if errorResponse != nil {
			returnedResult = &errorResponse.relayResult
		}
	} else if len(rp.protocolResponseErrors.relayErrors) > 0 {
		protocolErr := rp.protocolResponseErrors.GetBestErrorMessageForUser()
		processingError = protocolErr.err
		errorResponse := protocolErr.response
		if errorResponse != nil {
			returnedResult = &errorResponse.relayResult
		}
	}
	returnedResult.ProviderInfo.ProviderAddress = strings.Join(allProvidersAddresses, ",")
	return returnedResult, utils.LavaFormatError("failed relay, insufficient results", processingError)
}<|MERGE_RESOLUTION|>--- conflicted
+++ resolved
@@ -60,12 +60,7 @@
 	allowSessionDegradation      uint32 // used in the scenario where extension was previously used.
 	metricsInf                   MetricsInterface
 	chainIdAndApiInterfaceGetter chainIdAndApiInterfaceGetter
-<<<<<<< HEAD
-	disableRelayRetry            bool
 	relayRetriesManager          *lavaprotocol.RelayRetriesManager
-=======
-	relayRetriesManager          *RelayRetriesManager
->>>>>>> 36415878
 }
 
 func NewRelayProcessor(
@@ -77,12 +72,7 @@
 	debugRelay bool,
 	metricsInf MetricsInterface,
 	chainIdAndApiInterfaceGetter chainIdAndApiInterfaceGetter,
-<<<<<<< HEAD
-	disableRelayRetry bool,
 	relayRetriesManager *lavaprotocol.RelayRetriesManager,
-=======
-	relayRetriesManager *RelayRetriesManager,
->>>>>>> 36415878
 ) *RelayProcessor {
 	guid, _ := utils.GetUniqueIdentifier(ctx)
 	selection := Quorum // select the majority of node responses
