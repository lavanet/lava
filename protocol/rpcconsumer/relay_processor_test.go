--- conflicted
+++ resolved
@@ -208,195 +208,6 @@
 	})
 }
 
-<<<<<<< HEAD
-func TestRelayProcessorNodeErrorRetryFlow(t *testing.T) {
-	t.Run("retry_flow", func(t *testing.T) {
-		ctx := context.Background()
-		serverHandler := http.HandlerFunc(func(w http.ResponseWriter, r *http.Request) {
-			// Handle the incoming request and provide the desired response
-			w.WriteHeader(http.StatusOK)
-		})
-		specId := "LAV1"
-		chainParser, _, _, closeServer, _, err := chainlib.CreateChainLibMocks(ctx, specId, spectypes.APIInterfaceRest, serverHandler, nil, "../../", nil)
-		if closeServer != nil {
-			defer closeServer()
-		}
-		require.NoError(t, err)
-		chainMsg, err := chainParser.ParseMsg("/cosmos/base/tendermint/v1beta1/blocks/17", nil, http.MethodGet, nil, extensionslib.ExtensionInfo{LatestBlock: 0})
-		require.NoError(t, err)
-		protocolMessage := chainlib.NewProtocolMessage(chainMsg, nil, nil, "", "")
-		usedProviders := lavasession.NewUsedProviders(nil)
-		relayProcessor := NewRelayProcessor(ctx, common.QuorumParams{Min: 1}, nil, relayProcessorMetrics, relayProcessorMetrics, relayRetriesManagerInstance, NewRelayStateMachine(ctx, usedProviders, &RPCConsumerServer{}, protocolMessage, nil, false, relayProcessorMetrics), qos.NewQoSManager())
-
-		ctx, cancel := context.WithTimeout(context.Background(), time.Millisecond*50)
-		defer cancel()
-		canUse := usedProviders.TryLockSelection(ctx)
-		require.NoError(t, ctx.Err())
-		require.Nil(t, canUse)
-		require.Zero(t, usedProviders.CurrentlyUsed())
-		require.Zero(t, usedProviders.SessionsLatestBatch())
-		consumerSessionsMap := lavasession.ConsumerSessionsMap{"lava@test": &lavasession.SessionInfo{}, "lava@test2": &lavasession.SessionInfo{}}
-		usedProviders.AddUsed(consumerSessionsMap, nil)
-		// check first reply
-		go sendNodeError(relayProcessor, "lava@test", time.Millisecond*5)
-		err = relayProcessor.WaitForResults(context.Background())
-		require.NoError(t, err)
-		resultsOk := relayProcessor.HasResults()
-		require.True(t, resultsOk)
-		requiredNodeResults, _ := relayProcessor.HasRequiredNodeResults(1)
-		require.False(t, requiredNodeResults)
-		// check first retry
-		go sendNodeError(relayProcessor, "lava@test", time.Millisecond*5)
-		err = relayProcessor.WaitForResults(context.Background())
-		require.NoError(t, err)
-		resultsOk = relayProcessor.HasResults()
-		require.True(t, resultsOk)
-		requiredNodeResults, _ = relayProcessor.HasRequiredNodeResults(1)
-		require.False(t, requiredNodeResults)
-
-		// check first second retry
-		go sendNodeError(relayProcessor, "lava@test", time.Millisecond*5)
-		err = relayProcessor.WaitForResults(context.Background())
-		require.NoError(t, err)
-		resultsOk = relayProcessor.HasResults()
-		require.True(t, resultsOk)
-		requiredNodeResults, _ = relayProcessor.HasRequiredNodeResults(1)
-		require.True(t, requiredNodeResults)
-
-		// 2nd relay, same inputs
-		// check hash map flow:
-		chainMsg, err = chainParser.ParseMsg("/cosmos/base/tendermint/v1beta1/blocks/17", nil, http.MethodGet, nil, extensionslib.ExtensionInfo{LatestBlock: 0})
-		require.NoError(t, err)
-		protocolMessage = chainlib.NewProtocolMessage(chainMsg, nil, nil, "", "")
-		usedProviders = lavasession.NewUsedProviders(nil)
-		relayProcessor = NewRelayProcessor(ctx, common.QuorumParams{Min: 1}, nil, relayProcessorMetrics, relayProcessorMetrics, relayRetriesManagerInstance, NewRelayStateMachine(ctx, usedProviders, &RPCConsumerServer{}, protocolMessage, nil, false, relayProcessorMetrics), qos.NewQoSManager())
-
-		ctx, cancel = context.WithTimeout(context.Background(), time.Millisecond*10)
-		defer cancel()
-		canUse = usedProviders.TryLockSelection(ctx)
-		require.NoError(t, ctx.Err())
-		require.Nil(t, canUse)
-		require.Zero(t, usedProviders.CurrentlyUsed())
-		require.Zero(t, usedProviders.SessionsLatestBatch())
-		consumerSessionsMap = lavasession.ConsumerSessionsMap{"lava@test": &lavasession.SessionInfo{}, "lava@test2": &lavasession.SessionInfo{}}
-		usedProviders.AddUsed(consumerSessionsMap, nil)
-		// check first reply, this time we have hash in map, so we don't retry node errors.
-		go sendNodeError(relayProcessor, "lava@test", time.Millisecond*5)
-		err = relayProcessor.WaitForResults(context.Background())
-		require.NoError(t, err)
-		resultsOk = relayProcessor.HasResults()
-		require.True(t, resultsOk)
-		requiredNodeResults, _ = relayProcessor.HasRequiredNodeResults(1)
-		require.True(t, requiredNodeResults)
-
-		// 3nd relay, different inputs
-		// check hash map flow:
-		chainMsg, err = chainParser.ParseMsg("/cosmos/base/tendermint/v1beta1/blocks/18", nil, http.MethodGet, nil, extensionslib.ExtensionInfo{LatestBlock: 0})
-		require.NoError(t, err)
-		protocolMessage = chainlib.NewProtocolMessage(chainMsg, nil, nil, "", "")
-		usedProviders = lavasession.NewUsedProviders(nil)
-		relayProcessor = NewRelayProcessor(ctx, common.QuorumParams{Min: 1}, nil, relayProcessorMetrics, relayProcessorMetrics, relayRetriesManagerInstance, NewRelayStateMachine(ctx, usedProviders, &RPCConsumerServer{}, protocolMessage, nil, false, relayProcessorMetrics), qos.NewQoSManager())
-
-		ctx, cancel = context.WithTimeout(context.Background(), time.Millisecond*10)
-		defer cancel()
-		canUse = usedProviders.TryLockSelection(ctx)
-		require.NoError(t, ctx.Err())
-		require.Nil(t, canUse)
-		require.Zero(t, usedProviders.CurrentlyUsed())
-		require.Zero(t, usedProviders.SessionsLatestBatch())
-		consumerSessionsMap = lavasession.ConsumerSessionsMap{"lava@test": &lavasession.SessionInfo{}, "lava@test2": &lavasession.SessionInfo{}}
-		usedProviders.AddUsed(consumerSessionsMap, nil)
-		// check first reply, this time we have hash in map, so we don't retry node errors.
-		go sendNodeError(relayProcessor, "lava@test", time.Millisecond*5)
-		err = relayProcessor.WaitForResults(context.Background())
-		require.NoError(t, err)
-		resultsOk = relayProcessor.HasResults()
-		require.True(t, resultsOk)
-		requiredNodeResults, _ = relayProcessor.HasRequiredNodeResults(1)
-		// check our hashing mechanism works with different inputs
-		require.False(t, requiredNodeResults)
-
-		// 4th relay, same inputs, this time a successful relay, should remove the hash from the map
-		chainMsg, err = chainParser.ParseMsg("/cosmos/base/tendermint/v1beta1/blocks/17", nil, http.MethodGet, nil, extensionslib.ExtensionInfo{LatestBlock: 0})
-		require.NoError(t, err)
-		protocolMessage = chainlib.NewProtocolMessage(chainMsg, nil, nil, "", "")
-		usedProviders = lavasession.NewUsedProviders(nil)
-		relayProcessor = NewRelayProcessor(ctx, common.QuorumParams{Min: 1}, nil, relayProcessorMetrics, relayProcessorMetrics, relayRetriesManagerInstance, NewRelayStateMachine(ctx, usedProviders, &RPCConsumerServer{}, protocolMessage, nil, false, relayProcessorMetrics), qos.NewQoSManager())
-		ctx, cancel = context.WithTimeout(context.Background(), time.Millisecond*10)
-		defer cancel()
-		canUse = usedProviders.TryLockSelection(ctx)
-		require.NoError(t, ctx.Err())
-		require.Nil(t, canUse)
-		require.Zero(t, usedProviders.CurrentlyUsed())
-		require.Zero(t, usedProviders.SessionsLatestBatch())
-		consumerSessionsMap = lavasession.ConsumerSessionsMap{"lava@test": &lavasession.SessionInfo{}, "lava@test2": &lavasession.SessionInfo{}}
-		usedProviders.AddUsed(consumerSessionsMap, nil)
-		// check first reply, this time we have hash in map, so we don't retry node errors.
-		hash, err := relayProcessor.getInputMsgInfoHashString()
-		require.NoError(t, err)
-		require.True(t, relayProcessor.relayRetriesManager.CheckHashInCache(hash))
-		go sendSuccessResp(relayProcessor, "lava@test", time.Millisecond*5)
-		err = relayProcessor.WaitForResults(context.Background())
-		require.NoError(t, err)
-		resultsOk = relayProcessor.HasResults()
-		require.True(t, resultsOk)
-		requiredNodeResults, _ = relayProcessor.HasRequiredNodeResults(1)
-		require.True(t, requiredNodeResults)
-
-		// A way for us to break early from sleep, just waiting up to 5 seconds and breaking as soon as the value we expect is there.
-		// After 5 seconds if its not there test will fail
-		for i := 0; i < 100; i++ {
-			if !relayProcessor.relayRetriesManager.CheckHashInCache(hash) {
-				break
-			}
-			time.Sleep(time.Millisecond * 50) // sleep up to 5 seconds
-		}
-		// after the sleep we should not have the hash anymore in the map as it was removed by a successful relay.
-		require.False(t, relayProcessor.relayRetriesManager.CheckHashInCache(hash))
-	})
-
-	t.Run("retry_flow_disabled", func(t *testing.T) {
-		ctx := context.Background()
-		relayCountOnNodeError = 0
-		serverHandler := http.HandlerFunc(func(w http.ResponseWriter, r *http.Request) {
-			// Handle the incoming request and provide the desired response
-			w.WriteHeader(http.StatusOK)
-		})
-		specId := "LAV1"
-		chainParser, _, _, closeServer, _, err := chainlib.CreateChainLibMocks(ctx, specId, spectypes.APIInterfaceRest, serverHandler, nil, "../../", nil)
-		if closeServer != nil {
-			defer closeServer()
-		}
-		require.NoError(t, err)
-		chainMsg, err := chainParser.ParseMsg("/cosmos/base/tendermint/v1beta1/blocks/17", nil, http.MethodGet, nil, extensionslib.ExtensionInfo{LatestBlock: 0})
-		require.NoError(t, err)
-		protocolMessage := chainlib.NewProtocolMessage(chainMsg, nil, nil, "", "")
-		usedProviders := lavasession.NewUsedProviders(nil)
-		relayProcessor := NewRelayProcessor(ctx, common.QuorumParams{Min: 1}, nil, relayProcessorMetrics, relayProcessorMetrics, relayRetriesManagerInstance, NewRelayStateMachine(ctx, usedProviders, &RPCConsumerServer{}, protocolMessage, nil, false, relayProcessorMetrics), qos.NewQoSManager())
-
-		ctx, cancel := context.WithTimeout(context.Background(), time.Millisecond*10)
-		defer cancel()
-		canUse := usedProviders.TryLockSelection(ctx)
-		require.NoError(t, ctx.Err())
-		require.Nil(t, canUse)
-		require.Zero(t, usedProviders.CurrentlyUsed())
-		require.Zero(t, usedProviders.SessionsLatestBatch())
-		consumerSessionsMap := lavasession.ConsumerSessionsMap{"lava@test": &lavasession.SessionInfo{}, "lava@test2": &lavasession.SessionInfo{}}
-		usedProviders.AddUsed(consumerSessionsMap, nil)
-		// check first reply
-		go sendNodeError(relayProcessor, "lava@test", time.Millisecond*5)
-		err = relayProcessor.WaitForResults(context.Background())
-		require.NoError(t, err)
-		resultsOk := relayProcessor.HasResults()
-		require.True(t, resultsOk)
-		requiredNodeResults, _ := relayProcessor.HasRequiredNodeResults(1)
-		require.True(t, requiredNodeResults)
-		relayCountOnNodeError = 2
-	})
-}
-
-=======
->>>>>>> 0b9ec6f8
 func TestRelayProcessorTimeout(t *testing.T) {
 	t.Run("timeout", func(t *testing.T) {
 		ctx := context.Background()
