--- conflicted
+++ resolved
@@ -263,111 +263,7 @@
 					}()
 				}
 			}
-<<<<<<< HEAD
-
-			err = statetracker.RegisterForSpecUpdatesOrSetStaticSpec(ctx, chainParser, options.cmdFlags.StaticSpecPath, *rpcEndpoint, rpcc.consumerStateTracker)
-			if err != nil {
-				err = utils.LavaFormatError("failed registering for spec updates", err, utils.Attribute{Key: "endpoint", Value: rpcEndpoint})
-				errCh <- err
-				return err
-			}
-
-			// Filter the relevant static providers
-			relevantStaticProviderList := []*lavasession.RPCProviderEndpoint{}
-			for _, staticProvider := range options.staticProvidersList {
-				if staticProvider.ChainID == rpcEndpoint.ChainID {
-					relevantStaticProviderList = append(relevantStaticProviderList, staticProvider)
-				}
-			}
-			staticProvidersActive := len(relevantStaticProviderList) > 0
-
-			_, averageBlockTime, _, _ := chainParser.ChainBlockStats()
-			var optimizer *provideroptimizer.ProviderOptimizer
-			var consumerConsistency *ConsumerConsistency
-			var finalizationConsensus *finalizationconsensus.FinalizationConsensus
-			getOrCreateChainAssets := func() error {
-				// this is locked so we don't race optimizers creation
-				chainMutexes[chainID].Lock()
-				defer chainMutexes[chainID].Unlock()
-				var loaded bool
-				var err error
-
-				baseLatency := common.AverageWorldLatency / 2 // we want performance to be half our timeout or better
-
-				// Create / Use existing optimizer
-				newOptimizer := provideroptimizer.NewProviderOptimizer(options.strategy, averageBlockTime, baseLatency, options.maxConcurrentProviders, consumerOptimizerQoSClient, chainID)
-				optimizer, loaded, err = optimizers.LoadOrStore(chainID, newOptimizer)
-				if err != nil {
-					return utils.LavaFormatError("failed loading optimizer", err, utils.LogAttr("endpoint", rpcEndpoint.Key()))
-				}
-
-				if !loaded {
-					// if this is a new optimizer, register it in the consumerOptimizerQoSClient
-					consumerOptimizerQoSClient.RegisterOptimizer(optimizer, chainID)
-				}
-
-				// Create / Use existing ConsumerConsistency
-				newConsumerConsistency := NewConsumerConsistency(chainID)
-				consumerConsistency, _, err = consumerConsistencies.LoadOrStore(chainID, newConsumerConsistency)
-				if err != nil {
-					return utils.LavaFormatError("failed loading consumer consistency", err, utils.LogAttr("endpoint", rpcEndpoint.Key()))
-				}
-
-				// Create / Use existing FinalizationConsensus
-				newFinalizationConsensus := finalizationconsensus.NewFinalizationConsensus(rpcEndpoint.ChainID)
-				finalizationConsensus, loaded, err = finalizationConsensuses.LoadOrStore(chainID, newFinalizationConsensus)
-				if err != nil {
-					return utils.LavaFormatError("failed loading finalization consensus", err, utils.LogAttr("endpoint", rpcEndpoint.Key()))
-				}
-				if !loaded { // when creating new finalization consensus instance we need to register it to updates
-					consumerStateTracker.RegisterFinalizationConsensusForUpdates(ctx, finalizationConsensus, staticProvidersActive)
-				}
-				return nil
-			}
-			err = getOrCreateChainAssets()
-			if err != nil {
-				errCh <- err
-				return err
-			}
-
-			if finalizationConsensus == nil || optimizer == nil || consumerConsistency == nil {
-				err = utils.LavaFormatError("failed getting assets, found a nil", nil, utils.Attribute{Key: "endpoint", Value: rpcEndpoint.Key()})
-				errCh <- err
-				return err
-			}
-
-			// Create active subscription provider storage for each unique chain
-			activeSubscriptionProvidersStorage := lavasession.NewActiveSubscriptionProvidersStorage()
-			consumerSessionManager := lavasession.NewConsumerSessionManager(rpcEndpoint, optimizer, consumerMetricsManager, consumerReportsManager, consumerAddr.String(), activeSubscriptionProvidersStorage)
-			// Register For Updates
-			rpcc.consumerStateTracker.RegisterConsumerSessionManagerForPairingUpdates(ctx, consumerSessionManager, relevantStaticProviderList)
-
-			var relaysMonitor *metrics.RelaysMonitor
-			if options.cmdFlags.RelaysHealthEnableFlag {
-				relaysMonitor = metrics.NewRelaysMonitor(options.cmdFlags.RelaysHealthIntervalFlag, rpcEndpoint.ChainID, rpcEndpoint.ApiInterface)
-				relaysMonitorAggregator.RegisterRelaysMonitor(rpcEndpoint.String(), relaysMonitor)
-			}
-
-			rpcConsumerServer := &RPCConsumerServer{}
-
-			var consumerWsSubscriptionManager *chainlib.ConsumerWSSubscriptionManager
-			var specMethodType string
-			if rpcEndpoint.ApiInterface == spectypes.APIInterfaceJsonRPC {
-				specMethodType = http.MethodPost
-			}
-			consumerWsSubscriptionManager = chainlib.NewConsumerWSSubscriptionManager(consumerSessionManager, rpcConsumerServer, options.refererData, specMethodType, chainParser, activeSubscriptionProvidersStorage, consumerMetricsManager)
-
-			utils.LavaFormatInfo("RPCConsumer Listening", utils.Attribute{Key: "endpoints", Value: rpcEndpoint.String()})
-			err = rpcConsumerServer.ServeRPCRequests(ctx, rpcEndpoint, rpcc.consumerStateTracker, chainParser, finalizationConsensus, consumerSessionManager, options.requiredResponses, privKey, lavaChainID, options.cache, rpcConsumerMetrics, consumerAddr, consumerConsistency, relaysMonitor, options.cmdFlags, options.stateShare, options.refererData, consumerReportsManager, consumerWsSubscriptionManager)
-			if err != nil {
-				err = utils.LavaFormatError("failed serving rpc requests", err, utils.Attribute{Key: "endpoint", Value: rpcEndpoint})
-				errCh <- err
-				return err
-			}
-			return nil
-=======
 			return err
->>>>>>> 73b9e011
 		}(rpcEndpoint)
 	}
 
@@ -452,6 +348,15 @@
 		return nil, err
 	}
 
+	// Filter the relevant static providers
+	relevantStaticProviderList := []*lavasession.RPCProviderEndpoint{}
+	for _, staticProvider := range options.staticProvidersList {
+		if staticProvider.ChainID == rpcEndpoint.ChainID {
+			relevantStaticProviderList = append(relevantStaticProviderList, staticProvider)
+		}
+	}
+	staticProvidersActive := len(relevantStaticProviderList) > 0
+
 	_, averageBlockTime, _, _ := chainParser.ChainBlockStats()
 	var optimizer *provideroptimizer.ProviderOptimizer
 	var consumerConsistency *ConsumerConsistency
@@ -491,7 +396,7 @@
 			return utils.LavaFormatError("failed loading finalization consensus", err, utils.LogAttr("endpoint", rpcEndpoint.Key()))
 		}
 		if !loaded { // when creating new finalization consensus instance we need to register it to updates
-			consumerStateTracker.RegisterFinalizationConsensusForUpdates(ctx, finalizationConsensus)
+			consumerStateTracker.RegisterFinalizationConsensusForUpdates(ctx, finalizationConsensus, staticProvidersActive)
 		}
 		return nil
 	}
@@ -875,13 +780,10 @@
 	cmdRPCConsumer.Flags().Int64Var(&chainlib.MaximumNumberOfParallelWebsocketConnectionsPerIp, common.LimitParallelWebsocketConnectionsPerIpFlag, chainlib.MaximumNumberOfParallelWebsocketConnectionsPerIp, "limit number of parallel connections to websocket, per ip, default is unlimited (0)")
 	cmdRPCConsumer.Flags().Int64Var(&chainlib.MaxIdleTimeInSeconds, common.LimitWebsocketIdleTimeFlag, chainlib.MaxIdleTimeInSeconds, "limit the idle time in seconds for a websocket connection, default is 20 minutes ( 20 * 60 )")
 	cmdRPCConsumer.Flags().DurationVar(&chainlib.WebSocketBanDuration, common.BanDurationForWebsocketRateLimitExceededFlag, chainlib.WebSocketBanDuration, "once websocket rate limit is reached, user will be banned Xfor a duration, default no ban")
-<<<<<<< HEAD
 	cmdRPCConsumer.Flags().BoolVar(&chainlib.SkipPolicyVerification, common.SkipPolicyVerificationFlag, chainlib.SkipPolicyVerification, "skip policy verifications, this flag will skip onchain policy verification and will use the static provider list")
 
-=======
 	cmdRPCConsumer.Flags().Bool(LavaOverLavaBackupFlagName, true, "enable lava over lava backup to regular rpc calls")
 	cmdRPCConsumer.Flags().BoolVar(&chainlib.AllowMissingApisByDefault, common.AllowMissingApisByDefaultFlagName, true, "allows missing apis to be proxied to the provider by default, set flase to block missing apis in the spec")
->>>>>>> 73b9e011
 	common.AddRollingLogConfig(cmdRPCConsumer)
 	return cmdRPCConsumer
 }
