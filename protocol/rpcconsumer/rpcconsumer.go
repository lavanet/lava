package rpcconsumer

import (
	"context"
	"fmt"
	"net/http"
	"os"
	"os/signal"
	"strconv"
	"strings"
	"sync"
	"time"

	"github.com/cosmos/cosmos-sdk/client"
	"github.com/cosmos/cosmos-sdk/client/config"
	"github.com/cosmos/cosmos-sdk/client/flags"
	"github.com/cosmos/cosmos-sdk/client/tx"
	sdk "github.com/cosmos/cosmos-sdk/types"
	"github.com/lavanet/lava/v4/app"
	"github.com/lavanet/lava/v4/protocol/chainlib"
	"github.com/lavanet/lava/v4/protocol/common"
	"github.com/lavanet/lava/v4/protocol/lavaprotocol/finalizationconsensus"
	"github.com/lavanet/lava/v4/protocol/lavasession"
	"github.com/lavanet/lava/v4/protocol/metrics"
	"github.com/lavanet/lava/v4/protocol/performance"
	"github.com/lavanet/lava/v4/protocol/provideroptimizer"
	"github.com/lavanet/lava/v4/protocol/rpcprovider"
	"github.com/lavanet/lava/v4/protocol/statetracker"
	"github.com/lavanet/lava/v4/protocol/statetracker/updaters"
	"github.com/lavanet/lava/v4/protocol/upgrade"
	"github.com/lavanet/lava/v4/utils"
	"github.com/lavanet/lava/v4/utils/rand"
	"github.com/lavanet/lava/v4/utils/sigs"
	conflicttypes "github.com/lavanet/lava/v4/x/conflict/types"
	plantypes "github.com/lavanet/lava/v4/x/plans/types"
	protocoltypes "github.com/lavanet/lava/v4/x/protocol/types"
	spectypes "github.com/lavanet/lava/v4/x/spec/types"
	"github.com/spf13/cobra"
	"github.com/spf13/viper"
)

const (
	DefaultRPCConsumerFileName    = "rpcconsumer.yml"
	DebugRelaysFlagName           = "debug-relays"
	DebugProbesFlagName           = "debug-probes"
	refererBackendAddressFlagName = "referer-be-address"
	refererMarkerFlagName         = "referer-marker"
	reportsSendBEAddress          = "reports-be-address"
)

var (
	Yaml_config_properties         = []string{"network-address", "chain-id", "api-interface"}
	RelaysHealthEnableFlagDefault  = true
	RelayHealthIntervalFlagDefault = 5 * time.Minute
)

type strategyValue struct {
	provideroptimizer.Strategy
}

var strategyNames = []string{
	"balanced",
	"latency",
	"sync-freshness",
	"cost",
	"privacy",
	"accuracy",
	"distributed",
}

var strategyFlag strategyValue = strategyValue{Strategy: provideroptimizer.STRATEGY_BALANCED}

func (s *strategyValue) String() string {
	return strategyNames[int(s.Strategy)]
}

func (s *strategyValue) Set(str string) error {
	for i, name := range strategyNames {
		if strings.EqualFold(str, name) {
			s.Strategy = provideroptimizer.Strategy(i)
			return nil
		}
	}
	return fmt.Errorf("invalid strategy: %s", str)
}

func (s *strategyValue) Type() string {
	return "string"
}

type ConsumerStateTrackerInf interface {
	RegisterForVersionUpdates(ctx context.Context, version *protocoltypes.Version, versionValidator updaters.VersionValidationInf)
	RegisterConsumerSessionManagerForPairingUpdates(ctx context.Context, consumerSessionManager *lavasession.ConsumerSessionManager, staticProvidersList []*lavasession.RPCProviderEndpoint)
	RegisterForSpecUpdates(ctx context.Context, specUpdatable updaters.SpecUpdatable, endpoint lavasession.RPCEndpoint) error
	RegisterFinalizationConsensusForUpdates(context.Context, *finalizationconsensus.FinalizationConsensus, bool)
	RegisterForDowntimeParamsUpdates(ctx context.Context, downtimeParamsUpdatable updaters.DowntimeParamsUpdatable) error
	TxConflictDetection(ctx context.Context, finalizationConflict *conflicttypes.FinalizationConflict, responseConflict *conflicttypes.ResponseConflict, conflictHandler common.ConflictHandlerInterface) error
	GetConsumerPolicy(ctx context.Context, consumerAddress, chainID string) (*plantypes.Policy, error)
	GetProtocolVersion(ctx context.Context) (*updaters.ProtocolVersionResponse, error)
	GetLatestVirtualEpoch() uint64
}

type AnalyticsServerAddresses struct {
	AddApiMethodCallsMetrics bool
	MetricsListenAddress     string
	RelayServerAddress       string
	ReportsAddressFlag       string
	OptimizerQoSAddress      string
}
type RPCConsumer struct {
	consumerStateTracker ConsumerStateTrackerInf
}

type rpcConsumerStartOptions struct {
	txFactory                tx.Factory
	clientCtx                client.Context
	rpcEndpoints             []*lavasession.RPCEndpoint
	requiredResponses        int
	cache                    *performance.Cache
	strategy                 provideroptimizer.Strategy
	maxConcurrentProviders   uint
	analyticsServerAddresses AnalyticsServerAddresses
	cmdFlags                 common.ConsumerCmdFlags
	stateShare               bool
	refererData              *chainlib.RefererData
	staticProvidersList      []*lavasession.RPCProviderEndpoint // define static providers as backup to lava providers
}

// spawns a new RPCConsumer server with all it's processes and internals ready for communications
func (rpcc *RPCConsumer) Start(ctx context.Context, options *rpcConsumerStartOptions) (err error) {
	if common.IsTestMode(ctx) {
		testModeWarn("RPCConsumer running tests")
	}
	options.refererData.ReferrerClient = metrics.NewConsumerReferrerClient(options.refererData.Address)
	consumerReportsManager := metrics.NewConsumerReportsClient(options.analyticsServerAddresses.ReportsAddressFlag)
	consumerMetricsManager := metrics.NewConsumerMetricsManager(metrics.ConsumerMetricsManagerOptions{NetworkAddress: options.analyticsServerAddresses.MetricsListenAddress, AddMethodsApiGauge: options.analyticsServerAddresses.AddApiMethodCallsMetrics}) // start up prometheus metrics
	consumerUsageServeManager := metrics.NewConsumerRelayServerClient(options.analyticsServerAddresses.RelayServerAddress)                                                                                                                                   // start up relay server reporting
	var consumerOptimizerQoSClient *metrics.ConsumerOptimizerQoSClient
	if options.analyticsServerAddresses.OptimizerQoSAddress != "" {
		consumerOptimizerQoSClient = metrics.NewConsumerOptimizerQoSClient(options.analyticsServerAddresses.OptimizerQoSAddress, metrics.OptimizerQosServerPushInterval) // start up optimizer qos client
		consumerOptimizerQoSClient.StartOptimizersQoSReportsCollecting(ctx, metrics.OptimizerQosServerSamplingInterval)                                                  // start up optimizer qos client
	}

	rpcConsumerMetrics, err := metrics.NewRPCConsumerLogs(consumerMetricsManager, consumerUsageServeManager, consumerOptimizerQoSClient)
	if err != nil {
		utils.LavaFormatFatal("failed creating RPCConsumer logs", err)
	}
	consumerMetricsManager.SetVersion(upgrade.GetCurrentVersion().ConsumerVersion)

	// spawn up ConsumerStateTracker
	lavaChainFetcher := chainlib.NewLavaChainFetcher(ctx, options.clientCtx)
	consumerStateTracker, err := statetracker.NewConsumerStateTracker(ctx, options.txFactory, options.clientCtx, lavaChainFetcher, consumerMetricsManager, options.cmdFlags.DisableConflictTransactions)
	if err != nil {
		utils.LavaFormatFatal("failed to create a NewConsumerStateTracker", err)
	}
	rpcc.consumerStateTracker = consumerStateTracker

	lavaChainID := options.clientCtx.ChainID
	keyName, err := sigs.GetKeyName(options.clientCtx)
	if err != nil {
		utils.LavaFormatFatal("failed getting key name from clientCtx", err)
	}
	privKey, err := sigs.GetPrivKey(options.clientCtx, keyName)
	if err != nil {
		utils.LavaFormatFatal("failed getting private key from key name", err, utils.Attribute{Key: "keyName", Value: keyName})
	}
	clientKey, _ := options.clientCtx.Keyring.Key(keyName)

	pubkey, err := clientKey.GetPubKey()
	if err != nil {
		utils.LavaFormatFatal("failed getting public key from key name", err, utils.Attribute{Key: "keyName", Value: keyName})
	}

	var consumerAddr sdk.AccAddress
	err = consumerAddr.Unmarshal(pubkey.Address())
	if err != nil {
		utils.LavaFormatFatal("failed unmarshaling public address", err, utils.Attribute{Key: "keyName", Value: keyName}, utils.Attribute{Key: "pubkey", Value: pubkey.Address()})
	}
	// we want one provider optimizer per chain so we will store them for reuse across rpcEndpoints
	chainMutexes := map[string]*sync.Mutex{}
	for _, endpoint := range options.rpcEndpoints {
		chainMutexes[endpoint.ChainID] = &sync.Mutex{} // create a mutex per chain for shared resources
	}

	optimizers := &common.SafeSyncMap[string, *provideroptimizer.ProviderOptimizer]{}
	consumerConsistencies := &common.SafeSyncMap[string, *ConsumerConsistency]{}
	finalizationConsensuses := &common.SafeSyncMap[string, *finalizationconsensus.FinalizationConsensus]{}

	var wg sync.WaitGroup
	parallelJobs := len(options.rpcEndpoints)
	wg.Add(parallelJobs)

	errCh := make(chan error)

	consumerStateTracker.RegisterForUpdates(ctx, updaters.NewMetricsUpdater(consumerMetricsManager))
	utils.LavaFormatInfo("RPCConsumer pubkey: " + consumerAddr.String())
	utils.LavaFormatInfo("RPCConsumer setting up endpoints", utils.Attribute{Key: "length", Value: strconv.Itoa(parallelJobs)})

	// check version
	version, err := consumerStateTracker.GetProtocolVersion(ctx)
	if err != nil {
		utils.LavaFormatFatal("failed fetching protocol version from node", err)
	}
	consumerStateTracker.RegisterForVersionUpdates(ctx, version.Version, &upgrade.ProtocolVersion{})
	relaysMonitorAggregator := metrics.NewRelaysMonitorAggregator(options.cmdFlags.RelaysHealthIntervalFlag, consumerMetricsManager)
	policyUpdaters := &common.SafeSyncMap[string, *updaters.PolicyUpdater]{}
	for _, rpcEndpoint := range options.rpcEndpoints {
		go func(rpcEndpoint *lavasession.RPCEndpoint) error {
			defer wg.Done()
			chainParser, err := chainlib.NewChainParser(rpcEndpoint.ApiInterface)
			if err != nil {
				err = utils.LavaFormatError("failed creating chain parser", err, utils.Attribute{Key: "endpoint", Value: rpcEndpoint})
				errCh <- err
				return err
			}
			chainID := rpcEndpoint.ChainID
			// create policyUpdaters per chain
			newPolicyUpdater := updaters.NewPolicyUpdater(chainID, consumerStateTracker, consumerAddr.String(), chainParser, *rpcEndpoint)
			policyUpdater, ok, err := policyUpdaters.LoadOrStore(chainID, newPolicyUpdater)
			if err != nil {
				errCh <- err
				return utils.LavaFormatError("failed loading or storing policy updater", err, utils.LogAttr("endpoint", rpcEndpoint))
			}
			if ok {
				err := policyUpdater.AddPolicySetter(chainParser, *rpcEndpoint)
				if err != nil {
					errCh <- err
					return utils.LavaFormatError("failed adding policy setter", err)
				}
			}

			err = statetracker.RegisterForSpecUpdatesOrSetStaticSpec(ctx, chainParser, options.cmdFlags.StaticSpecPath, *rpcEndpoint, rpcc.consumerStateTracker)
			if err != nil {
				err = utils.LavaFormatError("failed registering for spec updates", err, utils.Attribute{Key: "endpoint", Value: rpcEndpoint})
				errCh <- err
				return err
			}

			// Filter the relevant static providers
			relevantStaticProviderList := []*lavasession.RPCProviderEndpoint{}
			for _, staticProvider := range options.staticProvidersList {
				if staticProvider.ChainID == rpcEndpoint.ChainID {
					relevantStaticProviderList = append(relevantStaticProviderList, staticProvider)
				}
			}
			staticProvidersActive := len(relevantStaticProviderList) > 0

			_, averageBlockTime, _, _ := chainParser.ChainBlockStats()
			var optimizer *provideroptimizer.ProviderOptimizer
			var consumerConsistency *ConsumerConsistency
			var finalizationConsensus *finalizationconsensus.FinalizationConsensus
			getOrCreateChainAssets := func() error {
				// this is locked so we don't race optimizers creation
				chainMutexes[chainID].Lock()
				defer chainMutexes[chainID].Unlock()
				var loaded bool
				var err error

				baseLatency := common.AverageWorldLatency / 2 // we want performance to be half our timeout or better

				// Create / Use existing optimizer
				newOptimizer := provideroptimizer.NewProviderOptimizer(options.strategy, averageBlockTime, baseLatency, options.maxConcurrentProviders, consumerOptimizerQoSClient, chainID)
				optimizer, loaded, err = optimizers.LoadOrStore(chainID, newOptimizer)
				if err != nil {
					return utils.LavaFormatError("failed loading optimizer", err, utils.LogAttr("endpoint", rpcEndpoint.Key()))
				}

				if !loaded {
					// if this is a new optimizer, register it in the consumerOptimizerQoSClient
					consumerOptimizerQoSClient.RegisterOptimizer(optimizer, chainID)
				}

				// Create / Use existing ConsumerConsistency
				newConsumerConsistency := NewConsumerConsistency(chainID)
				consumerConsistency, _, err = consumerConsistencies.LoadOrStore(chainID, newConsumerConsistency)
				if err != nil {
					return utils.LavaFormatError("failed loading consumer consistency", err, utils.LogAttr("endpoint", rpcEndpoint.Key()))
				}

<<<<<<< HEAD
				// Create / Use existing FinalizationConsensus
				newFinalizationConsensus := finalizationconsensus.NewFinalizationConsensus(rpcEndpoint.ChainID)
				finalizationConsensus, loaded, err = finalizationConsensuses.LoadOrStore(chainID, newFinalizationConsensus)
				if err != nil {
					return utils.LavaFormatError("failed loading finalization consensus", err, utils.LogAttr("endpoint", rpcEndpoint.Key()))
				}
				if !loaded { // when creating new finalization consensus instance we need to register it to updates
					consumerStateTracker.RegisterFinalizationConsensusForUpdates(ctx, finalizationConsensus)
=======
				value, exists = finalizationConsensuses.Load(chainID)
				if !exists {
					// doesn't exist for this chain create a new one
					finalizationConsensus = finalizationconsensus.NewFinalizationConsensus(rpcEndpoint.ChainID)
					consumerStateTracker.RegisterFinalizationConsensusForUpdates(ctx, finalizationConsensus, staticProvidersActive)
					finalizationConsensuses.Store(chainID, finalizationConsensus)
				} else {
					var ok bool
					finalizationConsensus, ok = value.(*finalizationconsensus.FinalizationConsensus)
					if !ok {
						err = utils.LavaFormatError("failed loading finalization consensus, value is of the wrong type", nil, utils.Attribute{Key: "endpoint", Value: rpcEndpoint.Key()})
						return err
					}
>>>>>>> af17321f
				}
				return nil
			}
			err = getOrCreateChainAssets()
			if err != nil {
				errCh <- err
				return err
			}

			if finalizationConsensus == nil || optimizer == nil || consumerConsistency == nil {
				err = utils.LavaFormatError("failed getting assets, found a nil", nil, utils.Attribute{Key: "endpoint", Value: rpcEndpoint.Key()})
				errCh <- err
				return err
			}

			// Create active subscription provider storage for each unique chain
			activeSubscriptionProvidersStorage := lavasession.NewActiveSubscriptionProvidersStorage()
			consumerSessionManager := lavasession.NewConsumerSessionManager(rpcEndpoint, optimizer, consumerMetricsManager, consumerReportsManager, consumerAddr.String(), activeSubscriptionProvidersStorage)
			// Register For Updates
			rpcc.consumerStateTracker.RegisterConsumerSessionManagerForPairingUpdates(ctx, consumerSessionManager, relevantStaticProviderList)

			var relaysMonitor *metrics.RelaysMonitor
			if options.cmdFlags.RelaysHealthEnableFlag {
				relaysMonitor = metrics.NewRelaysMonitor(options.cmdFlags.RelaysHealthIntervalFlag, rpcEndpoint.ChainID, rpcEndpoint.ApiInterface)
				relaysMonitorAggregator.RegisterRelaysMonitor(rpcEndpoint.String(), relaysMonitor)
			}

			rpcConsumerServer := &RPCConsumerServer{}

			var consumerWsSubscriptionManager *chainlib.ConsumerWSSubscriptionManager
			var specMethodType string
			if rpcEndpoint.ApiInterface == spectypes.APIInterfaceJsonRPC {
				specMethodType = http.MethodPost
			}
			consumerWsSubscriptionManager = chainlib.NewConsumerWSSubscriptionManager(consumerSessionManager, rpcConsumerServer, options.refererData, specMethodType, chainParser, activeSubscriptionProvidersStorage, consumerMetricsManager)

			utils.LavaFormatInfo("RPCConsumer Listening", utils.Attribute{Key: "endpoints", Value: rpcEndpoint.String()})
			err = rpcConsumerServer.ServeRPCRequests(ctx, rpcEndpoint, rpcc.consumerStateTracker, chainParser, finalizationConsensus, consumerSessionManager, options.requiredResponses, privKey, lavaChainID, options.cache, rpcConsumerMetrics, consumerAddr, consumerConsistency, relaysMonitor, options.cmdFlags, options.stateShare, options.refererData, consumerReportsManager, consumerWsSubscriptionManager)
			if err != nil {
				err = utils.LavaFormatError("failed serving rpc requests", err, utils.Attribute{Key: "endpoint", Value: rpcEndpoint})
				errCh <- err
				return err
			}
			return nil
		}(rpcEndpoint)
	}

	wg.Wait()
	close(errCh)

	for err := range errCh {
		return err
	}

	relaysMonitorAggregator.StartMonitoring(ctx)

	utils.LavaFormatDebug("Starting Policy Updaters for all chains")
	for chainId := range chainMutexes {
		policyUpdater, ok, err := policyUpdaters.Load(chainId)
		if !ok || err != nil {
			utils.LavaFormatError("could not load policy Updater for chain", err, utils.LogAttr("chain", chainId))
			continue
		}
		consumerStateTracker.RegisterForPairingUpdates(ctx, policyUpdater, chainId)
		emergencyTracker, ok := consumerStateTracker.ConsumerEmergencyTrackerInf.(*statetracker.EmergencyTracker)
		if !ok {
			utils.LavaFormatFatal("Failed converting consumerStateTracker.ConsumerEmergencyTrackerInf to *statetracker.EmergencyTracker", nil, utils.LogAttr("chain", chainId))
		}
		consumerStateTracker.RegisterForPairingUpdates(ctx, emergencyTracker, chainId)
	}

	utils.LavaFormatInfo("RPCConsumer done setting up all endpoints, ready for requests")

	signalChan := make(chan os.Signal, 1)
	signal.Notify(signalChan, os.Interrupt)
	<-signalChan
	return nil
}

func ParseEndpoints(viper_endpoints *viper.Viper, geolocation uint64) (endpoints []*lavasession.RPCEndpoint, err error) {
	err = viper_endpoints.UnmarshalKey(common.EndpointsConfigName, &endpoints)
	if err != nil {
		utils.LavaFormatFatal("could not unmarshal endpoints", err, utils.Attribute{Key: "viper_endpoints", Value: viper_endpoints.AllSettings()})
	}
	for _, endpoint := range endpoints {
		endpoint.Geolocation = geolocation
		if endpoint.HealthCheckPath == "" {
			endpoint.HealthCheckPath = common.DEFAULT_HEALTH_PATH
		}
	}
	return
}

func CreateRPCConsumerCobraCommand() *cobra.Command {
	cmdRPCConsumer := &cobra.Command{
		Use:   "rpcconsumer [config-file] | { {listen-ip:listen-port spec-chain-id api-interface} ... }",
		Short: `rpcconsumer sets up a server to perform api requests and sends them through the lava protocol to data providers`,
		Long: `rpcconsumer sets up a server to perform api requests and sends them through the lava protocol to data providers
		all configs should be located in the local running directory /config or ` + app.DefaultNodeHome + `
		if no arguments are passed, assumes default config file: ` + DefaultRPCConsumerFileName + `
		if one argument is passed, its assumed the config file name
		`,
		Example: `required flags: --geolocation 1 --from alice
rpcconsumer <flags>
rpcconsumer rpcconsumer_conf <flags>
rpcconsumer 127.0.0.1:3333 OSMOSIS tendermintrpc 127.0.0.1:3334 OSMOSIS rest <flags>
rpcconsumer consumer_examples/full_consumer_example.yml --cache-be "127.0.0.1:7778" --geolocation 1 [--debug-relays] --log_level <debug|warn|...> --from <wallet> --chain-id <lava-chain> --strategy latency`,
		Args: func(cmd *cobra.Command, args []string) error {
			// Optionally run one of the validators provided by cobra
			if err := cobra.RangeArgs(0, 1)(cmd, args); err == nil {
				// zero or one argument is allowed
				return nil
			}
			if len(args)%len(Yaml_config_properties) != 0 {
				return fmt.Errorf("invalid number of arguments, either its a single config file or repeated groups of 3 HOST:PORT chain-id api-interface")
			}
			return nil
		},
		RunE: func(cmd *cobra.Command, args []string) error {
			utils.LavaFormatInfo(common.ProcessStartLogText)
			clientCtx, err := client.GetClientTxContext(cmd)
			if err != nil {
				return err
			}
			// set viper
			config_name := DefaultRPCConsumerFileName
			if len(args) == 1 {
				config_name = args[0] // name of config file (without extension)
			}
			viper.SetConfigName(config_name)
			viper.SetConfigType("yml")
			viper.AddConfigPath(".")
			viper.AddConfigPath("./config")
			viper.AddConfigPath(app.DefaultNodeHome)

			// set log format
			logFormat := viper.GetString(flags.FlagLogFormat)
			utils.JsonFormat = logFormat == "json"
			// set rolling log.
			closeLoggerOnFinish := common.SetupRollingLogger()
			defer closeLoggerOnFinish()

			utils.LavaFormatInfo("RPCConsumer started:", utils.Attribute{Key: "args", Value: strings.Join(args, ",")})

			// setting the insecure option on provider dial, this should be used in development only!
			lavasession.AllowInsecureConnectionToProviders = viper.GetBool(lavasession.AllowInsecureConnectionToProvidersFlag)
			if lavasession.AllowInsecureConnectionToProviders {
				utils.LavaFormatWarning("AllowInsecureConnectionToProviders is set to true, this should be used only in development", nil, utils.Attribute{Key: lavasession.AllowInsecureConnectionToProvidersFlag, Value: lavasession.AllowInsecureConnectionToProviders})
			}
			lavasession.AllowGRPCCompressionForConsumerProviderCommunication = viper.GetBool(lavasession.AllowGRPCCompressionFlag)
			if lavasession.AllowGRPCCompressionForConsumerProviderCommunication {
				utils.LavaFormatInfo("AllowGRPCCompressionForConsumerProviderCommunication is set to true, messages will be compressed", utils.Attribute{Key: lavasession.AllowGRPCCompressionFlag, Value: lavasession.AllowGRPCCompressionForConsumerProviderCommunication})
			}

			var rpcEndpoints []*lavasession.RPCEndpoint
			var viper_endpoints *viper.Viper
			if len(args) > 1 {
				viper_endpoints, err = common.ParseEndpointArgs(args, Yaml_config_properties, common.EndpointsConfigName)
				if err != nil {
					return utils.LavaFormatError("invalid endpoints arguments", err, utils.Attribute{Key: "endpoint_strings", Value: strings.Join(args, "")})
				}
				viper.MergeConfigMap(viper_endpoints.AllSettings())
				err := viper.SafeWriteConfigAs(DefaultRPCConsumerFileName)
				if err != nil {
					utils.LavaFormatInfo("did not create new config file, if it's desired remove the config file", utils.Attribute{Key: "file_name", Value: viper.ConfigFileUsed()})
				} else {
					utils.LavaFormatInfo("created new config file", utils.Attribute{Key: "file_name", Value: DefaultRPCConsumerFileName})
				}
			} else {
				err = viper.ReadInConfig()
				if err != nil {
					utils.LavaFormatFatal("could not load config file", err, utils.Attribute{Key: "expected_config_name", Value: viper.ConfigFileUsed()})
				}
				utils.LavaFormatInfo("read config file successfully", utils.Attribute{Key: "expected_config_name", Value: viper.ConfigFileUsed()})
			}
			geolocation, err := cmd.Flags().GetUint64(lavasession.GeolocationFlag)
			if err != nil {
				utils.LavaFormatFatal("failed to read geolocation flag, required flag", err)
			}
			rpcEndpoints, err = ParseEndpoints(viper.GetViper(), geolocation)
			if err != nil || len(rpcEndpoints) == 0 {
				return utils.LavaFormatError("invalid endpoints definition", err)
			}
			// handle flags, pass necessary fields
			ctx := context.Background()

			networkChainId := viper.GetString(flags.FlagChainID)
			if networkChainId == app.Name {
				clientTomlConfig, err := config.ReadFromClientConfig(clientCtx)
				if err == nil {
					if clientTomlConfig.ChainID != "" {
						networkChainId = clientTomlConfig.ChainID
					}
				}
			}
			utils.LavaFormatInfo("Running with chain-id:" + networkChainId)

			logLevel, err := cmd.Flags().GetString(flags.FlagLogLevel)
			if err != nil {
				utils.LavaFormatFatal("failed to read log level flag", err)
			}
			utils.SetGlobalLoggingLevel(logLevel)

			test_mode, err := cmd.Flags().GetBool(common.TestModeFlagName)
			if err != nil {
				utils.LavaFormatFatal("failed to read test_mode flag", err)
			}
			ctx = context.WithValue(ctx, common.Test_mode_ctx_key{}, test_mode)
			// check if the command includes --pprof-address
			pprofAddressFlagUsed := cmd.Flags().Lookup("pprof-address").Changed
			if pprofAddressFlagUsed {
				// get pprof server ip address (default value: "")
				pprofServerAddress, err := cmd.Flags().GetString("pprof-address")
				if err != nil {
					utils.LavaFormatFatal("failed to read pprof address flag", err)
				}

				// start pprof HTTP server
				err = performance.StartPprofServer(pprofServerAddress)
				if err != nil {
					return utils.LavaFormatError("failed to start pprof HTTP server", err)
				}
			}
			clientCtx = clientCtx.WithChainID(networkChainId)
			err = common.VerifyAndHandleUnsupportedFlags(cmd.Flags())
			if err != nil {
				utils.LavaFormatFatal("failed to verify cmd flags", err)
			}

			txFactory, err := tx.NewFactoryCLI(clientCtx, cmd.Flags())
			if err != nil {
				utils.LavaFormatFatal("failed to create tx factory", err)
			}
			gasPricesStr := viper.GetString(flags.FlagGasPrices)
			if gasPricesStr == "" {
				gasPricesStr = statetracker.DefaultGasPrice
			}

			// check if StaticProvidersConfigName exists in viper, if it does parse it with ParseStaticProvider function
			var staticProviderEndpoints []*lavasession.RPCProviderEndpoint
			if viper.IsSet(common.StaticProvidersConfigName) {
				staticProviderEndpoints, err = rpcprovider.ParseEndpointsCustomName(viper.GetViper(), common.StaticProvidersConfigName, geolocation)
				if err != nil {
					return utils.LavaFormatError("invalid static providers definition", err)
				}
				for _, endpoint := range staticProviderEndpoints {
					utils.LavaFormatInfo("Static Provider Endpoint:", utils.Attribute{Key: "Urls", Value: endpoint.NodeUrls}, utils.Attribute{Key: "Chain ID", Value: endpoint.ChainID}, utils.Attribute{Key: "API Interface", Value: endpoint.ApiInterface})
				}
			}

			// set up the txFactory with gas adjustments and gas
			txFactory = txFactory.WithGasAdjustment(viper.GetFloat64(flags.FlagGasAdjustment))
			txFactory = txFactory.WithGasPrices(gasPricesStr)
			utils.LavaFormatInfo("Setting gas for tx Factory", utils.LogAttr("gas-prices", gasPricesStr), utils.LogAttr("gas-adjustment", txFactory.GasAdjustment()))
			rpcConsumer := RPCConsumer{}
			requiredResponses := 1 // TODO: handle secure flag, for a majority between providers
			utils.LavaFormatInfo("lavap Binary Version: " + upgrade.GetCurrentVersion().ConsumerVersion)
			rand.InitRandomSeed()

			var cache *performance.Cache = nil
			cacheAddr, err := cmd.Flags().GetString(performance.CacheFlagName)
			if err != nil {
				utils.LavaFormatError("Failed To Get Cache Address flag", err, utils.Attribute{Key: "flags", Value: cmd.Flags()})
			} else if cacheAddr != "" {
				cache, err = performance.InitCache(ctx, cacheAddr)
				if err != nil {
					utils.LavaFormatError("Failed To Connect to cache at address", err, utils.Attribute{Key: "address", Value: cacheAddr})
				} else {
					utils.LavaFormatInfo("cache service connected", utils.Attribute{Key: "address", Value: cacheAddr})
				}
			}
			if strategyFlag.Strategy != provideroptimizer.STRATEGY_BALANCED {
				utils.LavaFormatInfo("Working with selection strategy: " + strategyFlag.String())
			}

			analyticsServerAddresses := AnalyticsServerAddresses{
				AddApiMethodCallsMetrics: viper.GetBool(metrics.AddApiMethodCallsMetrics),
				MetricsListenAddress:     viper.GetString(metrics.MetricsListenFlagName),
				RelayServerAddress:       viper.GetString(metrics.RelayServerFlagName),
				ReportsAddressFlag:       viper.GetString(reportsSendBEAddress),
				OptimizerQoSAddress:      viper.GetString(common.OptimizerQosServerAddressFlag),
			}

			var refererData *chainlib.RefererData
			if viper.GetString(refererBackendAddressFlagName) != "" || viper.GetString(refererMarkerFlagName) != "" {
				refererData = &chainlib.RefererData{
					Address: viper.GetString(refererBackendAddressFlagName), // address is used to send to a backend if necessary
					Marker:  viper.GetString(refererMarkerFlagName),         // marker is necessary to unwrap paths
				}
			}

			maxConcurrentProviders := viper.GetUint(common.MaximumConcurrentProvidersFlagName)
			consumerPropagatedFlags := common.ConsumerCmdFlags{
				HeadersFlag:                 viper.GetString(common.CorsHeadersFlag),
				CredentialsFlag:             viper.GetString(common.CorsCredentialsFlag),
				OriginFlag:                  viper.GetString(common.CorsOriginFlag),
				MethodsFlag:                 viper.GetString(common.CorsMethodsFlag),
				CDNCacheDuration:            viper.GetString(common.CDNCacheDurationFlag),
				RelaysHealthEnableFlag:      viper.GetBool(common.RelaysHealthEnableFlag),
				RelaysHealthIntervalFlag:    viper.GetDuration(common.RelayHealthIntervalFlag),
				DebugRelays:                 viper.GetBool(DebugRelaysFlagName),
				DisableConflictTransactions: viper.GetBool(common.DisableConflictTransactionsFlag),
				StaticSpecPath:              viper.GetString(common.UseStaticSpecFlag),
			}

			// validate user is does not provide multi chain setup when using the offline spec feature.
			if consumerPropagatedFlags.StaticSpecPath != "" && len(rpcEndpoints) > 1 {
				utils.LavaFormatFatal("offline spec modifications are supported only in single chain bootstrapping", nil, utils.LogAttr("len(rpcEndpoints)", len(rpcEndpoints)), utils.LogAttr("rpcEndpoints", rpcEndpoints))
			}

			rpcConsumerSharedState := viper.GetBool(common.SharedStateFlag)
			err = rpcConsumer.Start(ctx, &rpcConsumerStartOptions{
				txFactory,
				clientCtx,
				rpcEndpoints,
				requiredResponses,
				cache,
				strategyFlag.Strategy,
				maxConcurrentProviders,
				analyticsServerAddresses,
				consumerPropagatedFlags,
				rpcConsumerSharedState,
				refererData,
				staticProviderEndpoints,
			})
			return err
		},
	}

	// RPCConsumer command flags
	flags.AddTxFlagsToCmd(cmdRPCConsumer)
	cmdRPCConsumer.MarkFlagRequired(flags.FlagFrom)
	cmdRPCConsumer.Flags().Uint64(common.GeolocationFlag, 0, "geolocation to run from")
	cmdRPCConsumer.Flags().Uint(common.MaximumConcurrentProvidersFlagName, 3, "max number of concurrent providers to communicate with")
	cmdRPCConsumer.MarkFlagRequired(common.GeolocationFlag)
	cmdRPCConsumer.Flags().Bool("secure", false, "secure sends reliability on every message")
	cmdRPCConsumer.Flags().Bool(lavasession.AllowInsecureConnectionToProvidersFlag, false, "allow insecure provider-dialing. used for development and testing")
	cmdRPCConsumer.Flags().Bool(lavasession.AllowGRPCCompressionFlag, false, "allow messages to be compressed when communicating between the consumer and provider")
	cmdRPCConsumer.Flags().Bool(common.TestModeFlagName, false, "test mode causes rpcconsumer to send dummy data and print all of the metadata in it's listeners")
	cmdRPCConsumer.Flags().String(performance.PprofAddressFlagName, "", "pprof server address, used for code profiling")
	cmdRPCConsumer.Flags().String(performance.CacheFlagName, "", "address for a cache server to improve performance")
	cmdRPCConsumer.Flags().Var(&strategyFlag, "strategy", fmt.Sprintf("the strategy to use to pick providers (%s)", strings.Join(strategyNames, "|")))
	cmdRPCConsumer.Flags().String(metrics.MetricsListenFlagName, metrics.DisabledFlagOption, "the address to expose prometheus metrics (such as localhost:7779)")
	cmdRPCConsumer.Flags().Bool(metrics.AddApiMethodCallsMetrics, false, "adding a counter gauge for each method called per chain per api interface")
	cmdRPCConsumer.Flags().String(metrics.RelayServerFlagName, metrics.DisabledFlagOption, "the http address of the relay usage server api endpoint (example http://127.0.0.1:8080)")
	cmdRPCConsumer.Flags().Bool(DebugRelaysFlagName, false, "adding debug information to relays")
	// CORS related flags
	cmdRPCConsumer.Flags().String(common.CorsCredentialsFlag, "true", "Set up CORS allowed credentials,default \"true\"")
	cmdRPCConsumer.Flags().String(common.CorsHeadersFlag, "", "Set up CORS allowed headers, * for all, default simple cors specification headers")
	cmdRPCConsumer.Flags().String(common.CorsOriginFlag, "*", "Set up CORS allowed origin, enabled * by default")
	cmdRPCConsumer.Flags().String(common.CorsMethodsFlag, "GET,POST,PUT,DELETE,OPTIONS", "set up Allowed OPTIONS methods, defaults to: \"GET,POST,PUT,DELETE,OPTIONS\"")
	cmdRPCConsumer.Flags().String(common.CDNCacheDurationFlag, "86400", "set up preflight options response cache duration, default 86400 (24h in seconds)")
	cmdRPCConsumer.Flags().Bool(common.SharedStateFlag, false, "Share the consumer consistency state with the cache service. this should be used with cache backend enabled if you want to state sync multiple rpc consumers")
	// Relays health check related flags
	cmdRPCConsumer.Flags().Bool(common.RelaysHealthEnableFlag, RelaysHealthEnableFlagDefault, "enables relays health check")
	cmdRPCConsumer.Flags().Duration(common.RelayHealthIntervalFlag, RelayHealthIntervalFlagDefault, "interval between relay health checks")
	cmdRPCConsumer.Flags().String(refererBackendAddressFlagName, "", "address to send referer to")
	cmdRPCConsumer.Flags().String(refererMarkerFlagName, "lava-referer-", "the string marker to identify referer")
	cmdRPCConsumer.Flags().String(reportsSendBEAddress, "", "address to send reports to")
	cmdRPCConsumer.Flags().BoolVar(&lavasession.DebugProbes, DebugProbesFlagName, false, "adding information to probes")
	cmdRPCConsumer.Flags().Bool(common.DisableConflictTransactionsFlag, false, "disabling conflict transactions, this flag should not be used as it harms the network's data reliability and therefore the service.")
	cmdRPCConsumer.Flags().DurationVar(&updaters.TimeOutForFetchingLavaBlocks, common.TimeOutForFetchingLavaBlocksFlag, time.Second*5, "setting the timeout for fetching lava blocks")
<<<<<<< HEAD
	cmdRPCConsumer.Flags().String(common.UseStaticSpecFlag, "", "load offline spec provided path to spec file, used to test specs before they are proposed on chain")
	cmdRPCConsumer.Flags().IntVar(&relayCountOnNodeError, common.SetRelayCountOnNodeErrorFlag, 2, "set the number of retries attempt on node errors")
	// optimizer metrics
	cmdRPCConsumer.Flags().Float64Var(&provideroptimizer.ATierChance, common.SetProviderOptimizerBestTierPickChance, 0.75, "set the chances for picking a provider from the best group, default is 75% -> 0.75")
	cmdRPCConsumer.Flags().Float64Var(&provideroptimizer.LastTierChance, common.SetProviderOptimizerWorstTierPickChance, 0.0, "set the chances for picking a provider from the worse group, default is 0% -> 0.0")
	cmdRPCConsumer.Flags().IntVar(&provideroptimizer.OptimizerNumTiers, common.SetProviderOptimizerNumberOfTiersToCreate, 4, "set the number of groups to create, default is 4")
	// optimizer qos reports
	cmdRPCConsumer.Flags().String(common.OptimizerQosServerAddressFlag, "", "address to send optimizer qos reports to")
	cmdRPCConsumer.Flags().DurationVar(&metrics.OptimizerQosServerPushInterval, common.OptimizerQosServerPushIntervalFlag, time.Minute*5, "interval to push optimizer qos reports")
	cmdRPCConsumer.Flags().DurationVar(&metrics.OptimizerQosServerSamplingInterval, common.OptimizerQosServerSamplingIntervalFlag, time.Second*1, "interval to sample optimizer qos reports")
	cmdRPCConsumer.Flags().IntVar(&chainlib.WebSocketRateLimit, common.RateLimitWebSocketFlag, chainlib.WebSocketRateLimit, "rate limit (per second) websocket requests per user connection, default is unlimited")
	cmdRPCConsumer.Flags().DurationVar(&chainlib.WebSocketBanDuration, common.BanDurationForWebsocketRateLimitExceededFlag, chainlib.WebSocketBanDuration, "once websocket rate limit is reached, user will be banned Xfor a duration, default no ban")
=======
	cmdRPCConsumer.Flags().Bool(common.DisableRetryOnNodeErrorsFlag, false, "Disable relay retries on node errors, prevent the rpcconsumer trying a different provider")
	cmdRPCConsumer.Flags().String(common.UseOfflineSpecFlag, "", "load offline spec provided path to spec file, used to test specs before they are proposed on chain")
	cmdRPCConsumer.Flags().BoolVar(&chainlib.SkipPolicyVerification, common.SkipPolicyVerificationFlag, chainlib.SkipPolicyVerification, "skip policy verifications, this flag will skip onchain policy verification and will use the static provider list")

>>>>>>> af17321f
	common.AddRollingLogConfig(cmdRPCConsumer)
	return cmdRPCConsumer
}

func testModeWarn(desc string) {
	utils.LavaFormatWarning("------------------------------test mode --------------------------------\n\t\t\t"+
		desc+"\n\t\t\t"+
		"------------------------------test mode --------------------------------\n", nil)
}<|MERGE_RESOLUTION|>--- conflicted
+++ resolved
@@ -277,7 +277,6 @@
 					return utils.LavaFormatError("failed loading consumer consistency", err, utils.LogAttr("endpoint", rpcEndpoint.Key()))
 				}
 
-<<<<<<< HEAD
 				// Create / Use existing FinalizationConsensus
 				newFinalizationConsensus := finalizationconsensus.NewFinalizationConsensus(rpcEndpoint.ChainID)
 				finalizationConsensus, loaded, err = finalizationConsensuses.LoadOrStore(chainID, newFinalizationConsensus)
@@ -286,21 +285,6 @@
 				}
 				if !loaded { // when creating new finalization consensus instance we need to register it to updates
 					consumerStateTracker.RegisterFinalizationConsensusForUpdates(ctx, finalizationConsensus)
-=======
-				value, exists = finalizationConsensuses.Load(chainID)
-				if !exists {
-					// doesn't exist for this chain create a new one
-					finalizationConsensus = finalizationconsensus.NewFinalizationConsensus(rpcEndpoint.ChainID)
-					consumerStateTracker.RegisterFinalizationConsensusForUpdates(ctx, finalizationConsensus, staticProvidersActive)
-					finalizationConsensuses.Store(chainID, finalizationConsensus)
-				} else {
-					var ok bool
-					finalizationConsensus, ok = value.(*finalizationconsensus.FinalizationConsensus)
-					if !ok {
-						err = utils.LavaFormatError("failed loading finalization consensus, value is of the wrong type", nil, utils.Attribute{Key: "endpoint", Value: rpcEndpoint.Key()})
-						return err
-					}
->>>>>>> af17321f
 				}
 				return nil
 			}
@@ -663,7 +647,6 @@
 	cmdRPCConsumer.Flags().BoolVar(&lavasession.DebugProbes, DebugProbesFlagName, false, "adding information to probes")
 	cmdRPCConsumer.Flags().Bool(common.DisableConflictTransactionsFlag, false, "disabling conflict transactions, this flag should not be used as it harms the network's data reliability and therefore the service.")
 	cmdRPCConsumer.Flags().DurationVar(&updaters.TimeOutForFetchingLavaBlocks, common.TimeOutForFetchingLavaBlocksFlag, time.Second*5, "setting the timeout for fetching lava blocks")
-<<<<<<< HEAD
 	cmdRPCConsumer.Flags().String(common.UseStaticSpecFlag, "", "load offline spec provided path to spec file, used to test specs before they are proposed on chain")
 	cmdRPCConsumer.Flags().IntVar(&relayCountOnNodeError, common.SetRelayCountOnNodeErrorFlag, 2, "set the number of retries attempt on node errors")
 	// optimizer metrics
@@ -676,12 +659,10 @@
 	cmdRPCConsumer.Flags().DurationVar(&metrics.OptimizerQosServerSamplingInterval, common.OptimizerQosServerSamplingIntervalFlag, time.Second*1, "interval to sample optimizer qos reports")
 	cmdRPCConsumer.Flags().IntVar(&chainlib.WebSocketRateLimit, common.RateLimitWebSocketFlag, chainlib.WebSocketRateLimit, "rate limit (per second) websocket requests per user connection, default is unlimited")
 	cmdRPCConsumer.Flags().DurationVar(&chainlib.WebSocketBanDuration, common.BanDurationForWebsocketRateLimitExceededFlag, chainlib.WebSocketBanDuration, "once websocket rate limit is reached, user will be banned Xfor a duration, default no ban")
-=======
 	cmdRPCConsumer.Flags().Bool(common.DisableRetryOnNodeErrorsFlag, false, "Disable relay retries on node errors, prevent the rpcconsumer trying a different provider")
 	cmdRPCConsumer.Flags().String(common.UseOfflineSpecFlag, "", "load offline spec provided path to spec file, used to test specs before they are proposed on chain")
 	cmdRPCConsumer.Flags().BoolVar(&chainlib.SkipPolicyVerification, common.SkipPolicyVerificationFlag, chainlib.SkipPolicyVerification, "skip policy verifications, this flag will skip onchain policy verification and will use the static provider list")
 
->>>>>>> af17321f
 	common.AddRollingLogConfig(cmdRPCConsumer)
 	return cmdRPCConsumer
 }
