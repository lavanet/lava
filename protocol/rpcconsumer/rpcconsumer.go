--- conflicted
+++ resolved
@@ -157,15 +157,6 @@
 	}
 
 	consumerMetricsManager.SetVersion(upgrade.GetCurrentVersion().ConsumerVersion)
-	httpClient, err := jsonrpcclient.DefaultHTTPClient(options.clientCtx.NodeURI)
-	if err == nil {
-		httpClient.Transport = NewCustomLavaTransport(httpClient.Transport)
-		client, err := rpchttp.NewWithClient(options.clientCtx.NodeURI, "/websocket", httpClient)
-		if err == nil {
-			options.clientCtx = options.clientCtx.WithClient(client)
-		}
-	}
-
 	var customLavaTransport *CustomLavaTransport
 	httpClient, err := jsonrpcclient.DefaultHTTPClient(options.clientCtx.NodeURI)
 	if err == nil {
@@ -239,7 +230,6 @@
 	for _, rpcEndpoint := range options.rpcEndpoints {
 		go func(rpcEndpoint *lavasession.RPCEndpoint) error {
 			defer wg.Done()
-<<<<<<< HEAD
 			rpcConsumerServer, err := rpcc.CreateConsumerEndpoint(ctx, rpcEndpoint, errCh, consumerAddr, consumerStateTracker,
 				policyUpdaters, optimizers, consumerConsistencies, finalizationConsensuses, chainMutexes,
 				options, privKey, lavaChainID, rpcConsumerMetrics, consumerReportsManager, consumerOptimizerQoSClient,
@@ -259,12 +249,6 @@
 					}()
 				}
 			}
-=======
-			_, err := rpcc.CreateConsumerEndpoint(ctx, rpcEndpoint, errCh, consumerAddr, consumerStateTracker,
-				policyUpdaters, optimizers, consumerConsistencies, finalizationConsensuses, chainMutexes,
-				options, privKey, lavaChainID, rpcConsumerMetrics, consumerReportsManager, consumerOptimizerQoSClient,
-				consumerMetricsManager, relaysMonitorAggregator)
->>>>>>> fcfbef41
 			return err
 		}(rpcEndpoint)
 	}
