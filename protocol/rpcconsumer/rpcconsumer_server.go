--- conflicted
+++ resolved
@@ -227,10 +227,6 @@
 func (rpccs *RPCConsumerServer) sendRelayWithRetries(ctx context.Context, retries int, initialRelays bool, protocolMessage chainlib.ProtocolMessage) (bool, error) {
 	success := false
 	var err error
-<<<<<<< HEAD
-	relayProcessor := NewRelayProcessor(ctx, lavasession.NewUsedProviders(nil), 1, protocolMessage, rpccs.consumerConsistency, rpccs.debugRelays, rpccs.rpcConsumerLogs, rpccs, rpccs.disableNodeErrorRetry, rpccs.relayRetriesManager)
-	for i := 0; i < retries; i++ {
-=======
 	relayProcessor := NewRelayProcessor(ctx, lavasession.NewUsedProviders(nil), 1, protocolMessage, rpccs.consumerConsistency, rpccs.debugRelays, rpccs.rpcConsumerLogs, rpccs, rpccs.relayRetriesManager)
 	usedProvidersResets := 1
 	for i := 0; i < retries; i++ {
@@ -241,7 +237,6 @@
 			usedProvidersResets++
 			relayProcessor.GetUsedProviders().ClearUnwanted()
 		}
->>>>>>> 74d8e1f4
 		err = rpccs.sendRelayToProvider(ctx, protocolMessage, relayProcessor, nil)
 		if lavasession.PairingListEmptyError.Is(err) {
 			// we don't have pairings anymore, could be related to unwanted providers
@@ -423,11 +418,7 @@
 	// make sure all of the child contexts are cancelled when we exit
 	ctx, cancel := context.WithCancel(ctx)
 	defer cancel()
-<<<<<<< HEAD
-	relayProcessor := NewRelayProcessor(ctx, lavasession.NewUsedProviders(protocolMessage), rpccs.requiredResponses, protocolMessage, rpccs.consumerConsistency, rpccs.debugRelays, rpccs.rpcConsumerLogs, rpccs, rpccs.disableNodeErrorRetry, rpccs.relayRetriesManager)
-=======
 	relayProcessor := NewRelayProcessor(ctx, lavasession.NewUsedProviders(protocolMessage), rpccs.requiredResponses, protocolMessage, rpccs.consumerConsistency, rpccs.debugRelays, rpccs.rpcConsumerLogs, rpccs, rpccs.relayRetriesManager)
->>>>>>> 74d8e1f4
 	var err error
 	// try sending a relay 3 times. if failed return the error
 	for retryFirstRelayAttempt := 0; retryFirstRelayAttempt < SendRelayAttempts; retryFirstRelayAttempt++ {
@@ -539,13 +530,8 @@
 			userData := protocolMessage.GetUserData()
 			utils.LavaFormatWarning("Relay Got processingCtx timeout", nil,
 				utils.LogAttr("processingTimeout", processingTimeout),
-<<<<<<< HEAD
-				utils.LogAttr("dappId", relayProcessor.userData.DappId),
-				utils.LogAttr("consumerIp", relayProcessor.userData.ConsumerIp),
-=======
 				utils.LogAttr("dappId", userData.DappId),
 				utils.LogAttr("consumerIp", userData.ConsumerIp),
->>>>>>> 74d8e1f4
 				utils.LogAttr("protocolMessage.GetApi().Name", protocolMessage.GetApi().Name),
 				utils.LogAttr("GUID", ctx),
 				utils.LogAttr("relayProcessor", relayProcessor),
@@ -593,11 +579,7 @@
 	userData := protocolMessage.GetUserData()
 	var sharedStateId string // defaults to "", if shared state is disabled then no shared state will be used.
 	if rpccs.sharedState {
-<<<<<<< HEAD
-		sharedStateId = rpccs.consumerConsistency.Key(userData.DappId, userData.ConsumerIp) // use same key as we use for consistency, (for better consistency :-D)
-=======
 		sharedStateId = rpccs.consumerConsistency.Key(userData) // use same key as we use for consistency, (for better consistency :-D)
->>>>>>> 74d8e1f4
 	}
 
 	privKey := rpccs.privKey
@@ -638,11 +620,7 @@
 						utils.LavaFormatDebug("shared state seen block is newer", utils.LogAttr("cache_seen_block", cacheSeenBlock), utils.LogAttr("local_seen_block", protocolMessage.RelayPrivateData().SeenBlock))
 						protocolMessage.RelayPrivateData().SeenBlock = cacheSeenBlock
 						// setting the fetched seen block from the cache server to our local cache as well.
-<<<<<<< HEAD
-						rpccs.consumerConsistency.SetSeenBlock(cacheSeenBlock, userData.DappId, userData.ConsumerIp)
-=======
 						rpccs.consumerConsistency.SetSeenBlock(cacheSeenBlock, userData)
->>>>>>> 74d8e1f4
 					}
 
 					// handle cache reply
@@ -808,11 +786,7 @@
 			}
 
 			// unique per dappId and ip
-<<<<<<< HEAD
-			consumerToken := common.GetUniqueToken(userData.DappId, userData.ConsumerIp)
-=======
 			consumerToken := common.GetUniqueToken(userData)
->>>>>>> 74d8e1f4
 			processingTimeout, expectedRelayTimeoutForQOS := rpccs.getProcessingTimeout(protocolMessage)
 			deadline, ok := ctx.Deadline()
 			if ok { // we have ctx deadline. we cant go past it.
@@ -1265,12 +1239,7 @@
 	}
 	relayResult := results[0]
 	if len(results) < 2 {
-		userData := chainMessage.GetUserData()
 		relayRequestData := lavaprotocol.NewRelayData(ctx, relayResult.Request.RelayData.ConnectionType, relayResult.Request.RelayData.ApiUrl, relayResult.Request.RelayData.Data, relayResult.Request.RelayData.SeenBlock, reqBlock, relayResult.Request.RelayData.ApiInterface, chainMessage.GetRPCMessage().GetHeaders(), relayResult.Request.RelayData.Addon, relayResult.Request.RelayData.Extensions)
-<<<<<<< HEAD
-		protocolMessage := chainlib.NewProtocolMessage(chainMessage, nil, relayRequestData, userData.DappId, userData.ConsumerIp)
-		relayProcessorDataReliability := NewRelayProcessor(ctx, relayProcessor.usedProviders, 1, chainMessage, rpccs.consumerConsistency, rpccs.debugRelays, rpccs.rpcConsumerLogs, rpccs, rpccs.disableNodeErrorRetry, rpccs.relayRetriesManager)
-=======
 		// We create new protocol message from the old one, but with a new instance of relay request data.
 		chainMsg, ok := chainMessage.(chainlib.ChainMessage)
 		if !ok {
@@ -1279,7 +1248,6 @@
 		userData := chainMessage.GetUserData()
 		protocolMessage := chainlib.NewProtocolMessage(chainMsg, nil, relayRequestData, userData.DappId, userData.ConsumerIp)
 		relayProcessorDataReliability := NewRelayProcessor(ctx, relayProcessor.usedProviders, 1, chainMessage, rpccs.consumerConsistency, rpccs.debugRelays, rpccs.rpcConsumerLogs, rpccs, rpccs.relayRetriesManager)
->>>>>>> 74d8e1f4
 		err := rpccs.sendRelayToProvider(ctx, protocolMessage, relayProcessorDataReliability, nil)
 		if err != nil {
 			return utils.LavaFormatWarning("failed data reliability relay to provider", err, utils.LogAttr("relayProcessorDataReliability", relayProcessorDataReliability))
