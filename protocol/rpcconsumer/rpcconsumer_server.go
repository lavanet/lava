package rpcconsumer

import (
	"context"
	"errors"
	"fmt"
	"strconv"
	"strings"
	"sync"
	"time"

	"github.com/goccy/go-json"

	sdkerrors "cosmossdk.io/errors"
	"github.com/btcsuite/btcd/btcec/v2"
	sdk "github.com/cosmos/cosmos-sdk/types"
	"github.com/lavanet/lava/v2/protocol/chainlib"
	"github.com/lavanet/lava/v2/protocol/chainlib/chainproxy/rpcclient"
	"github.com/lavanet/lava/v2/protocol/chainlib/extensionslib"
	"github.com/lavanet/lava/v2/protocol/common"
	"github.com/lavanet/lava/v2/protocol/lavaprotocol"
	"github.com/lavanet/lava/v2/protocol/lavaprotocol/finalizationconsensus"
	"github.com/lavanet/lava/v2/protocol/lavaprotocol/finalizationverification"
	"github.com/lavanet/lava/v2/protocol/lavaprotocol/protocolerrors"
	"github.com/lavanet/lava/v2/protocol/lavasession"
	"github.com/lavanet/lava/v2/protocol/metrics"
	"github.com/lavanet/lava/v2/protocol/performance"
	"github.com/lavanet/lava/v2/protocol/upgrade"
	"github.com/lavanet/lava/v2/utils"
	"github.com/lavanet/lava/v2/utils/protocopy"
	"github.com/lavanet/lava/v2/utils/rand"
	conflicttypes "github.com/lavanet/lava/v2/x/conflict/types"
	pairingtypes "github.com/lavanet/lava/v2/x/pairing/types"
	plantypes "github.com/lavanet/lava/v2/x/plans/types"
	spectypes "github.com/lavanet/lava/v2/x/spec/types"
	"google.golang.org/grpc"
	"google.golang.org/grpc/metadata"
)

const (
	// maximum number of retries to send due to the ticker, if we didn't get a response after 10 different attempts then just wait.
	MaximumNumberOfTickerRelayRetries        = 10
	MaxRelayRetries                          = 6
	SendRelayAttempts                        = 3
	numberOfTimesToCheckCurrentlyUsedIsEmpty = 3
)

var NoResponseTimeout = sdkerrors.New("NoResponseTimeout Error", 685, "timeout occurred while waiting for providers responses")

type CancelableContextHolder struct {
	Ctx        context.Context
	CancelFunc context.CancelFunc
}

// implements Relay Sender interfaced and uses an ChainListener to get it called
type RPCConsumerServer struct {
	consumerProcessGuid            string
	chainParser                    chainlib.ChainParser
	consumerSessionManager         *lavasession.ConsumerSessionManager
	listenEndpoint                 *lavasession.RPCEndpoint
	rpcConsumerLogs                *metrics.RPCConsumerLogs
	cache                          *performance.Cache
	privKey                        *btcec.PrivateKey
	consumerTxSender               ConsumerTxSender
	requiredResponses              int
	finalizationConsensus          finalizationconsensus.FinalizationConsensusInf
	lavaChainID                    string
	ConsumerAddress                sdk.AccAddress
	consumerConsistency            *ConsumerConsistency
	sharedState                    bool // using the cache backend to sync the latest seen block with other consumers
	relaysMonitor                  *metrics.RelaysMonitor
	reporter                       metrics.Reporter
	debugRelays                    bool
	connectedSubscriptionsContexts map[string]*CancelableContextHolder
	chainListener                  chainlib.ChainListener
	connectedSubscriptionsLock     sync.RWMutex
	retryOptions                   relayProcessorRetryOptions
	relayRetriesManager            *RelayRetriesManager
}

type relayResponse struct {
	relayResult common.RelayResult
	err         error
}

type ConsumerTxSender interface {
	TxConflictDetection(ctx context.Context, finalizationConflict *conflicttypes.FinalizationConflict, responseConflict *conflicttypes.ResponseConflict, conflictHandler common.ConflictHandlerInterface) error
	GetConsumerPolicy(ctx context.Context, consumerAddress, chainID string) (*plantypes.Policy, error)
	GetLatestVirtualEpoch() uint64
}

func (rpccs *RPCConsumerServer) ServeRPCRequests(ctx context.Context, listenEndpoint *lavasession.RPCEndpoint,
	consumerStateTracker ConsumerStateTrackerInf,
	chainParser chainlib.ChainParser,
	finalizationConsensus finalizationconsensus.FinalizationConsensusInf,
	consumerSessionManager *lavasession.ConsumerSessionManager,
	requiredResponses int,
	privKey *btcec.PrivateKey,
	lavaChainID string,
	cache *performance.Cache, // optional
	rpcConsumerLogs *metrics.RPCConsumerLogs,
	consumerAddress sdk.AccAddress,
	consumerConsistency *ConsumerConsistency,
	relaysMonitor *metrics.RelaysMonitor,
	cmdFlags common.ConsumerCmdFlags,
	sharedState bool,
	refererData *chainlib.RefererData,
	reporter metrics.Reporter,
	consumerWsSubscriptionManager *chainlib.ConsumerWSSubscriptionManager,
) (err error) {
	rpccs.consumerSessionManager = consumerSessionManager
	rpccs.listenEndpoint = listenEndpoint
	rpccs.cache = cache
	rpccs.consumerTxSender = consumerStateTracker
	rpccs.requiredResponses = requiredResponses
	rpccs.lavaChainID = lavaChainID
	rpccs.rpcConsumerLogs = rpcConsumerLogs
	rpccs.privKey = privKey
	rpccs.chainParser = chainParser
	rpccs.finalizationConsensus = finalizationConsensus
	rpccs.ConsumerAddress = consumerAddress
	rpccs.consumerConsistency = consumerConsistency
	rpccs.sharedState = sharedState
	rpccs.reporter = reporter
	rpccs.debugRelays = cmdFlags.DebugRelays
	rpccs.connectedSubscriptionsContexts = make(map[string]*CancelableContextHolder)
	rpccs.consumerProcessGuid = strconv.FormatUint(utils.GenerateUniqueIdentifier(), 10)
	rpccs.retryOptions = relayProcessorRetryOptions{
		disableRelayRetry:       cmdFlags.DisableRetryOnNodeErrors,
		relayCountOnNodeError:   cmdFlags.SetRelayCountOnNodeError,
		disableCacheOnNodeError: cmdFlags.DisableCacheOnNodeError,
	}
	rpccs.relayRetriesManager = NewRelayRetriesManager()
	rpccs.chainListener, err = chainlib.NewChainListener(ctx, listenEndpoint, rpccs, rpccs, rpcConsumerLogs, chainParser, refererData, consumerWsSubscriptionManager)
	if err != nil {
		return err
	}

	go rpccs.chainListener.Serve(ctx, cmdFlags)

	initialRelays := true
	rpccs.relaysMonitor = relaysMonitor

	// we trigger a latest block call to get some more information on our providers, using the relays monitor
	if cmdFlags.RelaysHealthEnableFlag {
		rpccs.relaysMonitor.SetRelaySender(func() (bool, error) {
			success, err := rpccs.sendCraftedRelaysWrapper(initialRelays)
			if success {
				initialRelays = false
			}
			return success, err
		})
		rpccs.relaysMonitor.Start(ctx)
	} else {
		rpccs.sendCraftedRelaysWrapper(true)
	}
	return nil
}

func (rpccs *RPCConsumerServer) SetConsistencySeenBlock(blockSeen int64, key string) {
	rpccs.consumerConsistency.SetSeenBlockFromKey(blockSeen, key)
}

func (rpccs *RPCConsumerServer) GetListeningAddress() string {
	return rpccs.chainListener.GetListeningAddress()
}

func (rpccs *RPCConsumerServer) sendCraftedRelaysWrapper(initialRelays bool) (bool, error) {
	if initialRelays {
		// Only start after everything is initialized - check consumer session manager
		rpccs.waitForPairing()
	}

	return rpccs.sendCraftedRelays(MaxRelayRetries, initialRelays)
}

func (rpccs *RPCConsumerServer) waitForPairing() {
	reinitializedChan := make(chan bool)

	go func() {
		for {
			if rpccs.consumerSessionManager.Initialized() {
				reinitializedChan <- true
				return
			}
			time.Sleep(time.Second)
		}
	}()

	numberOfTimesChecked := 0
	for {
		select {
		case <-reinitializedChan:
			return
		case <-time.After(30 * time.Second):
			numberOfTimesChecked += 1
			utils.LavaFormatWarning("failed initial relays, csm was not initialized after timeout, or pairing list is empty for that chain", nil,
				utils.LogAttr("times_checked", numberOfTimesChecked),
				utils.LogAttr("chainID", rpccs.listenEndpoint.ChainID),
				utils.LogAttr("APIInterface", rpccs.listenEndpoint.ApiInterface),
			)
		}
	}
}

func (rpccs *RPCConsumerServer) craftRelay(ctx context.Context) (ok bool, relay *pairingtypes.RelayPrivateData, chainMessage chainlib.ChainMessage, err error) {
	parsing, apiCollection, ok := rpccs.chainParser.GetParsingByTag(spectypes.FUNCTION_TAG_GET_BLOCKNUM)
	if !ok {
		return false, nil, nil, utils.LavaFormatWarning("did not send initial relays because the spec does not contain "+spectypes.FUNCTION_TAG_GET_BLOCKNUM.String(), nil,
			utils.LogAttr("chainID", rpccs.listenEndpoint.ChainID),
			utils.LogAttr("APIInterface", rpccs.listenEndpoint.ApiInterface),
		)
	}
	collectionData := apiCollection.CollectionData

	path := parsing.ApiName
	data := []byte(parsing.FunctionTemplate)
	chainMessage, err = rpccs.chainParser.ParseMsg(path, data, collectionData.Type, nil, extensionslib.ExtensionInfo{LatestBlock: 0})
	if err != nil {
		return false, nil, nil, utils.LavaFormatError("failed creating chain message in rpc consumer init relays", err,
			utils.LogAttr("chainID", rpccs.listenEndpoint.ChainID),
			utils.LogAttr("APIInterface", rpccs.listenEndpoint.ApiInterface))
	}

	reqBlock, _ := chainMessage.RequestedBlock()
	seenBlock := int64(0)
	relay = lavaprotocol.NewRelayData(ctx, collectionData.Type, path, data, seenBlock, reqBlock, rpccs.listenEndpoint.ApiInterface, chainMessage.GetRPCMessage().GetHeaders(), chainlib.GetAddon(chainMessage), nil)
	return
}

func (rpccs *RPCConsumerServer) sendRelayWithRetries(ctx context.Context, retries int, initialRelays bool, protocolMessage chainlib.ProtocolMessage) (bool, error) {
	success := false
	var err error
<<<<<<< HEAD
	relayProcessor := NewRelayProcessor(ctx, lavasession.NewUsedProviders(nil), 1, protocolMessage, rpccs.consumerConsistency, "-init-", "", rpccs.debugRelays, rpccs.rpcConsumerLogs, rpccs, rpccs.disableNodeErrorRetry, rpccs.relayRetriesManager)
	usedProvidersResets := 1
=======
	relayProcessor := NewRelayProcessor(ctx, lavasession.NewUsedProviders(nil), 1, protocolMessage, rpccs.consumerConsistency, "-init-", "", rpccs.debugRelays, rpccs.rpcConsumerLogs, rpccs, rpccs.retryOptions, rpccs.relayRetriesManager)
>>>>>>> a2f8eef4
	for i := 0; i < retries; i++ {
		// Check if we even have enough providers to communicate with them all.
		// If we have 1 provider we will reset the used providers always.
		// Instead of spamming no pairing available on bootstrap
		if ((i + 1) * usedProvidersResets) > rpccs.consumerSessionManager.GetNumberOfValidProviders() {
			usedProvidersResets++
			relayProcessor.GetUsedProviders().ClearUnwanted()
		}
		err = rpccs.sendRelayToProvider(ctx, protocolMessage, "-init-", "", relayProcessor, nil)
		if lavasession.PairingListEmptyError.Is(err) {
			// we don't have pairings anymore, could be related to unwanted providers
			relayProcessor.GetUsedProviders().ClearUnwanted()
			err = rpccs.sendRelayToProvider(ctx, protocolMessage, "-init-", "", relayProcessor, nil)
		}
		if err != nil {
			utils.LavaFormatError("[-] failed sending init relay", err, []utils.Attribute{{Key: "chainID", Value: rpccs.listenEndpoint.ChainID}, {Key: "APIInterface", Value: rpccs.listenEndpoint.ApiInterface}, {Key: "relayProcessor", Value: relayProcessor}}...)
		} else {
			err := relayProcessor.WaitForResults(ctx)
			if err != nil {
				utils.LavaFormatError("[-] failed sending init relay", err, []utils.Attribute{{Key: "chainID", Value: rpccs.listenEndpoint.ChainID}, {Key: "APIInterface", Value: rpccs.listenEndpoint.ApiInterface}, {Key: "relayProcessor", Value: relayProcessor}}...)
			} else {
				relayResult, err := relayProcessor.ProcessingResult()
				if err == nil {
					utils.LavaFormatInfo("[+] init relay succeeded",
						utils.LogAttr("GUID", ctx),
						utils.LogAttr("chainID", rpccs.listenEndpoint.ChainID),
						utils.LogAttr("APIInterface", rpccs.listenEndpoint.ApiInterface),
						utils.LogAttr("latestBlock", relayResult.Reply.LatestBlock),
						utils.LogAttr("provider address", relayResult.ProviderInfo.ProviderAddress),
					)
					rpccs.relaysMonitor.LogRelay()
					success = true
					// If this is the first time we send relays, we want to send all of them, instead of break on first successful relay
					// That way, we populate the providers with the latest blocks with successful relays
					if !initialRelays {
						break
					}
				} else {
					utils.LavaFormatError("[-] failed sending init relay", err, []utils.Attribute{{Key: "chainID", Value: rpccs.listenEndpoint.ChainID}, {Key: "APIInterface", Value: rpccs.listenEndpoint.ApiInterface}, {Key: "relayProcessor", Value: relayProcessor}}...)
				}
			}
		}
		time.Sleep(2 * time.Millisecond)
	}

	return success, err
}

// sending a few latest blocks relays to providers in order to have some data on the providers when relays start arriving
func (rpccs *RPCConsumerServer) sendCraftedRelays(retries int, initialRelays bool) (success bool, err error) {
	utils.LavaFormatDebug("Sending crafted relays",
		utils.LogAttr("chainId", rpccs.listenEndpoint.ChainID),
		utils.LogAttr("apiInterface", rpccs.listenEndpoint.ApiInterface),
	)

	ctx := utils.WithUniqueIdentifier(context.Background(), utils.GenerateUniqueIdentifier())
	ok, relay, chainMessage, err := rpccs.craftRelay(ctx)
	if !ok {
		enabled, _ := rpccs.chainParser.DataReliabilityParams()
		// if DR is disabled it's okay to not have GET_BLOCKNUM
		if !enabled {
			return true, nil
		}
		return false, err
	}
	protocolMessage := chainlib.NewProtocolMessage(chainMessage, nil, relay)
	return rpccs.sendRelayWithRetries(ctx, retries, initialRelays, protocolMessage)
}

func (rpccs *RPCConsumerServer) getLatestBlock() uint64 {
	latestKnownBlock, numProviders := rpccs.finalizationConsensus.GetExpectedBlockHeight(rpccs.chainParser)
	if numProviders > 0 && latestKnownBlock > 0 {
		return uint64(latestKnownBlock)
	}
	utils.LavaFormatWarning("no information on latest block", nil, utils.Attribute{Key: "latest block", Value: 0})
	return 0
}

func (rpccs *RPCConsumerServer) SendRelay(
	ctx context.Context,
	url string,
	req string,
	connectionType string,
	dappID string,
	consumerIp string,
	analytics *metrics.RelayMetrics,
	metadata []pairingtypes.Metadata,
) (relayResult *common.RelayResult, errRet error) {
	protocolMessage, err := rpccs.ParseRelay(ctx, url, req, connectionType, dappID, consumerIp, analytics, metadata)
	if err != nil {
		return nil, err
	}

	return rpccs.SendParsedRelay(ctx, dappID, consumerIp, analytics, protocolMessage)
}

func (rpccs *RPCConsumerServer) ParseRelay(
	ctx context.Context,
	url string,
	req string,
	connectionType string,
	dappID string,
	consumerIp string,
	analytics *metrics.RelayMetrics,
	metadata []pairingtypes.Metadata,
) (protocolMessage chainlib.ProtocolMessage, err error) {
	// gets the relay request data from the ChainListener
	// parses the request into an APIMessage, and validating it corresponds to the spec currently in use
	// construct the common data for a relay message, common data is identical across multiple sends and data reliability

	// remove lava directive headers
	metadata, directiveHeaders := rpccs.LavaDirectiveHeaders(metadata)
	chainMessage, err := rpccs.chainParser.ParseMsg(url, []byte(req), connectionType, metadata, rpccs.getExtensionsFromDirectiveHeaders(directiveHeaders))
	if err != nil {
		return nil, err
	}

	rpccs.HandleDirectiveHeadersForMessage(chainMessage, directiveHeaders)

	// do this in a loop with retry attempts, configurable via a flag, limited by the number of providers in CSM
	reqBlock, _ := chainMessage.RequestedBlock()
	seenBlock, _ := rpccs.consumerConsistency.GetSeenBlock(dappID, consumerIp)
	if seenBlock < 0 {
		seenBlock = 0
	}

	relayRequestData := lavaprotocol.NewRelayData(ctx, connectionType, url, []byte(req), seenBlock, reqBlock, rpccs.listenEndpoint.ApiInterface, chainMessage.GetRPCMessage().GetHeaders(), chainlib.GetAddon(chainMessage), common.GetExtensionNames(chainMessage.GetExtensions()))
	protocolMessage = chainlib.NewProtocolMessage(chainMessage, directiveHeaders, relayRequestData)
	return protocolMessage, nil
}

func (rpccs *RPCConsumerServer) SendParsedRelay(
	ctx context.Context,
	dappID string,
	consumerIp string,
	analytics *metrics.RelayMetrics,
	protocolMessage chainlib.ProtocolMessage,
) (relayResult *common.RelayResult, errRet error) {
	// sends a relay message to a provider
	// compares the result with other providers if defined so
	// compares the response with other consumer wallets if defined so
	// asynchronously sends data reliability if necessary

	relaySentTime := time.Now()
	relayProcessor, err := rpccs.ProcessRelaySend(ctx, protocolMessage, dappID, consumerIp, analytics)
	if err != nil && !relayProcessor.HasResults() {
		// we can't send anymore, and we don't have any responses
		utils.LavaFormatError("failed getting responses from providers", err, utils.Attribute{Key: "GUID", Value: ctx}, utils.LogAttr("endpoint", rpccs.listenEndpoint.Key()), utils.LogAttr("userIp", consumerIp), utils.LogAttr("relayProcessor", relayProcessor))
		return nil, err
	}

	// Handle Data Reliability
	enabled, dataReliabilityThreshold := rpccs.chainParser.DataReliabilityParams()
	// check if data reliability is enabled and relay processor allows us to perform data reliability
	if enabled && !relayProcessor.getSkipDataReliability() {
		// new context is needed for data reliability as some clients cancel the context they provide when the relay returns
		// as data reliability happens in a go routine it will continue while the response returns.
		guid, found := utils.GetUniqueIdentifier(ctx)
		dataReliabilityContext := context.Background()
		if found {
			dataReliabilityContext = utils.WithUniqueIdentifier(dataReliabilityContext, guid)
		}
		go rpccs.sendDataReliabilityRelayIfApplicable(dataReliabilityContext, dappID, consumerIp, protocolMessage, dataReliabilityThreshold, relayProcessor) // runs asynchronously
	}

	returnedResult, err := relayProcessor.ProcessingResult()
	rpccs.appendHeadersToRelayResult(ctx, returnedResult, relayProcessor.ProtocolErrors(), relayProcessor, protocolMessage.GetDirectiveHeaders())
	if err != nil {
		return returnedResult, utils.LavaFormatError("failed processing responses from providers", err, utils.Attribute{Key: "GUID", Value: ctx}, utils.LogAttr("endpoint", rpccs.listenEndpoint.Key()))
	}

	if analytics != nil {
		currentLatency := time.Since(relaySentTime)
		analytics.Latency = currentLatency.Milliseconds()
		api := protocolMessage.GetApi()
		analytics.ComputeUnits = api.ComputeUnits
		analytics.ApiMethod = api.Name
	}
	rpccs.relaysMonitor.LogRelay()
	return returnedResult, nil
}

func (rpccs *RPCConsumerServer) GetChainIdAndApiInterface() (string, string) {
	return rpccs.listenEndpoint.ChainID, rpccs.listenEndpoint.ApiInterface
}

func (rpccs *RPCConsumerServer) ProcessRelaySend(ctx context.Context, protocolMessage chainlib.ProtocolMessage, dappID string, consumerIp string, analytics *metrics.RelayMetrics) (*RelayProcessor, error) {
	// make sure all of the child contexts are cancelled when we exit
	ctx, cancel := context.WithCancel(ctx)
	defer cancel()
	relayProcessor := NewRelayProcessor(ctx, lavasession.NewUsedProviders(protocolMessage), rpccs.requiredResponses, protocolMessage, rpccs.consumerConsistency, dappID, consumerIp, rpccs.debugRelays, rpccs.rpcConsumerLogs, rpccs, rpccs.retryOptions, rpccs.relayRetriesManager)
	var err error
	// try sending a relay 3 times. if failed return the error
	for retryFirstRelayAttempt := 0; retryFirstRelayAttempt < SendRelayAttempts; retryFirstRelayAttempt++ {
		// record the relay analytics only on the first attempt.
		if analytics != nil && retryFirstRelayAttempt > 0 {
			analytics = nil
		}
		err = rpccs.sendRelayToProvider(ctx, protocolMessage, dappID, consumerIp, relayProcessor, analytics)

		// check if we had an error. if we did, try again.
		if err == nil {
			break
		}
		utils.LavaFormatWarning("Failed retryFirstRelayAttempt, will retry.", err, utils.LogAttr("attempt", retryFirstRelayAttempt))
	}

	if err != nil {
		return relayProcessor, err
	}

	// a channel to be notified processing was done, true means we have results and can return
	gotResults := make(chan bool)
	processingTimeout, relayTimeout := rpccs.getProcessingTimeout(protocolMessage)
	if rpccs.debugRelays {
		utils.LavaFormatDebug("Relay initiated with the following timeout schedule", utils.LogAttr("processingTimeout", processingTimeout), utils.LogAttr("newRelayTimeout", relayTimeout))
	}

	apiName := chainMessage.GetApi().Name
	resetUsedOnce := true
	setArchiveOnSpecialApi := func() {
		if apiName == "tx" || apiName == "chunk" || apiName == "EXPERIMENTAL_tx_status" {
			archiveExtensionArray := []string{"archive"}
			chainMessage.OverrideExtensions(archiveExtensionArray, rpccs.chainParser.ExtensionsParser())
			relayRequestData.Extensions = archiveExtensionArray
			if resetUsedOnce {
				resetUsedOnce = false
				relayProcessor.usedProviders = lavasession.NewUsedProviders(directiveHeaders)
			}
		}
	}

	// create the processing timeout prior to entering the method so it wont reset every time
	processingCtx, processingCtxCancel := context.WithTimeout(ctx, processingTimeout)
	defer processingCtxCancel()

	readResultsFromProcessor := func() {
		// ProcessResults is reading responses while blocking until the conditions are met
		relayProcessor.WaitForResults(processingCtx)
		// decide if we need to resend or not
		if relayProcessor.HasRequiredNodeResults() {
			gotResults <- true
		} else {
			setArchiveOnSpecialApi()
			gotResults <- false
		}
	}
	go readResultsFromProcessor()

	returnCondition := make(chan error)
	// used for checking whether to return an error to the user or to allow other channels return their result first see detailed description on the switch case below
	validateReturnCondition := func(err error) {
		currentlyUsedIsEmptyCounter := 0
		if err != nil {
			for validateNoProvidersAreUsed := 0; validateNoProvidersAreUsed < numberOfTimesToCheckCurrentlyUsedIsEmpty; validateNoProvidersAreUsed++ {
				if relayProcessor.usedProviders.CurrentlyUsed() == 0 {
					currentlyUsedIsEmptyCounter++
				}
				time.Sleep(5 * time.Millisecond)
			}
			// we failed to send a batch of relays, if there are no active sends we can terminate after validating X amount of times to make sure no racing channels
			if currentlyUsedIsEmptyCounter >= numberOfTimesToCheckCurrentlyUsedIsEmpty {
				returnCondition <- err
			}
		}
	}
	// every relay timeout we send a new batch
	startNewBatchTicker := time.NewTicker(relayTimeout)
	defer startNewBatchTicker.Stop()
	numberOfRetriesLaunched := 0
	for {
		select {
		case success := <-gotResults:
			if success { // check wether we can return the valid results or we need to send another relay
				return relayProcessor, nil
			}
			// if we don't need to retry return what we currently have
			if !relayProcessor.ShouldRetry(numberOfRetriesLaunched) {
				return relayProcessor, nil
			}
			// otherwise continue sending another relay
			err := rpccs.sendRelayToProvider(processingCtx, protocolMessage, dappID, consumerIp, relayProcessor, nil)
			go validateReturnCondition(err)
			go readResultsFromProcessor()
			// increase number of retries launched only if we still have pairing available, if we exhausted the list we don't want to break early
			// so it will just wait for the entire duration of the relay
			if !lavasession.PairingListEmptyError.Is(err) {
				numberOfRetriesLaunched++
			}
		case <-startNewBatchTicker.C:
			// only trigger another batch for non BestResult relays or if we didn't pass the retry limit.
			if relayProcessor.ShouldRetry(numberOfRetriesLaunched) {
				setArchiveOnSpecialApi()
				// limit the number of retries called from the new batch ticker flow.
				// if we pass the limit we just wait for the relays we sent to return.
				err := rpccs.sendRelayToProvider(processingCtx, protocolMessage, dappID, consumerIp, relayProcessor, nil)
				go validateReturnCondition(err)
				// add ticker launch metrics
				go rpccs.rpcConsumerLogs.SetRelaySentByNewBatchTickerMetric(rpccs.GetChainIdAndApiInterface())
				// increase number of retries launched only if we still have pairing available, if we exhausted the list we don't want to break early
				// so it will just wait for the entire duration of the relay
				if !lavasession.PairingListEmptyError.Is(err) {
					numberOfRetriesLaunched++
				}
			}
		case returnErr := <-returnCondition:
			// we use this channel because there could be a race condition between us releasing the provider and about to send the return
			// to an error happening on another relay processor's routine. this can cause an error that returns to the user
			// if we don't release the case, it will cause the success case condition to not be executed
			// detailed scenario:
			// sending first relay -> waiting -> sending second relay -> getting an error on the second relay (not returning yet) ->
			// -> (in parallel) first relay finished, removing from CurrentlyUsed providers -> checking currently used (on second failed relay) -> returning error instead of the successful relay.
			// by releasing the case we allow the channel to be chosen again by the successful case.
			return relayProcessor, returnErr
		case <-processingCtx.Done():
			// in case we got a processing timeout we return context deadline exceeded to the user.
			utils.LavaFormatWarning("Relay Got processingCtx timeout", nil,
				utils.LogAttr("processingTimeout", processingTimeout),
				utils.LogAttr("dappId", dappID),
				utils.LogAttr("consumerIp", consumerIp),
				utils.LogAttr("protocolMessage.GetApi().Name", protocolMessage.GetApi().Name),
				utils.LogAttr("GUID", ctx),
				utils.LogAttr("relayProcessor", relayProcessor),
			)
			return relayProcessor, processingCtx.Err() // returning the context error
		}
	}
}

func (rpccs *RPCConsumerServer) CreateDappKey(dappID, consumerIp string) string {
	return rpccs.consumerConsistency.Key(dappID, consumerIp)
}

func (rpccs *RPCConsumerServer) CancelSubscriptionContext(subscriptionKey string) {
	rpccs.connectedSubscriptionsLock.Lock()
	defer rpccs.connectedSubscriptionsLock.Unlock()

	ctxHolder, ok := rpccs.connectedSubscriptionsContexts[subscriptionKey]
	if ok {
		utils.LavaFormatTrace("cancelling subscription context", utils.LogAttr("subscriptionID", subscriptionKey))
		ctxHolder.CancelFunc()
		delete(rpccs.connectedSubscriptionsContexts, subscriptionKey)
	} else {
		utils.LavaFormatWarning("tried to cancel context for subscription ID that does not exist", nil, utils.LogAttr("subscriptionID", subscriptionKey))
	}
}

func (rpccs *RPCConsumerServer) sendRelayToProvider(
	ctx context.Context,
	protocolMessage chainlib.ProtocolMessage,
	dappID string,
	consumerIp string,
	relayProcessor *RelayProcessor,
	analytics *metrics.RelayMetrics,
) (errRet error) {
	// get a session for the relay from the ConsumerSessionManager
	// construct a relay message with lavaprotocol package, include QoS and jail providers
	// sign the relay message with the lavaprotocol package
	// send the relay message
	// handle the response verification with the lavaprotocol package
	// handle data reliability provider finalization data with the lavaprotocol package
	// if necessary send detection tx for breach of data reliability provider finalization data
	// handle data reliability hashes consensus checks with the lavaprotocol package
	// if necessary send detection tx for hashes consensus mismatch
	// handle QoS updates
	// in case connection totally fails, update unresponsive providers in ConsumerSessionManager
	var sharedStateId string // defaults to "", if shared state is disabled then no shared state will be used.
	if rpccs.sharedState {
		sharedStateId = rpccs.consumerConsistency.Key(dappID, consumerIp) // use same key as we use for consistency, (for better consistency :-D)
	}

	privKey := rpccs.privKey
	chainId, apiInterface := rpccs.GetChainIdAndApiInterface()
	lavaChainID := rpccs.lavaChainID

	// Get Session. we get session here so we can use the epoch in the callbacks
	reqBlock, _ := protocolMessage.RequestedBlock()

	// try using cache before sending relay
	var cacheError error
	if rpccs.cache.CacheActive() { // use cache only if its defined.
		if !protocolMessage.GetForceCacheRefresh() { // don't use cache if user specified
			if reqBlock != spectypes.NOT_APPLICABLE { // don't use cache if requested block is not applicable
				var cacheReply *pairingtypes.CacheRelayReply
				hashKey, outputFormatter, err := protocolMessage.HashCacheRequest(chainId)
				if err != nil {
					utils.LavaFormatError("sendRelayToProvider Failed getting Hash for cache request", err)
				} else {
					cacheCtx, cancel := context.WithTimeout(ctx, common.CacheTimeout)
					cacheReply, cacheError = rpccs.cache.GetEntry(cacheCtx, &pairingtypes.RelayCacheGet{
						RequestHash:    hashKey,
						RequestedBlock: reqBlock,
						ChainId:        chainId,
						BlockHash:      nil,
						Finalized:      false,
						SharedStateId:  sharedStateId,
						SeenBlock:      protocolMessage.RelayPrivateData().SeenBlock,
					}) // caching in the portal doesn't care about hashes, and we don't have data on finalization yet
					cancel()
					reply := cacheReply.GetReply()

					// read seen block from cache even if we had a miss we still want to get the seen block so we can use it to get the right provider.
					cacheSeenBlock := cacheReply.GetSeenBlock()
					// check if the cache seen block is greater than my local seen block, this means the user requested this
					// request spoke with another consumer instance and use that block for inter consumer consistency.
					if rpccs.sharedState && cacheSeenBlock > protocolMessage.RelayPrivateData().SeenBlock {
						utils.LavaFormatDebug("shared state seen block is newer", utils.LogAttr("cache_seen_block", cacheSeenBlock), utils.LogAttr("local_seen_block", protocolMessage.RelayPrivateData().SeenBlock))
						protocolMessage.RelayPrivateData().SeenBlock = cacheSeenBlock
						// setting the fetched seen block from the cache server to our local cache as well.
						rpccs.consumerConsistency.SetSeenBlock(cacheSeenBlock, dappID, consumerIp)
					}

					// handle cache reply
					if cacheError == nil && reply != nil {
						// Info was fetched from cache, so we don't need to change the state
						// so we can return here, no need to update anything and calculate as this info was fetched from the cache
						reply.Data = outputFormatter(reply.Data)
						relayResult := common.RelayResult{
							Reply: reply,
							Request: &pairingtypes.RelayRequest{
								RelayData: protocolMessage.RelayPrivateData(),
							},
							Finalized:    false, // set false to skip data reliability
							StatusCode:   200,
							ProviderInfo: common.ProviderInfo{ProviderAddress: ""},
						}
						relayProcessor.SetResponse(&relayResponse{
							relayResult: relayResult,
							err:         nil,
						})
						return nil
					}
					// cache failed, move on to regular relay
					if performance.NotConnectedError.Is(cacheError) {
						utils.LavaFormatDebug("cache not connected", utils.LogAttr("error", cacheError))
					}
				}
			} else {
				utils.LavaFormatDebug("skipping cache due to requested block being NOT_APPLICABLE", utils.Attribute{Key: "api name", Value: protocolMessage.GetApi().Name})
			}
		}
	}

	if reqBlock == spectypes.LATEST_BLOCK && protocolMessage.RelayPrivateData().SeenBlock != 0 {
		// make optimizer select a provider that is likely to have the latest seen block
		reqBlock = protocolMessage.RelayPrivateData().SeenBlock
	}
	// consumerEmergencyTracker always use latest virtual epoch
	virtualEpoch := rpccs.consumerTxSender.GetLatestVirtualEpoch()
	addon := chainlib.GetAddon(protocolMessage)
	extensions := protocolMessage.GetExtensions()
	usedProviders := relayProcessor.GetUsedProviders()
	sessions, err := rpccs.consumerSessionManager.GetSessions(ctx, chainlib.GetComputeUnits(protocolMessage), usedProviders, reqBlock, addon, extensions, chainlib.GetStateful(protocolMessage), virtualEpoch)
	if err != nil {
		if lavasession.PairingListEmptyError.Is(err) {
			if addon != "" {
				return utils.LavaFormatError("No Providers For Addon", err, utils.LogAttr("addon", addon), utils.LogAttr("extensions", extensions), utils.LogAttr("userIp", consumerIp))
			} else if len(extensions) > 0 && relayProcessor.GetAllowSessionDegradation() { // if we have no providers for that extension, use a regular provider, otherwise return the extension results
				sessions, err = rpccs.consumerSessionManager.GetSessions(ctx, chainlib.GetComputeUnits(protocolMessage), usedProviders, reqBlock, addon, []*spectypes.Extension{}, chainlib.GetStateful(protocolMessage), virtualEpoch)
				if err != nil {
					return err
				}
				relayProcessor.setSkipDataReliability(true)                // disabling data reliability when disabling extensions.
				protocolMessage.RelayPrivateData().Extensions = []string{} // reset request data extensions
				extensions = []*spectypes.Extension{}                      // reset extensions too so we wont hit SetDisallowDegradation
			} else {
				return err
			}
		} else {
			return err
		}
	}

	// making sure next get sessions wont use regular providers
	if len(extensions) > 0 {
		relayProcessor.SetDisallowDegradation()
	}

	if rpccs.debugRelays {
		utils.LavaFormatDebug("[Before Send] returned the following sessions",
			utils.LogAttr("sessions", sessions),
			utils.LogAttr("usedProviders.GetUnwantedProvidersToSend", usedProviders.GetUnwantedProvidersToSend()),
			utils.LogAttr("usedProviders.GetErroredProviders", usedProviders.GetErroredProviders()),
			utils.LogAttr("addons", addon),
			utils.LogAttr("extensions", extensions),
			utils.LogAttr("AllowSessionDegradation", relayProcessor.GetAllowSessionDegradation()),
		)
	}

	// Iterate over the sessions map
	for providerPublicAddress, sessionInfo := range sessions {
		// Launch a separate goroutine for each session
		go func(providerPublicAddress string, sessionInfo *lavasession.SessionInfo) {
			// add ticker launch metrics
			localRelayResult := &common.RelayResult{
				ProviderInfo: common.ProviderInfo{ProviderAddress: providerPublicAddress, ProviderStake: sessionInfo.StakeSize, ProviderQoSExcellenceSummery: sessionInfo.QoSSummeryResult},
				Finalized:    false,
				// setting the single consumer session as the conflict handler.
				//  to be able to validate if we need to report this provider or not.
				// holding the pointer is ok because the session is locked atm,
				// and later after its unlocked we only atomic read / write to it.
				ConflictHandler: sessionInfo.Session.Parent,
			}
			var errResponse error
			goroutineCtx, goroutineCtxCancel := context.WithCancel(context.Background())
			guid, found := utils.GetUniqueIdentifier(ctx)
			if found {
				goroutineCtx = utils.WithUniqueIdentifier(goroutineCtx, guid)
			}

			defer func() {
				// Return response
				relayProcessor.SetResponse(&relayResponse{
					relayResult: *localRelayResult,
					err:         errResponse,
				})

				// Close context
				goroutineCtxCancel()
			}()

			localRelayRequestData := *protocolMessage.RelayPrivateData()

			// Extract fields from the sessionInfo
			singleConsumerSession := sessionInfo.Session
			epoch := sessionInfo.Epoch
			reportedProviders := sessionInfo.ReportedProviders

			relayRequest, errResponse := lavaprotocol.ConstructRelayRequest(goroutineCtx, privKey, lavaChainID, chainId, &localRelayRequestData, providerPublicAddress, singleConsumerSession, int64(epoch), reportedProviders)
			if errResponse != nil {
				utils.LavaFormatError("Failed ConstructRelayRequest", errResponse, utils.LogAttr("Request data", localRelayRequestData))
				return
			}
			localRelayResult.Request = relayRequest
			endpointClient := singleConsumerSession.EndpointConnection.Client

			// set relay sent metric
			go rpccs.rpcConsumerLogs.SetRelaySentToProviderMetric(chainId, apiInterface)

			if chainlib.IsFunctionTagOfType(protocolMessage, spectypes.FUNCTION_TAG_SUBSCRIBE) {
				utils.LavaFormatTrace("inside sendRelayToProvider, relay is subscription", utils.LogAttr("requestData", localRelayRequestData.Data))

				params, err := json.Marshal(protocolMessage.GetRPCMessage().GetParams())
				if err != nil {
					utils.LavaFormatError("could not marshal params", err)
					return
				}

				hashedParams := rpcclient.CreateHashFromParams(params)
				cancellableCtx, cancelFunc := context.WithCancel(utils.WithUniqueIdentifier(context.Background(), utils.GenerateUniqueIdentifier()))

				ctxHolder := func() *CancelableContextHolder {
					rpccs.connectedSubscriptionsLock.Lock()
					defer rpccs.connectedSubscriptionsLock.Unlock()

					ctxHolder := &CancelableContextHolder{
						Ctx:        cancellableCtx,
						CancelFunc: cancelFunc,
					}
					rpccs.connectedSubscriptionsContexts[hashedParams] = ctxHolder
					return ctxHolder
				}()

				errResponse = rpccs.relaySubscriptionInner(ctxHolder.Ctx, hashedParams, endpointClient, singleConsumerSession, localRelayResult)
				if errResponse != nil {
					utils.LavaFormatError("Failed relaySubscriptionInner", errResponse,
						utils.LogAttr("Request", localRelayRequestData),
						utils.LogAttr("Request data", string(localRelayRequestData.Data)),
					)
				}

				return
			}

			// unique per dappId and ip
			consumerToken := common.GetUniqueToken(dappID, consumerIp)
			processingTimeout, expectedRelayTimeoutForQOS := rpccs.getProcessingTimeout(protocolMessage)
			deadline, ok := ctx.Deadline()
			if ok { // we have ctx deadline. we cant go past it.
				processingTimeout = time.Until(deadline)
				if processingTimeout <= 0 {
					// no need to send we are out of time
					utils.LavaFormatWarning("Creating context deadline for relay attempt ran out of time, processingTimeout <= 0 ", nil, utils.LogAttr("processingTimeout", processingTimeout), utils.LogAttr("ApiUrl", localRelayRequestData.ApiUrl))
					return
				}
				// to prevent absurdly short context timeout set the shortest timeout to be the expected latency for qos time.
				if processingTimeout < expectedRelayTimeoutForQOS {
					processingTimeout = expectedRelayTimeoutForQOS
				}
			}
			// send relay
			relayLatency, errResponse, backoff := rpccs.relayInner(goroutineCtx, singleConsumerSession, localRelayResult, processingTimeout, protocolMessage, consumerToken, analytics)
			if errResponse != nil {
				failRelaySession := func(origErr error, backoff_ bool) {
					backOffDuration := 0 * time.Second
					if backoff_ {
						backOffDuration = lavasession.BACKOFF_TIME_ON_FAILURE
					}
					time.Sleep(backOffDuration) // sleep before releasing this singleConsumerSession
					// relay failed need to fail the session advancement
					errReport := rpccs.consumerSessionManager.OnSessionFailure(singleConsumerSession, origErr)
					if errReport != nil {
						utils.LavaFormatError("failed relay onSessionFailure errored", errReport, utils.Attribute{Key: "GUID", Value: goroutineCtx}, utils.Attribute{Key: "original error", Value: origErr.Error()})
					}
				}
				go failRelaySession(errResponse, backoff)
				return
			}

			// get here only if performed a regular relay successfully
			expectedBH, numOfProviders := rpccs.finalizationConsensus.GetExpectedBlockHeight(rpccs.chainParser)
			pairingAddressesLen := rpccs.consumerSessionManager.GetAtomicPairingAddressesLength()
			latestBlock := localRelayResult.Reply.LatestBlock
			if expectedBH-latestBlock > 1000 {
				utils.LavaFormatWarning("identified block gap", nil,
					utils.Attribute{Key: "expectedBH", Value: expectedBH},
					utils.Attribute{Key: "latestServicedBlock", Value: latestBlock},
					utils.Attribute{Key: "session_id", Value: singleConsumerSession.SessionId},
					utils.Attribute{Key: "provider_address", Value: singleConsumerSession.Parent.PublicLavaAddress},
					utils.Attribute{Key: "providersCount", Value: pairingAddressesLen},
				)
			}
			if rpccs.debugRelays && singleConsumerSession.QoSInfo.LastQoSReport != nil &&
				singleConsumerSession.QoSInfo.LastQoSReport.Sync.BigInt() != nil &&
				singleConsumerSession.QoSInfo.LastQoSReport.Sync.LT(sdk.MustNewDecFromStr("0.9")) {
				utils.LavaFormatDebug("identified QoS mismatch",
					utils.Attribute{Key: "expectedBH", Value: expectedBH},
					utils.Attribute{Key: "latestServicedBlock", Value: latestBlock},
					utils.Attribute{Key: "session_id", Value: singleConsumerSession.SessionId},
					utils.Attribute{Key: "provider_address", Value: singleConsumerSession.Parent.PublicLavaAddress},
					utils.Attribute{Key: "providersCount", Value: pairingAddressesLen},
					utils.Attribute{Key: "singleConsumerSession.QoSInfo", Value: singleConsumerSession.QoSInfo},
				)
			}

			errResponse = rpccs.consumerSessionManager.OnSessionDone(singleConsumerSession, latestBlock, chainlib.GetComputeUnits(protocolMessage), relayLatency, singleConsumerSession.CalculateExpectedLatency(expectedRelayTimeoutForQOS), expectedBH, numOfProviders, pairingAddressesLen, protocolMessage.GetApi().Category.HangingApi) // session done successfully

			if rpccs.cache.CacheActive() && rpcclient.ValidateStatusCodes(localRelayResult.StatusCode, true) == nil {
				isNodeError, _ := protocolMessage.CheckResponseError(localRelayResult.Reply.Data, localRelayResult.StatusCode)
				// in case the error is a node error we don't want to cache
				if !isNodeError {
					// copy reply data so if it changes it doesn't panic mid async send
					copyReply := &pairingtypes.RelayReply{}
					copyReplyErr := protocopy.DeepCopyProtoObject(localRelayResult.Reply, copyReply)
					// set cache in a non blocking call
					requestedBlock := localRelayResult.Request.RelayData.RequestBlock                             // get requested block before removing it from the data
					seenBlock := localRelayResult.Request.RelayData.SeenBlock                                     // get seen block before removing it from the data
					hashKey, _, hashErr := chainlib.HashCacheRequest(localRelayResult.Request.RelayData, chainId) // get the hash (this changes the data)

					go func() {
						// deal with copying error.
						if copyReplyErr != nil || hashErr != nil {
							utils.LavaFormatError("Failed copying relay private data sendRelayToProvider", nil,
								utils.LogAttr("copyReplyErr", copyReplyErr),
								utils.LogAttr("hashErr", hashErr),
							)
							return
						}
						chainMessageRequestedBlock, _ := protocolMessage.RequestedBlock()
						if chainMessageRequestedBlock == spectypes.NOT_APPLICABLE {
							return
						}

						new_ctx := context.Background()
						new_ctx, cancel := context.WithTimeout(new_ctx, common.DataReliabilityTimeoutIncrease)
						defer cancel()
						_, averageBlockTime, _, _ := rpccs.chainParser.ChainBlockStats()
						err2 := rpccs.cache.SetEntry(new_ctx, &pairingtypes.RelayCacheSet{
							RequestHash:      hashKey,
							ChainId:          chainId,
							RequestedBlock:   requestedBlock,
							SeenBlock:        seenBlock,
							BlockHash:        nil, // consumer cache doesn't care about block hashes
							Response:         copyReply,
							Finalized:        localRelayResult.Finalized,
							OptionalMetadata: nil,
							SharedStateId:    sharedStateId,
							AverageBlockTime: int64(averageBlockTime), // by using average block time we can set longer TTL
							IsNodeError:      isNodeError,
						})
						if err2 != nil {
							utils.LavaFormatWarning("error updating cache with new entry", err2)
						}
					}()
				}
			}
			// localRelayResult is being sent on the relayProcessor by a deferred function
		}(providerPublicAddress, sessionInfo)
	}
	// finished setting up go routines, can return and wait for responses
	return nil
}

func (rpccs *RPCConsumerServer) relayInner(ctx context.Context, singleConsumerSession *lavasession.SingleConsumerSession, relayResult *common.RelayResult, relayTimeout time.Duration, chainMessage chainlib.ChainMessage, consumerToken string, analytics *metrics.RelayMetrics) (relayLatency time.Duration, err error, needsBackoff bool) {
	existingSessionLatestBlock := singleConsumerSession.LatestBlock // we read it now because singleConsumerSession is locked, and later it's not
	endpointClient := singleConsumerSession.EndpointConnection.Client
	providerPublicAddress := relayResult.ProviderInfo.ProviderAddress
	relayRequest := relayResult.Request
	if rpccs.debugRelays {
		utils.LavaFormatDebug("Sending relay", utils.LogAttr("timeout", relayTimeout), utils.LogAttr("requestedBlock", relayRequest.RelayData.RequestBlock), utils.LogAttr("GUID", ctx), utils.LogAttr("provider", relayRequest.RelaySession.Provider))
	}
	callRelay := func() (reply *pairingtypes.RelayReply, relayLatency time.Duration, err error, backoff bool) {
		connectCtx, connectCtxCancel := context.WithTimeout(ctx, relayTimeout)
		metadataAdd := metadata.New(map[string]string{
			common.IP_FORWARDING_HEADER_NAME:  consumerToken,
			common.LAVA_CONSUMER_PROCESS_GUID: rpccs.consumerProcessGuid,
			common.LAVA_LB_UNIQUE_ID_HEADER:   singleConsumerSession.EndpointConnection.GetLbUniqueId(),
		})

		utils.LavaFormatTrace("Sending relay to provider",
			utils.LogAttr("GUID", ctx),
			utils.LogAttr("lbUniqueId", singleConsumerSession.EndpointConnection.GetLbUniqueId()),
		)
		connectCtx = metadata.NewOutgoingContext(connectCtx, metadataAdd)
		defer connectCtxCancel()

		// add consumer processing timestamp before provider metric and start measuring time after the provider replied
		rpccs.rpcConsumerLogs.AddMetricForProcessingLatencyBeforeProvider(analytics, rpccs.listenEndpoint.ChainID, rpccs.listenEndpoint.ApiInterface)

		if relayResult.ProviderTrailer == nil {
			// if the provider trailer is nil, we need to initialize it
			relayResult.ProviderTrailer = metadata.MD{}
		}

		relaySentTime := time.Now()
		reply, err = endpointClient.Relay(connectCtx, relayRequest, grpc.Trailer(&relayResult.ProviderTrailer))
		relayLatency = time.Since(relaySentTime)

		providerUniqueId := relayResult.ProviderTrailer.Get(chainlib.RpcProviderUniqueIdHeader)
		if len(providerUniqueId) > 0 {
			if len(providerUniqueId) > 1 {
				utils.LavaFormatInfo("Received more than one provider unique id in header, skipping",
					utils.LogAttr("GUID", ctx),
					utils.LogAttr("provider", relayRequest.RelaySession.Provider),
					utils.LogAttr("providerUniqueId", providerUniqueId),
				)
			} else if providerUniqueId[0] != "" { // Otherwise, the header is "" which is fine - it means the header is not set
				utils.LavaFormatTrace("Received provider unique id",
					utils.LogAttr("GUID", ctx),
					utils.LogAttr("provider", relayRequest.RelaySession.Provider),
					utils.LogAttr("providerUniqueId", providerUniqueId),
				)

				if !singleConsumerSession.VerifyProviderUniqueIdAndStoreIfFirstTime(providerUniqueId[0]) {
					return reply, 0, utils.LavaFormatError("provider unique id mismatch",
						errors.Join(lavasession.SessionOutOfSyncError, lavasession.BlockEndpointError),
						utils.LogAttr("GUID", ctx),
						utils.LogAttr("sessionId", relayRequest.RelaySession.SessionId),
						utils.LogAttr("provider", relayRequest.RelaySession.Provider),
						utils.LogAttr("providedProviderUniqueId", providerUniqueId),
						utils.LogAttr("providerUniqueId", singleConsumerSession.GetProviderUniqueId()),
					), false
				} else {
					utils.LavaFormatTrace("Provider unique id match",
						utils.LogAttr("GUID", ctx),
						utils.LogAttr("sessionId", relayRequest.RelaySession.SessionId),
						utils.LogAttr("provider", relayRequest.RelaySession.Provider),
						utils.LogAttr("providerUniqueId", providerUniqueId),
					)
				}
			}
		}

		statuses := relayResult.ProviderTrailer.Get(common.StatusCodeMetadataKey)

		if len(statuses) > 0 {
			codeNum, errStatus := strconv.Atoi(statuses[0])
			if errStatus != nil {
				utils.LavaFormatWarning("failed converting status code", errStatus, utils.LogAttr("statuses", statuses))
			}

			relayResult.StatusCode = codeNum
		}

		if rpccs.debugRelays {
			providerNodeHashes := relayResult.ProviderTrailer.Get(chainlib.RPCProviderNodeAddressHash)
			attributes := []utils.Attribute{
				utils.LogAttr("GUID", ctx),
				utils.LogAttr("addon", relayRequest.RelayData.Addon),
				utils.LogAttr("extensions", relayRequest.RelayData.Extensions),
				utils.LogAttr("requestedBlock", relayRequest.RelayData.RequestBlock),
				utils.LogAttr("seenBlock", relayRequest.RelayData.SeenBlock),
				utils.LogAttr("provider", relayRequest.RelaySession.Provider),
				utils.LogAttr("cuSum", relayRequest.RelaySession.CuSum),
				utils.LogAttr("QosReport", relayRequest.RelaySession.QosReport),
				utils.LogAttr("QosReportExcellence", relayRequest.RelaySession.QosExcellenceReport),
				utils.LogAttr("relayNum", relayRequest.RelaySession.RelayNum),
				utils.LogAttr("sessionId", relayRequest.RelaySession.SessionId),
				utils.LogAttr("latency", relayLatency),
				utils.LogAttr("replyErred", err != nil),
				utils.LogAttr("replyLatestBlock", reply.GetLatestBlock()),
				utils.LogAttr("method", chainMessage.GetApi().Name),
				utils.LogAttr("providerNodeHashes", providerNodeHashes),
			}
			internalPath := chainMessage.GetApiCollection().CollectionData.InternalPath
			if internalPath != "" {
				attributes = append(attributes, utils.LogAttr("internal_path", internalPath),
					utils.LogAttr("apiUrl", relayRequest.RelayData.ApiUrl))
			}
			utils.LavaFormatDebug("sending relay to provider", attributes...)
		}

		if err != nil {
			backoff := errors.Is(connectCtx.Err(), context.DeadlineExceeded)
			return reply, 0, err, backoff
		}
		analytics.SetProcessingTimestampAfterRelay(time.Now())

		return reply, relayLatency, nil, false
	}

	reply, relayLatency, err, backoff := callRelay()
	if err != nil {
		// adding some error information for future debug
		if relayRequest.RelayData.RequestBlock == 0 {
			reqBlock, _ := chainMessage.RequestedBlock()
			utils.LavaFormatWarning("Got Error, with requested block 0", err,
				utils.LogAttr("relayRequest.RelayData.RequestBlock", relayRequest.RelayData.RequestBlock),
				utils.LogAttr("chainMessage.RequestedBlock", reqBlock),
				utils.LogAttr("existingSessionLatestBlock", existingSessionLatestBlock),
				utils.LogAttr("SeenBlock", relayRequest.RelayData.SeenBlock),
				utils.LogAttr("msg_api", relayRequest.RelayData.ApiUrl),
				utils.LogAttr("msg_data", string(relayRequest.RelayData.Data)),
			)
		}
		return 0, err, backoff
	}

	relayResult.Reply = reply

	// Update relay request requestedBlock to the provided one in case it was arbitrary
	lavaprotocol.UpdateRequestedBlock(relayRequest.RelayData, reply)

	_, _, blockDistanceForFinalizedData, blocksInFinalizationProof := rpccs.chainParser.ChainBlockStats()
	isFinalized := spectypes.IsFinalizedBlock(relayRequest.RelayData.RequestBlock, reply.LatestBlock, int64(blockDistanceForFinalizedData))

	filteredHeaders, _, ignoredHeaders := rpccs.chainParser.HandleHeaders(reply.Metadata, chainMessage.GetApiCollection(), spectypes.Header_pass_reply)
	reply.Metadata = filteredHeaders

	// check the signature on the reply
	if !singleConsumerSession.StaticProvider {
		err = lavaprotocol.VerifyRelayReply(ctx, reply, relayRequest, providerPublicAddress)
		if err != nil {
			return 0, err, false
		}
	}

	reply.Metadata = append(reply.Metadata, ignoredHeaders...)

	// TODO: response data sanity, check its under an expected format add that format to spec
	enabled, _ := rpccs.chainParser.DataReliabilityParams()
	if enabled && !singleConsumerSession.StaticProvider {
		// TODO: allow static providers to detect hash mismatches,
		// triggering conflict with them is impossible so we skip this for now, but this can be used to block malicious providers
		finalizedBlocks, err := finalizationverification.VerifyFinalizationData(reply, relayRequest, providerPublicAddress, rpccs.ConsumerAddress, existingSessionLatestBlock, int64(blockDistanceForFinalizedData), int64(blocksInFinalizationProof))
		if err != nil {
			if sdkerrors.IsOf(err, protocolerrors.ProviderFinalizationDataAccountabilityError) {
				utils.LavaFormatInfo("provider finalization data accountability error", utils.LogAttr("provider", relayRequest.RelaySession.Provider))
			}
			return 0, err, false
		}

		finalizationAccountabilityError, err := rpccs.finalizationConsensus.UpdateFinalizedHashes(int64(blockDistanceForFinalizedData), rpccs.ConsumerAddress, providerPublicAddress, finalizedBlocks, relayRequest.RelaySession, reply)
		if err != nil {
			if finalizationAccountabilityError != nil {
				go rpccs.consumerTxSender.TxConflictDetection(ctx, finalizationAccountabilityError, nil, singleConsumerSession.Parent)
			}
			return 0, err, false
		}
	}
	relayResult.Finalized = isFinalized
	return relayLatency, nil, false
}

func (rpccs *RPCConsumerServer) relaySubscriptionInner(ctx context.Context, hashedParams string, endpointClient pairingtypes.RelayerClient, singleConsumerSession *lavasession.SingleConsumerSession, relayResult *common.RelayResult) (err error) {
	// add consumer guid to relay request.
	ctx = metadata.AppendToOutgoingContext(ctx,
		common.LAVA_LB_UNIQUE_ID_HEADER, singleConsumerSession.EndpointConnection.GetLbUniqueId(),
		common.LAVA_CONSUMER_PROCESS_GUID, rpccs.consumerProcessGuid,
	)

	replyServer, err := endpointClient.RelaySubscribe(ctx, relayResult.Request)
	if err != nil {
		errReport := rpccs.consumerSessionManager.OnSessionFailure(singleConsumerSession, err)
		if errReport != nil {
			return utils.LavaFormatError("subscribe relay failed onSessionFailure errored", errReport,
				utils.LogAttr("GUID", ctx),
				utils.LogAttr("hashedParams", utils.ToHexString(hashedParams)),
				utils.LogAttr("originalError", err.Error()),
			)
		}

		return err
	}

	reply, err := rpccs.getFirstSubscriptionReply(ctx, hashedParams, replyServer)
	if err != nil {
		errReport := rpccs.consumerSessionManager.OnSessionFailure(singleConsumerSession, err)
		if errReport != nil {
			return utils.LavaFormatError("subscribe relay failed onSessionFailure errored", errReport,
				utils.LogAttr("GUID", ctx),
				utils.LogAttr("hashedParams", utils.ToHexString(hashedParams)),
				utils.LogAttr("originalError", err.Error()),
			)
		}
		return err
	}

	utils.LavaFormatTrace("subscribe relay succeeded",
		utils.LogAttr("GUID", ctx),
		utils.LogAttr("hashedParams", utils.ToHexString(hashedParams)),
	)

	relayResult.ReplyServer = replyServer
	relayResult.Reply = reply
	latestBlock := relayResult.Reply.LatestBlock
	err = rpccs.consumerSessionManager.OnSessionDoneIncreaseCUOnly(singleConsumerSession, latestBlock)
	return err
}

func (rpccs *RPCConsumerServer) getFirstSubscriptionReply(ctx context.Context, hashedParams string, replyServer pairingtypes.Relayer_RelaySubscribeClient) (*pairingtypes.RelayReply, error) {
	var reply pairingtypes.RelayReply
	gotFirstReplyChanOrErr := make(chan struct{})

	// Cancel the context after SubscriptionFirstReplyTimeout duration, so we won't hang forever
	go func() {
		for {
			select {
			case <-time.After(common.SubscriptionFirstReplyTimeout):
				if reply.Data == nil {
					utils.LavaFormatError("Timeout exceeded when waiting for first reply message from subscription, cancelling the context with the provider", nil,
						utils.LogAttr("GUID", ctx),
						utils.LogAttr("hashedParams", utils.ToHexString(hashedParams)),
					)
					rpccs.CancelSubscriptionContext(hashedParams) // Cancel the context with the provider, which will trigger the replyServer's context to be cancelled
				}
			case <-gotFirstReplyChanOrErr:
				return
			}
		}
	}()

	select {
	case <-replyServer.Context().Done(): // Make sure the reply server is open
		return nil, utils.LavaFormatError("reply server context canceled before first time read", nil,
			utils.LogAttr("GUID", ctx),
			utils.LogAttr("hashedParams", utils.ToHexString(hashedParams)),
		)
	default:
		err := replyServer.RecvMsg(&reply)
		gotFirstReplyChanOrErr <- struct{}{}
		if err != nil {
			return nil, utils.LavaFormatError("Could not read reply from reply server", err,
				utils.LogAttr("GUID", ctx),
				utils.LogAttr("hashedParams", utils.ToHexString(hashedParams)),
			)
		}
	}

	utils.LavaFormatTrace("successfully got first reply",
		utils.LogAttr("GUID", ctx),
		utils.LogAttr("hashedParams", utils.ToHexString(hashedParams)),
		utils.LogAttr("reply", string(reply.Data)),
	)

	// Make sure we can parse the reply
	var replyJson rpcclient.JsonrpcMessage
	err := json.Unmarshal(reply.Data, &replyJson)
	if err != nil {
		return nil, utils.LavaFormatError("could not parse reply into json", err,
			utils.LogAttr("GUID", ctx),
			utils.LogAttr("hashedParams", utils.ToHexString(hashedParams)),
			utils.LogAttr("reply", reply.Data),
		)
	}

	if replyJson.Error != nil {
		// Node error, subscription was not initialized, triggering OnSessionFailure
		return nil, utils.LavaFormatError("error in reply from subscription", nil,
			utils.LogAttr("GUID", ctx),
			utils.LogAttr("hashedParams", utils.ToHexString(hashedParams)),
			utils.LogAttr("reply", replyJson),
		)
	}

	return &reply, nil
}

func (rpccs *RPCConsumerServer) sendDataReliabilityRelayIfApplicable(ctx context.Context, dappID string, consumerIp string, chainMessage chainlib.ChainMessage, dataReliabilityThreshold uint32, relayProcessor *RelayProcessor) error {
	processingTimeout, expectedRelayTimeout := rpccs.getProcessingTimeout(chainMessage)
	// Wait another relayTimeout duration to maybe get additional relay results
	if relayProcessor.usedProviders.CurrentlyUsed() > 0 {
		time.Sleep(expectedRelayTimeout)
	}

	ctx, cancel := context.WithTimeout(ctx, 30*time.Second)
	defer cancel()
	specCategory := chainMessage.GetApi().Category
	if !specCategory.Deterministic {
		return nil // disabled for this spec and requested block so no data reliability messages
	}

	if rand.Uint32() > dataReliabilityThreshold {
		// decided not to do data reliability
		return nil
	}
	// only need to send another relay if we don't have enough replies
	results := []common.RelayResult{}
	for _, result := range relayProcessor.NodeResults() {
		if result.Finalized {
			results = append(results, result)
		}
	}
	if len(results) == 0 {
		// nothing to check
		return nil
	}

	reqBlock, _ := chainMessage.RequestedBlock()
	if reqBlock <= spectypes.NOT_APPLICABLE {
		if reqBlock <= spectypes.LATEST_BLOCK {
			return utils.LavaFormatError("sendDataReliabilityRelayIfApplicable latest requestBlock", nil, utils.Attribute{Key: "GUID", Value: ctx}, utils.Attribute{Key: "RequestBlock", Value: reqBlock})
		}
		// does not support sending data reliability requests on a block that is not specific
		return nil
	}
	relayResult := results[0]
	if len(results) < 2 {
		relayRequestData := lavaprotocol.NewRelayData(ctx, relayResult.Request.RelayData.ConnectionType, relayResult.Request.RelayData.ApiUrl, relayResult.Request.RelayData.Data, relayResult.Request.RelayData.SeenBlock, reqBlock, relayResult.Request.RelayData.ApiInterface, chainMessage.GetRPCMessage().GetHeaders(), relayResult.Request.RelayData.Addon, relayResult.Request.RelayData.Extensions)
		protocolMessage := chainlib.NewProtocolMessage(chainMessage, nil, relayRequestData)
		relayProcessorDataReliability := NewRelayProcessor(ctx, relayProcessor.usedProviders, 1, chainMessage, rpccs.consumerConsistency, dappID, consumerIp, rpccs.debugRelays, rpccs.rpcConsumerLogs, rpccs, rpccs.retryOptions, rpccs.relayRetriesManager)
		err := rpccs.sendRelayToProvider(ctx, protocolMessage, dappID, consumerIp, relayProcessorDataReliability, nil)
		if err != nil {
			return utils.LavaFormatWarning("failed data reliability relay to provider", err, utils.LogAttr("relayProcessorDataReliability", relayProcessorDataReliability))
		}

		processingCtx, cancel := context.WithTimeout(ctx, processingTimeout)
		defer cancel()
		err = relayProcessorDataReliability.WaitForResults(processingCtx)
		if err != nil {
			return utils.LavaFormatWarning("failed sending data reliability relays", err, utils.Attribute{Key: "relayProcessorDataReliability", Value: relayProcessorDataReliability})
		}
		relayResultsDataReliability := relayProcessorDataReliability.NodeResults()
		resultsDataReliability := []common.RelayResult{}
		for _, result := range relayResultsDataReliability {
			if result.Finalized {
				resultsDataReliability = append(resultsDataReliability, result)
			}
		}
		if len(resultsDataReliability) == 0 {
			utils.LavaFormatDebug("skipping data reliability check since responses from second batch was not finalized", utils.Attribute{Key: "results", Value: relayResultsDataReliability})
			return nil
		}
		results = append(results, resultsDataReliability...)
	}
	for i := 0; i < len(results)-1; i++ {
		relayResult := results[i]
		relayResultDataReliability := results[i+1]
		conflict := lavaprotocol.VerifyReliabilityResults(ctx, &relayResult, &relayResultDataReliability, chainMessage.GetApiCollection(), rpccs.chainParser)
		if conflict != nil {
			// TODO: remove this check when we fix the missing extensions information on conflict detection transaction
			if len(chainMessage.GetExtensions()) == 0 {
				err := rpccs.consumerTxSender.TxConflictDetection(ctx, nil, conflict, relayResultDataReliability.ConflictHandler)
				if err != nil {
					utils.LavaFormatError("could not send detection Transaction", err, utils.Attribute{Key: "GUID", Value: ctx}, utils.Attribute{Key: "conflict", Value: conflict})
				}
				if rpccs.reporter != nil {
					utils.LavaFormatDebug("sending conflict report to BE", utils.LogAttr("conflicting api", chainMessage.GetApi().Name))
					rpccs.reporter.AppendConflict(metrics.NewConflictRequest(relayResult.Request, relayResult.Reply, relayResultDataReliability.Request, relayResultDataReliability.Reply))
				}
			}
		} else {
			utils.LavaFormatDebug("[+] verified relay successfully with data reliability", utils.LogAttr("api", chainMessage.GetApi().Name))
		}
	}
	return nil
}

func (rpccs *RPCConsumerServer) getProcessingTimeout(chainMessage chainlib.ChainMessage) (processingTimeout time.Duration, relayTimeout time.Duration) {
	_, averageBlockTime, _, _ := rpccs.chainParser.ChainBlockStats()
	relayTimeout = chainlib.GetRelayTimeout(chainMessage, averageBlockTime)
	processingTimeout = common.GetTimeoutForProcessing(relayTimeout, chainlib.GetTimeoutInfo(chainMessage))
	return processingTimeout, relayTimeout
}

func (rpccs *RPCConsumerServer) LavaDirectiveHeaders(metadata []pairingtypes.Metadata) ([]pairingtypes.Metadata, map[string]string) {
	metadataRet := []pairingtypes.Metadata{}
	headerDirectives := map[string]string{}
	for _, metaElement := range metadata {
		name := strings.ToLower(metaElement.Name)
		if _, found := common.SPECIAL_LAVA_DIRECTIVE_HEADERS[name]; found {
			headerDirectives[name] = metaElement.Value
		} else {
			metadataRet = append(metadataRet, metaElement)
		}
	}
	return metadataRet, headerDirectives
}

func (rpccs *RPCConsumerServer) getExtensionsFromDirectiveHeaders(directiveHeaders map[string]string) extensionslib.ExtensionInfo {
	extensionsStr, ok := directiveHeaders[common.EXTENSION_OVERRIDE_HEADER_NAME]
	if ok {
		extensions := strings.Split(extensionsStr, ",")
		_, extensions, _ = rpccs.chainParser.SeparateAddonsExtensions(extensions)
		if len(extensions) == 1 && extensions[0] == "none" {
			// none eliminates existing extensions
			return extensionslib.ExtensionInfo{LatestBlock: rpccs.getLatestBlock(), ExtensionOverride: []string{}}
		} else if len(extensions) > 0 {
			return extensionslib.ExtensionInfo{LatestBlock: rpccs.getLatestBlock(), AdditionalExtensions: extensions}
		}
	}
	return extensionslib.ExtensionInfo{LatestBlock: rpccs.getLatestBlock()}
}

func (rpccs *RPCConsumerServer) HandleDirectiveHeadersForMessage(chainMessage chainlib.ChainMessage, directiveHeaders map[string]string) {
	timeoutStr, ok := directiveHeaders[common.RELAY_TIMEOUT_HEADER_NAME]
	if ok {
		timeout, err := time.ParseDuration(timeoutStr)
		if err == nil {
			// set an override timeout
			utils.LavaFormatDebug("User indicated to set the timeout using flag", utils.LogAttr("timeout", timeoutStr))
			chainMessage.TimeoutOverride(timeout)
		}
	}

	_, ok = directiveHeaders[common.FORCE_CACHE_REFRESH_HEADER_NAME]
	chainMessage.SetForceCacheRefresh(ok)
}

func (rpccs *RPCConsumerServer) appendHeadersToRelayResult(ctx context.Context, relayResult *common.RelayResult, protocolErrors uint64, relayProcessor *RelayProcessor, directiveHeaders map[string]string) {
	if relayResult == nil {
		return
	}
	metadataReply := []pairingtypes.Metadata{}
	// add the provider that responded

	providerAddress := relayResult.GetProvider()
	if providerAddress == "" {
		providerAddress = "Cached"
	}
	metadataReply = append(metadataReply,
		pairingtypes.Metadata{
			Name:  common.PROVIDER_ADDRESS_HEADER_NAME,
			Value: providerAddress,
		})

	// add the relay retried count
	if protocolErrors > 0 {
		metadataReply = append(metadataReply,
			pairingtypes.Metadata{
				Name:  common.RETRY_COUNT_HEADER_NAME,
				Value: strconv.FormatUint(protocolErrors, 10),
			})
	}
	if relayResult.Reply == nil {
		relayResult.Reply = &pairingtypes.RelayReply{}
	}
	if relayResult.Reply.LatestBlock > 0 {
		metadataReply = append(metadataReply,
			pairingtypes.Metadata{
				Name:  common.PROVIDER_LATEST_BLOCK_HEADER_NAME,
				Value: strconv.FormatInt(relayResult.Reply.LatestBlock, 10),
			})
	}
	guid, found := utils.GetUniqueIdentifier(ctx)
	if found && guid != 0 {
		guidStr := strconv.FormatUint(guid, 10)
		metadataReply = append(metadataReply,
			pairingtypes.Metadata{
				Name:  common.GUID_HEADER_NAME,
				Value: guidStr,
			})
	}

	// fetch trailer information from the provider by using the provider trailer field.
	providerNodeExtensions := relayResult.ProviderTrailer.Get(chainlib.RPCProviderNodeExtension)
	if len(providerNodeExtensions) > 0 {
		extensionMD := pairingtypes.Metadata{
			Name:  chainlib.RPCProviderNodeExtension,
			Value: providerNodeExtensions[0],
		}
		relayResult.Reply.Metadata = append(relayResult.Reply.Metadata, extensionMD)
	}

	_, debugRelays := directiveHeaders[common.LAVA_DEBUG_RELAY]
	if debugRelays {
		erroredProviders := relayProcessor.GetUsedProviders().GetErroredProviders()
		if len(erroredProviders) > 0 {
			erroredProvidersArray := make([]string, len(erroredProviders))
			idx := 0
			for providerAddress := range erroredProviders {
				erroredProvidersArray[idx] = providerAddress
				idx++
			}
			erroredProvidersString := fmt.Sprintf("%v", erroredProvidersArray)
			erroredProvidersMD := pairingtypes.Metadata{
				Name:  common.ERRORED_PROVIDERS_HEADER_NAME,
				Value: erroredProvidersString,
			}
			relayResult.Reply.Metadata = append(relayResult.Reply.Metadata, erroredProvidersMD)
		}

		nodeErrors := relayProcessor.nodeErrors()
		if len(nodeErrors) > 0 {
			nodeErrorHeaderString := ""
			for _, nodeError := range nodeErrors {
				nodeErrorHeaderString += fmt.Sprintf("%s: %s,", nodeError.GetProvider(), string(nodeError.Reply.Data))
			}
			relayResult.Reply.Metadata = append(relayResult.Reply.Metadata,
				pairingtypes.Metadata{
					Name:  common.NODE_ERRORS_PROVIDERS_HEADER_NAME,
					Value: nodeErrorHeaderString,
				})
		}

		if relayResult.Request != nil && relayResult.Request.RelaySession != nil {
			currentReportedProviders := rpccs.consumerSessionManager.GetReportedProviders(uint64(relayResult.Request.RelaySession.Epoch))
			if len(currentReportedProviders) > 0 {
				reportedProvidersArray := make([]string, len(currentReportedProviders))
				for idx, providerAddress := range currentReportedProviders {
					reportedProvidersArray[idx] = providerAddress.Address
				}
				reportedProvidersString := fmt.Sprintf("%v", reportedProvidersArray)
				reportedProvidersMD := pairingtypes.Metadata{
					Name:  common.REPORTED_PROVIDERS_HEADER_NAME,
					Value: reportedProvidersString,
				}
				relayResult.Reply.Metadata = append(relayResult.Reply.Metadata, reportedProvidersMD)
			}
		}

		version := pairingtypes.Metadata{
			Name:  common.LAVAP_VERSION_HEADER_NAME,
			Value: upgrade.GetCurrentVersion().ConsumerVersion,
		}
		relayResult.Reply.Metadata = append(relayResult.Reply.Metadata, version)
	}

	relayResult.Reply.Metadata = append(relayResult.Reply.Metadata, metadataReply...)
}

func (rpccs *RPCConsumerServer) IsHealthy() bool {
	return rpccs.relaysMonitor.IsHealthy()
}<|MERGE_RESOLUTION|>--- conflicted
+++ resolved
@@ -231,12 +231,8 @@
 func (rpccs *RPCConsumerServer) sendRelayWithRetries(ctx context.Context, retries int, initialRelays bool, protocolMessage chainlib.ProtocolMessage) (bool, error) {
 	success := false
 	var err error
-<<<<<<< HEAD
-	relayProcessor := NewRelayProcessor(ctx, lavasession.NewUsedProviders(nil), 1, protocolMessage, rpccs.consumerConsistency, "-init-", "", rpccs.debugRelays, rpccs.rpcConsumerLogs, rpccs, rpccs.disableNodeErrorRetry, rpccs.relayRetriesManager)
+	relayProcessor := NewRelayProcessor(ctx, lavasession.NewUsedProviders(nil), 1, protocolMessage, rpccs.consumerConsistency, "-init-", "", rpccs.debugRelays, rpccs.rpcConsumerLogs, rpccs, rpccs.retryOptions, rpccs.relayRetriesManager)
 	usedProvidersResets := 1
-=======
-	relayProcessor := NewRelayProcessor(ctx, lavasession.NewUsedProviders(nil), 1, protocolMessage, rpccs.consumerConsistency, "-init-", "", rpccs.debugRelays, rpccs.rpcConsumerLogs, rpccs, rpccs.retryOptions, rpccs.relayRetriesManager)
->>>>>>> a2f8eef4
 	for i := 0; i < retries; i++ {
 		// Check if we even have enough providers to communicate with them all.
 		// If we have 1 provider we will reset the used providers always.
@@ -455,16 +451,16 @@
 		utils.LavaFormatDebug("Relay initiated with the following timeout schedule", utils.LogAttr("processingTimeout", processingTimeout), utils.LogAttr("newRelayTimeout", relayTimeout))
 	}
 
-	apiName := chainMessage.GetApi().Name
+	apiName := protocolMessage.GetApi().Name
 	resetUsedOnce := true
 	setArchiveOnSpecialApi := func() {
 		if apiName == "tx" || apiName == "chunk" || apiName == "EXPERIMENTAL_tx_status" {
 			archiveExtensionArray := []string{"archive"}
-			chainMessage.OverrideExtensions(archiveExtensionArray, rpccs.chainParser.ExtensionsParser())
-			relayRequestData.Extensions = archiveExtensionArray
+			protocolMessage.OverrideExtensions(archiveExtensionArray, rpccs.chainParser.ExtensionsParser())
+			protocolMessage.RelayPrivateData().Extensions = archiveExtensionArray
 			if resetUsedOnce {
 				resetUsedOnce = false
-				relayProcessor.usedProviders = lavasession.NewUsedProviders(directiveHeaders)
+				relayProcessor.usedProviders = lavasession.NewUsedProviders(protocolMessage)
 			}
 		}
 	}
