--- conflicted
+++ resolved
@@ -913,14 +913,14 @@
 	relayResult.Reply = reply
 
 	// Update relay request requestedBlock to the provided one in case it was arbitrary
-	lavaprotocol.UpdateRequestedBlock(relayRequest.RelayData, reply)
+	common.UpdateRequestedBlock(relayRequest.RelayData, reply)
 
 	_, _, blockDistanceForFinalizedData, blocksInFinalizationProof := rpccs.chainParser.ChainBlockStats()
 	isFinalized := spectypes.IsFinalizedBlock(relayRequest.RelayData.RequestBlock, reply.LatestBlock, int64(blockDistanceForFinalizedData))
 
 	filteredHeaders, _, ignoredHeaders := rpccs.chainParser.HandleHeaders(reply.Metadata, chainMessage.GetApiCollection(), spectypes.Header_pass_reply)
 	reply.Metadata = filteredHeaders
-	err = lavaprotocol.VerifyRelayReply(ctx, reply, relayRequest, providerPublicAddress)
+	err = common.VerifyRelayReply(ctx, reply, relayRequest, providerPublicAddress)
 	if err != nil {
 		return 0, err, false
 	}
@@ -930,15 +930,10 @@
 	// TODO: response data sanity, check its under an expected format add that format to spec
 	enabled, _ := rpccs.chainParser.DataReliabilityParams()
 	if enabled {
-		finalizedBlocks, err := lavaprotocol.VerifyFinalizationData(reply, relayRequest, providerPublicAddress, rpccs.ConsumerAddress, existingSessionLatestBlock, int64(blockDistanceForFinalizedData), int64(blocksInFinalizationProof))
+		finalizedBlocks, err := finalizationconsensus.VerifyFinalizationData(reply, relayRequest, providerPublicAddress, rpccs.ConsumerAddress, existingSessionLatestBlock, int64(blockDistanceForFinalizedData), int64(blocksInFinalizationProof))
 		if err != nil {
-<<<<<<< HEAD
-			if lavaprotocol.ProviderFinalizationDataAccountabilityError.Is(err) {
+			if common.ProviderFinalizationDataAccountabilityError.Is(err) {
 				utils.LavaFormatInfo("provider finalization data accountability error", utils.LogAttr("provider", relayRequest.RelaySession.Provider))
-=======
-			if lavaprotocol.ProviderFinalizationDataAccountabilityError.Is(err) && finalizationConflict != nil {
-				go rpccs.consumerTxSender.TxConflictDetection(ctx, finalizationConflict, nil, nil, singleConsumerSession.Parent)
->>>>>>> 6bfb6309
 			}
 			return 0, err, false
 		}
@@ -955,12 +950,8 @@
 	return relayLatency, nil, false
 }
 
-<<<<<<< HEAD
-func (rpccs *RPCConsumerServer) relaySubscriptionInner(ctx context.Context, endpointClient pairingtypes.RelayerClient, singleConsumerSession *lavasession.SingleConsumerSession, relayResult *common.RelayResult) (err error) {
-=======
 func (rpccs *RPCConsumerServer) relaySubscriptionInner(ctx context.Context, hashedParams string, endpointClient pairingtypes.RelayerClient, singleConsumerSession *lavasession.SingleConsumerSession, relayResult *common.RelayResult) (err error) {
 	// relaySentTime := time.Now()
->>>>>>> 6bfb6309
 	replyServer, err := endpointClient.RelaySubscribe(ctx, relayResult.Request)
 	// relayLatency := time.Since(relaySentTime) // TODO: use subscription QoS
 	if err != nil {
@@ -976,12 +967,6 @@
 		return err
 	}
 
-<<<<<<< HEAD
-	// TODO: need to check that if provider fails and returns error, this is reflected here and we run onSessionDone
-	// my thoughts are that this fails if the grpc fails not if the provider fails, and if the provider returns an error this is reflected by the Recv function on the chainListener calling us here
-	// and this is too late
-	relayResult.ReplyServer = &replyServer
-=======
 	reply, err := rpccs.getFirstSubscriptionReply(ctx, hashedParams, replyServer)
 	if err != nil {
 		errReport := rpccs.consumerSessionManager.OnSessionFailure(singleConsumerSession, err)
@@ -1003,7 +988,6 @@
 	relayResult.ReplyServer = replyServer
 	relayResult.Reply = reply
 	// TODO: Elad - Use latest block from reply
->>>>>>> 6bfb6309
 	err = rpccs.consumerSessionManager.OnSessionDoneIncreaseCUOnly(singleConsumerSession)
 	return err
 }
