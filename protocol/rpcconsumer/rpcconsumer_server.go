--- conflicted
+++ resolved
@@ -196,15 +196,6 @@
 
 	isSubscription := chainMessage.GetInterface().Category.Subscription
 
-<<<<<<< HEAD
-=======
-	// Get Session. we get session here so we can use the epoch in the callbacks
-	singleConsumerSession, epoch, providerPublicAddress, reportedProviders, err := rpccs.consumerSessionManager.GetSession(ctx, chainMessage.GetServiceApi().ComputeUnits, *unwantedProviders, chainMessage.RequestedBlock())
-	relayResult = &lavaprotocol.RelayResult{ProviderAddress: providerPublicAddress, Finalized: false}
-	if err != nil {
-		return relayResult, err
-	}
->>>>>>> 3fcc37d8
 	privKey := rpccs.privKey
 	chainID := rpccs.listenEndpoint.ChainID
 	lavaChainID := rpccs.lavaChainID
@@ -217,23 +208,11 @@
 		singleConsumerSession, epoch, providerPublicAddress, reportedProviders, err := rpccs.consumerSessionManager.GetSession(ctx, chainMessage.GetServiceApi().ComputeUnits, *unwantedProviders)
 		relayResult = &lavaprotocol.RelayResult{ProviderAddress: providerPublicAddress, Finalized: false}
 
-<<<<<<< HEAD
 		if err != nil {
 			// If pairing list empty and no session returned, return an error
 			if err == lavasession.PairingListEmptyError && len(sessions) == 0 {
 				return relayResult, err
 			}
-=======
-	reply, err = rpccs.cache.GetEntry(ctx, relayRequest, chainMessage.GetInterface().Interface, nil, chainID, false) // caching in the portal doesn't care about hashes, and we don't have data on finalization yet
-	if err == nil && reply != nil {
-		// Info was fetched from cache, so we don't need to change the state
-		// so we can return here, no need to update anything and calculate as this info was fetched from the cache
-		relayResult.Reply = reply
-		lavaprotocol.UpdateRequestedBlock(relayResult.Request.RelayData, reply) // update relay request requestedBlock to the provided one in case it was arbitrary
-		err = rpccs.consumerSessionManager.OnSessionUnUsed(singleConsumerSession)
-		return relayResult, err
-	}
->>>>>>> 3fcc37d8
 
 			// If pairing list empty, and we have sessions, break and continue
 			if err == lavasession.PairingListEmptyError {
@@ -379,14 +358,6 @@
 			}
 		}(providerPublicAddress, sessionInfo)
 	}
-<<<<<<< HEAD
-=======
-	// get here only if performed a regular relay successfully
-	expectedBH, numOfProviders := rpccs.finalizationConsensus.ExpectedBlockHeight(rpccs.chainParser)
-	pairingAddressesLen := rpccs.consumerSessionManager.GetAtomicPairingAddressesLength()
-	latestBlock := relayResult.Reply.LatestBlock
-	err = rpccs.consumerSessionManager.OnSessionDone(singleConsumerSession, epoch, latestBlock, chainMessage.GetServiceApi().ComputeUnits, relayLatency, singleConsumerSession.CalculateExpectedLatency(relayTimeout), expectedBH, numOfProviders, pairingAddressesLen, chainMessage.GetInterface().Category.HangingApi) // session done successfully
->>>>>>> 3fcc37d8
 
 	result := make(chan *relayResponse)
 
