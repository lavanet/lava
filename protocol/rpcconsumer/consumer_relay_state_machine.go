--- conflicted
+++ resolved
@@ -6,7 +6,7 @@
 	"sync/atomic"
 	"time"
 
-<<<<<<< HEAD
+	"github.com/lavanet/lava/v4/protocol/chainlib/extensionslib"
 	pairingtypes "github.com/lavanet/lava/v4/x/pairing/types"
 
 	"github.com/lavanet/lava/v4/protocol/chainlib"
@@ -15,14 +15,6 @@
 	lavasession "github.com/lavanet/lava/v4/protocol/lavasession"
 	"github.com/lavanet/lava/v4/protocol/metrics"
 	"github.com/lavanet/lava/v4/utils"
-=======
-	"github.com/lavanet/lava/v3/protocol/chainlib"
-	"github.com/lavanet/lava/v3/protocol/chainlib/extensionslib"
-	common "github.com/lavanet/lava/v3/protocol/common"
-	lavasession "github.com/lavanet/lava/v3/protocol/lavasession"
-	"github.com/lavanet/lava/v3/protocol/metrics"
-	"github.com/lavanet/lava/v3/utils"
->>>>>>> e4b610f4
 )
 
 type RelayStateMachine interface {
@@ -44,7 +36,6 @@
 type ConsumerRelaySender interface {
 	getProcessingTimeout(chainMessage chainlib.ChainMessage) (processingTimeout time.Duration, relayTimeout time.Duration)
 	GetChainIdAndApiInterface() (string, string)
-<<<<<<< HEAD
 	ParseRelay(
 		ctx context.Context,
 		url string,
@@ -54,9 +45,7 @@
 		consumerIp string,
 		metadata []pairingtypes.Metadata,
 	) (protocolMessage chainlib.ProtocolMessage, err error)
-=======
 	GetExtensionParser() *extensionslib.ExtensionParser
->>>>>>> e4b610f4
 }
 
 type tickerMetricSetterInf interface {
@@ -214,24 +203,7 @@
 		processingCtx, processingCtxCancel := context.WithTimeout(crsm.ctx, processingTimeout)
 		defer processingCtxCancel()
 
-<<<<<<< HEAD
 		numberOfNodeErrorsAtomic := atomic.Uint64{}
-=======
-		apiName := protocolMessage.GetApi().Name
-		resetUsedOnce := true
-		setArchiveOnSpecialApi := func() {
-			if apiName == "tx" || apiName == "chunk" {
-				archiveExtensionArray := []string{"archive"}
-				protocolMessage.OverrideExtensions(archiveExtensionArray, crsm.relaySender.GetExtensionParser())
-				protocolMessage.RelayPrivateData().Extensions = archiveExtensionArray
-				if resetUsedOnce {
-					resetUsedOnce = false
-					crsm.usedProviders = lavasession.NewUsedProviders(protocolMessage)
-				}
-			}
-		}
-
->>>>>>> e4b610f4
 		readResultsFromProcessor := func() {
 			// ProcessResults is reading responses while blocking until the conditions are met
 			utils.LavaFormatTrace("[StateMachine] Waiting for results", utils.LogAttr("batch", crsm.usedProviders.BatchNumber()))
@@ -242,7 +214,6 @@
 			if metRequiredNodeResults {
 				gotResults <- true
 			} else {
-				setArchiveOnSpecialApi()
 				gotResults <- false
 			}
 		}
@@ -313,16 +284,9 @@
 				go readResultsFromProcessor()
 			case <-startNewBatchTicker.C:
 				// Only trigger another batch for non BestResult relays or if we didn't pass the retry limit.
-<<<<<<< HEAD
 				if crsm.shouldRetry(numberOfNodeErrorsAtomic.Load()) {
 					utils.LavaFormatTrace("[StateMachine] ticker triggered", utils.LogAttr("batch", crsm.usedProviders.BatchNumber()))
 					relayTaskChannel <- RelayStateSendInstructions{relayState: crsm.getLatestState()}
-=======
-				if crsm.ShouldRetry(batchNumber) {
-					setArchiveOnSpecialApi()
-					utils.LavaFormatTrace("[StateMachine] ticker triggered", utils.LogAttr("batch", batchNumber))
-					relayTaskChannel <- RelayStateSendInstructions{protocolMessage: crsm.GetProtocolMessage()}
->>>>>>> e4b610f4
 					// Add ticker launch metrics
 					go crsm.tickerMetricSetter.SetRelaySentByNewBatchTickerMetric(crsm.relaySender.GetChainIdAndApiInterface())
 				}
