--- conflicted
+++ resolved
@@ -83,30 +83,13 @@
 		return nil, managedToParse
 	}
 
-<<<<<<< HEAD
-	parsed := NewParsedInput()
-	rawParsedData := genericParserResult.GetRawParsedData()
-	if rawParsedData != "" {
-		managedToParse = true
-		parsed.parsedDataRaw = rawParsedData
-	}
-
-	parsedBlockHashes, err := genericParserResult.GetBlockHashes()
-	if err == nil {
-		managedToParse = true
-		parsed.parsedHashes = parsedBlockHashes
-	}
-
-	return parsed, managedToParse
-=======
 	_, err := genericParserResult.GetBlockHashes()
 	if genericParserResult.GetParserError() == "" && (err == nil || genericParserResult.GetRawParsedData() != "") {
 		// if we got here, there is no parser error and we successfully parsed either the block hashes or the raw parsed data
-		managedToParseRawBlock = true
-	}
-
-	return genericParserResult, managedToParseRawBlock
->>>>>>> 9a532544
+		managedToParse = true
+	}
+
+	return genericParserResult, managedToParse
 }
 
 // ParseRawBlock attempts to parse a block from rpcInput and store it in parsedInput.
