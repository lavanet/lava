package parser

import (
	"encoding/base64"
	"encoding/hex"
	"fmt"
	"strconv"
	"strings"

	"github.com/goccy/go-json"
	"github.com/itchyny/gojq"

	sdkerrors "cosmossdk.io/errors"
	"github.com/lavanet/lava/v4/protocol/chainlib/chainproxy/rpcclient"
	"github.com/lavanet/lava/v4/utils"
	pairingtypes "github.com/lavanet/lava/v4/x/pairing/types"
	spectypes "github.com/lavanet/lava/v4/x/spec/types"
)

const (
	PARSE_PARAMS = 0
	PARSE_RESULT = 1

	MinimumHashLength = 32 // minimum hash length is 32 bits, which is MD5. SHA-1=40, SHA256=64, SHA512=128.
)

var ValueNotSetError = sdkerrors.New("Value Not Set ", 6662, "when trying to parse, the value that we attempted to parse did not exist")

type RPCInput interface {
	GetParams() interface{}
	GetResult() json.RawMessage
	GetError() *rpcclient.JsonError
	ParseBlock(block string) (int64, error)
	GetHeaders() []pairingtypes.Metadata
	GetMethod() string
	GetID() json.RawMessage
}

func ParseDefaultBlockParameter(block string) (int64, error) {
	switch block {
	case "latest":
		return spectypes.LATEST_BLOCK, nil
	case "earliest":
		return spectypes.EARLIEST_BLOCK, nil
	case "pending":
		return spectypes.PENDING_BLOCK, nil
	case "safe":
		return spectypes.SAFE_BLOCK, nil
	case "finalized":
		return spectypes.FINALIZED_BLOCK, nil
	default:
		// try to parse a number
	}

	block = unquoteString(block)
	hashNoPrefix, found := strings.CutPrefix(block, "0x")
	if len(block) >= 64 && found {
		if len(hashNoPrefix)%64 == 0 {
			// this is a hash, and we can parse it
			return spectypes.LATEST_BLOCK, nil
		}
	}

	blockNum, err := strconv.ParseInt(block, 0, 64)
	if err != nil {
		return spectypes.NOT_APPLICABLE, fmt.Errorf("invalid block value, could not parse block %s, error: %s", block, err)
	}
	if blockNum < 0 {
		return spectypes.NOT_APPLICABLE, fmt.Errorf("invalid block value, block value was negative %d", blockNum)
	}
	return blockNum, nil
}

func parseInputWithGenericParsers(rpcInput RPCInput, genericParsers []spectypes.GenericParser) (*ParsedInput, bool) {
	managedToParseRawBlock := false
	if len(genericParsers) == 0 {
		return nil, managedToParseRawBlock
	}

	genericParserResult, genericParserErr := ParseWithGenericParsers(rpcInput, genericParsers)
	if genericParserErr != nil {
		return nil, managedToParseRawBlock
	}

	_, err := genericParserResult.GetBlockHashes()
	if genericParserResult.GetParserError() == "" && (err == nil || genericParserResult.GetRawParsedData() != "") {
		// if we got here, there is no parser error and we successfully parsed either the block hashes or the raw parsed data
		managedToParseRawBlock = true
	}

	return genericParserResult, managedToParseRawBlock
}

// ParseRawBlock attempts to parse a block from rpcInput and store it in parsedInput.
// If parsing fails or rawBlock is empty, it uses defaultValue if provided.
// If parsing the defaultValue also fails, it sets the block to NOT_APPLICABLE.
func ParseRawBlock(rpcInput RPCInput, parsedInput *ParsedInput, defaultValue string) {
	rawBlock := parsedInput.GetRawParsedData()
	var parsedBlock int64
	var err error
	if rawBlock != "" {
		parsedBlock, err = rpcInput.ParseBlock(rawBlock)
	}
	if rawBlock == "" || err != nil {
		if defaultValue != "" {
			parsedBlock, err = rpcInput.ParseBlock(defaultValue)
			if err != nil {
				utils.LavaFormatError("Failed parsing default value, setting to NOT_APPLICABLE", err,
					utils.LogAttr("default_value", defaultValue),
				)
				parsedBlock = spectypes.NOT_APPLICABLE
			} else {
				parsedInput.UsedDefaultValue = true
			}
			utils.LavaFormatDebug("Failed parsing block from string, assuming default value",
				utils.LogAttr("params", rpcInput.GetParams()),
				utils.LogAttr("failed_parsed_value", rawBlock),
				utils.LogAttr("default_value", defaultValue),
				utils.LogAttr("parsedBlock", parsedBlock),
			)
		} else {
			parsedBlock = spectypes.NOT_APPLICABLE
		}
	}
	parsedInput.SetBlock(parsedBlock)
}

<<<<<<< HEAD
func parseInputWithLegacyBlockParser(rpcInput RPCInput, blockParser spectypes.BlockParser, dataSource int) (string, error) {
	if rpcInput.GetError() != nil {
		return "", utils.LavaFormatError("blockParsing - rpcInput is error", nil, utils.LogAttr("rpcInput.GetError()", rpcInput.GetError()))
	}

	result, err := legacyParse(rpcInput, blockParser, dataSource)
=======
func parseInputWithLegacyBlockParser(rpcInput RPCInput, blockParser spectypes.BlockParser, source int) (string, bool, error) {
	result, usedDefaultValue, err := legacyParse(rpcInput, blockParser, source)
>>>>>>> 6fff40eb
	if err != nil || result == nil {
		return "", usedDefaultValue, utils.LavaFormatDebug("blockParsing - parse failed",
			utils.LogAttr("error", err),
			utils.LogAttr("result", result),
			utils.LogAttr("blockParser", blockParser),
			utils.LogAttr("rpcInput", rpcInput),
		)
	}

	resString, ok := result[spectypes.DEFAULT_PARSED_RESULT_INDEX].(string)
	if !ok {
		return "", usedDefaultValue, utils.LavaFormatDebug("blockParsing - result[0].(string) - type assertion failed", utils.LogAttr("result[0]", result[0]))
	}

	return resString, usedDefaultValue, nil
}

// parseBlock processes the given RPC input using either generic parsers or a legacy block parser.
// It first attempts to parse the input with the provided generic parsers. If successful, it returns
// the parsed information after unquoting the raw parsed data. If the generic parsing fails, it falls
// back to using a legacy block parser.
//
// Parameters:
// - rpcInput: The input data to be parsed.
// - blockParser: The legacy block parser to use if generic parsing fails.
// - genericParsers: A slice of generic parsers to attempt first.
// - dataSource: An integer representing the source of the input: either PARSE_PARAMS or PARSE_RESULT.
//
// Returns:
// - A pointer to a ParsedInput struct containing the parsed data.
func parseBlock(rpcInput RPCInput, blockParser spectypes.BlockParser, genericParsers []spectypes.GenericParser, dataSource int) *ParsedInput {
	parsedBlockInfo, _ := parseInputWithGenericParsers(rpcInput, genericParsers)
	if parsedBlockInfo == nil {
		parsedBlockInfo = NewParsedInput()
	} else {
		rawBlockFromGenericParser := parsedBlockInfo.parsedDataRaw
		if rawBlockFromGenericParser != "" {
			parsedBlockInfo.parsedDataRaw = unquoteString(rawBlockFromGenericParser)
			return parsedBlockInfo
		}
	}

<<<<<<< HEAD
	parsedRawBlock, _ := parseInputWithLegacyBlockParser(rpcInput, blockParser, dataSource)
=======
	parsedRawBlock, usedDefaultValue, err := parseInputWithLegacyBlockParser(rpcInput, blockParser, source)
	if err == nil {
		parsedBlockInfo.UsedDefaultValue = usedDefaultValue
	}
>>>>>>> 6fff40eb
	parsedBlockInfo.parsedDataRaw = unquoteString(parsedRawBlock)
	return parsedBlockInfo
}

func ParseBlockFromParams(rpcInput RPCInput, blockParser spectypes.BlockParser, genericParsers []spectypes.GenericParser) *ParsedInput {
	parsedInput := parseBlock(rpcInput, blockParser, genericParsers, PARSE_PARAMS)
	ParseRawBlock(rpcInput, parsedInput, blockParser.DefaultValue)
	return parsedInput
}

func ParseBlockFromReply(rpcInput RPCInput, blockParser spectypes.BlockParser, genericParsers []spectypes.GenericParser) *ParsedInput {
	parsedInput := parseBlock(rpcInput, blockParser, genericParsers, PARSE_RESULT)
	ParseRawBlock(rpcInput, parsedInput, blockParser.DefaultValue)
	return parsedInput
}

func unquoteString(str string) string {
	if !strings.Contains(str, "\"") {
		return str
	}

	unquoted, err := strconv.Unquote(str)
	if err != nil {
		return str
	}
	return unquoted
}

// This returns the parsed response after decoding
func ParseBlockHashFromReplyAndDecode(rpcInput RPCInput, resultParser spectypes.BlockParser, genericParsers []spectypes.GenericParser) (string, error) {
	parsedInput, _ := parseInputWithGenericParsers(rpcInput, genericParsers)
	if parsedInput == nil {
		parsedBlockHashFromBlockParser, _, err := parseInputWithLegacyBlockParser(rpcInput, resultParser, PARSE_RESULT)
		if err != nil {
			return "", err
		}
		return parseResponseByEncoding([]byte(parsedBlockHashFromBlockParser), resultParser.Encoding)
	}

	parsedBlockHashes, err := parsedInput.GetBlockHashes()
	if err != nil {
		return "", err
	}

	numberOfParsedHashes := len(parsedBlockHashes)
	if numberOfParsedHashes != 1 {
		return "", utils.LavaFormatError("[ParseBlockHashFromReplyAndDecode] expected parsed hashes length 1", nil, utils.LogAttr("rpcInput.GetResult()", rpcInput.GetResult()), utils.LogAttr("hashes_length", numberOfParsedHashes))
	}
	return parseResponseByEncoding([]byte(parsedBlockHashes[0]), resultParser.Encoding)
}

func legacyParse(rpcInput RPCInput, blockParser spectypes.BlockParser, dataSource int) ([]interface{}, bool, error) {
	var retval []interface{}
	var err error
	var usedDefaultValue bool
	switch blockParser.ParserFunc {
	case spectypes.PARSER_FUNC_EMPTY:
		return nil, usedDefaultValue, nil
	case spectypes.PARSER_FUNC_PARSE_BY_ARG:
		retval, err = parseByArg(rpcInput, blockParser.ParserArg, dataSource)
	case spectypes.PARSER_FUNC_PARSE_CANONICAL:
		retval, err = parseCanonical(rpcInput, blockParser.ParserArg, dataSource)
	case spectypes.PARSER_FUNC_PARSE_DICTIONARY:
		retval, err = parseDictionary(rpcInput, blockParser.ParserArg, dataSource)
	case spectypes.PARSER_FUNC_PARSE_DICTIONARY_OR_ORDERED:
		retval, err = parseDictionaryOrOrdered(rpcInput, blockParser.ParserArg, dataSource)
	case spectypes.PARSER_FUNC_DEFAULT:
		retval = parseDefault(blockParser.ParserArg)
		usedDefaultValue = true
	default:
		return nil, usedDefaultValue, fmt.Errorf("unsupported block parser parserFunc")
	}

	if err != nil {
		if ValueNotSetError.Is(err) && blockParser.DefaultValue != "" {
			// means this parsing failed because the value did not exist on an optional param
			retval = appendInterfaceToInterfaceArray(blockParser.DefaultValue)
			usedDefaultValue = true
		} else {
			return nil, usedDefaultValue, err
		}
	}

	return retval, usedDefaultValue, nil
}

type ParsedInput struct {
<<<<<<< HEAD
	parsedDataRaw string
	parsedBlock   int64
	parsedHashes  []string
	parserError   string
=======
	parsedDataRaw    string
	parsedBlock      int64
	parsedHashes     []string
	UsedDefaultValue bool
>>>>>>> 6fff40eb
}

const RAW_NOT_APPLICABLE = "-1"

func NewParsedInput() *ParsedInput {
	return &ParsedInput{
		parsedDataRaw: RAW_NOT_APPLICABLE,
		parsedBlock:   spectypes.NOT_APPLICABLE,
		parsedHashes:  make([]string, 0),
	}
}

func (p *ParsedInput) SetBlock(block int64) {
	p.parsedBlock = block
}

func (p *ParsedInput) GetRawParsedData() string {
	return p.parsedDataRaw
}

func (p *ParsedInput) GetBlock() int64 {
	return p.parsedBlock
}

func (p *ParsedInput) GetParserError() string {
	return p.parserError
}

func (p *ParsedInput) GetBlockHashes() ([]string, error) {
	if len(p.parsedHashes) == 0 {
		return nil, fmt.Errorf("no parsed hashes found")
	}
	return p.parsedHashes, nil
}

func getMapForParse(rpcInput RPCInput) map[string]interface{} {
	var result map[string]interface{}
	rpcInputResult := rpcInput.GetResult()
	if rpcInputResult != nil {
		json.Unmarshal(rpcInputResult, &result)
	}

	return map[string]interface{}{"params": rpcInput.GetParams(), "result": result, "error": rpcInput.GetError().ToMap()}
}

func ParseWithGenericParsers(rpcInput RPCInput, genericParsers []spectypes.GenericParser) (*ParsedInput, error) {
	if len(genericParsers) == 0 {
		return nil, fmt.Errorf("no generic parsers to use")
	}

	parsingMap := getMapForParse(rpcInput)

	// We try to parse the params with all the generic parsers, the first one that succeeds, its value is returned
	for _, genericParser := range genericParsers {
		retval, err := parseGeneric(parsingMap, genericParser)
		if err == nil {
			return retval, nil
		}
	}

	// we didn't find a generic parser that worked
	return nil, utils.LavaFormatTrace("failed to parse with generic parsers",
		utils.LogAttr("parsingMap", parsingMap),
		utils.LogAttr("genericParsers", genericParsers),
	)
}

func parseRule(rule string, valueInterface interface{}) bool {
	// Split the rule by "||" to handle OR conditions
	if rule == "" {
		return true
	}

	// convert to string
	value := blockInterfaceToString(valueInterface)
	conditions := strings.Split(rule, "||")

	for _, condition := range conditions {
		condition = strings.TrimSpace(condition)
		if len(condition) <= 1 {
			continue
		}

		operator := condition[:1]
		operand := strings.TrimSpace(condition[1:])

		switch operator {
		case "=":
			if value == operand {
				return true
			}
		// Implement other operators when needed
		// case "<":
		// 	// Handle "<" logic
		// case ">":
		// 	// Handle ">" logic
		default:
			utils.LavaFormatError("Unsupported operator", nil, utils.LogAttr("operator", operator), utils.LogAttr("rule", rule), utils.LogAttr("value", value))
			continue
		}
	}

	return false
}

func parseGeneric(input interface{}, genericParser spectypes.GenericParser) (*ParsedInput, error) {
	value, err := findGenericParserValue(input, genericParser)
	if err != nil {
		return nil, err
	}

	if !parseRule(genericParser.Rule, value) {
		return nil, utils.LavaFormatWarning("PARSER_TYPE_DEFAULT_VALUE Did not match any rule", nil, utils.LogAttr("value", value), utils.LogAttr("rules", genericParser.Rule))
	}

	utils.LavaFormatTrace("parsed generic value",
		utils.LogAttr("input", input),
		utils.LogAttr("genericParser", genericParser),
		utils.LogAttr("value", value),
	)

	switch genericParser.ParseType {
	// Case Default value setting parsed block as the value set on spec after being parsed by ParseDefaultBlockParameter
	// regardless of the value provided by the user. for example .finality: final
	case spectypes.PARSER_TYPE_DEFAULT_VALUE:
		parsed := NewParsedInput()
		parsed.parsedDataRaw = genericParser.Value

		return parsed, nil
	// Case Block Latest, setting the value set by the user given a json path hit.
	// Example: block_id: 100, will result in requested block 100.
	case spectypes.PARSER_TYPE_RESULT:
		parsed := NewParsedInput()
		strValue := blockInterfaceToString(value)
		parsed.parsedDataRaw = strValue
		if genericParser.Value != "*" && strValue != genericParser.Value {
			parsed.parserError = fmt.Sprintf("expected %s, received %s", genericParser.Value, strValue)
		}
		return parsed, nil
	case spectypes.PARSER_TYPE_BLOCK_LATEST:
		parsed := NewParsedInput()
		parsed.parsedDataRaw = blockInterfaceToString(value)
		return parsed, nil
	case spectypes.PARSER_TYPE_BLOCK_HASH:
		return parseGenericParserBlockHash(value)
	// TODO: Implement other cases for different parsers
	default:
		return nil, fmt.Errorf("unsupported generic parser type")
	}
}

func findGenericParserValue(input interface{}, genericParser spectypes.GenericParser) (interface{}, error) {
	jqParser, err := gojq.Parse(genericParser.GetParsePath())
	if err != nil {
		return "", utils.LavaFormatError("failed to parse generic parser path", err, utils.LogAttr("path", genericParser.GetParsePath()))
	}

	iter := jqParser.Run(input)
	for {
		val, ok := iter.Next()
		if !ok {
			break
		}

		if val == nil {
			continue
		}

		if err, ok := val.(error); ok {
			utils.LavaFormatTrace("generic parser path returned an error",
				utils.LogAttr("error", err),
				utils.LogAttr("input", input),
				utils.LogAttr("path", genericParser.GetParsePath()),
			)

			continue
		}

		return val, nil
	}

	return "", utils.LavaFormatTrace("generic parser path did not return the expected value",
		utils.LogAttr("input", input),
		utils.LogAttr("path", genericParser.GetParsePath()),
	)
}

func parseGenericParserBlockHash(value interface{}) (*ParsedInput, error) {
	parsed := NewParsedInput()

	strVal, ok := value.(string)
	if !ok {
		return parsed, utils.LavaFormatDebug("failed to cast generic parser value to string", utils.LogAttr("value", value))
	}
	if len(strVal) < MinimumHashLength {
		return parsed, utils.LavaFormatDebug("value length is below minimum hash length", utils.LogAttr("strVal", strVal), utils.LogAttr("len(strVal)", len(strVal)), utils.LogAttr("MinimumHashLength", MinimumHashLength))
	}

	parsed.parsedHashes = append(parsed.parsedHashes, strVal)
	return parsed, nil
}

func parseDefault(input []string) []interface{} {
	retArr := make([]interface{}, 0)
	retArr = append(retArr, input[0])
	return retArr
}

// align hash encoding to base64 string, to save up on space and allow comparisons
func parseResponseByEncoding(rawResult []byte, encoding string) (string, error) {
	switch encoding {
	case spectypes.EncodingBase64:
		return string(rawResult), nil
	case spectypes.EncodingHex:
		hexString := strings.TrimPrefix(string(rawResult), "0x") // some protocols return 0x in their hex responses
		if len(hexString)%2 != 0 {
			// some hashes are hex but can't be encoded as base 64 without passing
			hexString = "0" + hexString
		}
		hexBytes, err := hex.DecodeString(hexString)
		if err != nil {
			return "", utils.LavaFormatError("tried decoding a hex response in parseResponseByEncoding but failed", err, utils.Attribute{Key: "data", Value: hexString})
		}
		return base64.StdEncoding.EncodeToString(hexBytes), nil
	default:
		return string(rawResult), nil
	}
}

// Move to RPCInput
func getDataToParse(rpcInput RPCInput, dataSource int) (interface{}, error) {
	switch dataSource {
	case PARSE_PARAMS:
		return rpcInput.GetParams(), nil
	case PARSE_RESULT:
		interfaceArr := []interface{}{}
		var data map[string]interface{}
		unmarshalled := rpcInput.GetResult()
		if len(unmarshalled) == 0 {
			return nil, fmt.Errorf("GetDataToParse failure Get.Result is empty")
		}
		// Try to unmarshal and if the data is unmarshalable then return the data itself
		err := json.Unmarshal(unmarshalled, &data)
		if err != nil {
			interfaceArr = append(interfaceArr, unmarshalled)
		} else {
			interfaceArr = append(interfaceArr, data)
		}

		return interfaceArr, nil
	default:
		return nil, fmt.Errorf("unsupported block parser parserFunc")
	}
}

func blockInterfaceToString(block interface{}) string {
	switch castedBlock := block.(type) {
	case string:
		return castedBlock
	case float64:
		return strconv.FormatFloat(castedBlock, 'f', -1, 64)
	case int64:
		return strconv.FormatInt(castedBlock, 10)
	case uint64:
		return strconv.FormatUint(castedBlock, 10)
	case int:
		return strconv.Itoa(castedBlock)
	default:
		return fmt.Sprintf("%s", block)
	}
}

func parseByArg(rpcInput RPCInput, input []string, dataSource int) ([]interface{}, error) {
	// specified block is one of the direct parameters, input should be one string defining the location of the block
	if len(input) != 1 {
		return nil, utils.LavaFormatProduction("invalid input format, input length", nil, utils.LogAttr("input_len", strconv.Itoa(len(input))))
	}
	inp := input[0]
	param_index, err := strconv.ParseUint(inp, 10, 32)
	if err != nil {
		return nil, utils.LavaFormatProduction("invalid input format, input isn't an unsigned index", err, utils.LogAttr("input", inp))
	}

	unmarshalledData, err := getDataToParse(rpcInput, dataSource)
	if err != nil {
		return nil, utils.LavaFormatProduction("invalid input format, data is not json", err, utils.LogAttr("data", unmarshalledData))
	}
	switch unmarshaledDataTyped := unmarshalledData.(type) {
	case []interface{}:
		if uint64(len(unmarshaledDataTyped)) <= param_index {
			return nil, ValueNotSetError
		}
		block := unmarshaledDataTyped[param_index]
		// TODO: turn this into type assertion instead

		retArr := make([]interface{}, 0)
		retArr = append(retArr, blockInterfaceToString(block))
		return retArr, nil
	default:
		// Parse by arg can be only list as we dont have the name of the height property.
		return nil, utils.LavaFormatProduction("Parse type unsupported in parse by arg, only list parameters are currently supported", nil,
			utils.LogAttr("params", rpcInput.GetParams()),
			utils.LogAttr("request", unmarshaledDataTyped),
		)
	}
}

// expect input to be keys[a,b,c] and a canonical object such as
//
//	{
//	  "a": {
//	      "b": {
//	         "c": "wanted result"
//	       }
//	   }
//	}
//
// should output an interface array with "wanted result" in first index 0
func parseCanonical(rpcInput RPCInput, input []string, dataSource int) ([]interface{}, error) {
	unmarshalledData, err := getDataToParse(rpcInput, dataSource)
	if err != nil {
		return nil, fmt.Errorf("invalid input format, data is not json: %s, error: %s", unmarshalledData, err)
	}

	switch unmarshalledDataTyped := unmarshalledData.(type) {
	case []interface{}:
		inp := input[0]
		param_index, err := strconv.ParseUint(inp, 10, 32)
		if err != nil {
			return nil, fmt.Errorf("invalid input format, input isn't an unsigned index: %s, error: %s", inp, err)
		}
		if uint64(len(unmarshalledDataTyped)) <= param_index {
			return nil, ValueNotSetError
		}
		blockContainer := unmarshalledDataTyped[param_index]
		for _, key := range input[1:] {
			// type assertion for blockcontainer
			if blockContainer, ok := blockContainer.(map[string]interface{}); !ok {
				return nil, utils.LavaFormatWarning("invalid parser input format, blockContainer is not map[string]interface{}", ValueNotSetError,
					utils.LogAttr("params", rpcInput.GetParams()),
					utils.LogAttr("method", rpcInput.GetMethod()),
					utils.LogAttr("blockContainer", fmt.Sprintf("%v", blockContainer)),
					utils.LogAttr("key", key),
					utils.LogAttr("unmarshaledDataTyped", unmarshalledDataTyped),
				)
			}

			// assertion for key
			if container, ok := blockContainer.(map[string]interface{})[key]; ok {
				blockContainer = container
			} else {
				return nil, utils.LavaFormatWarning("invalid parser input format, blockContainer does not have the field searched inside", ValueNotSetError,
					utils.LogAttr("params", rpcInput.GetParams()),
					utils.LogAttr("method", rpcInput.GetMethod()),
					utils.LogAttr("blockContainer", fmt.Sprintf("%v", blockContainer)),
					utils.LogAttr("key", key),
					utils.LogAttr("unmarshaledDataTyped", unmarshalledDataTyped),
				)
			}
		}
		retArr := make([]interface{}, 0)
		retArr = append(retArr, blockInterfaceToString(blockContainer))
		return retArr, nil
	case map[string]interface{}:
		inp := input[0]
		_, err := strconv.ParseUint(inp, 10, 32)
		var relevantInput []string
		if err == nil {
			relevantInput = input[1:]
		} else {
			relevantInput = input
		}
		for idx, key := range relevantInput {
			if val, ok := unmarshalledDataTyped[key]; ok {
				if idx == (len(relevantInput) - 1) {
					retArr := make([]interface{}, 0)
					retArr = append(retArr, blockInterfaceToString(val))
					return retArr, nil
				}
				// if we didn't get to the last element continue deeper by changing unmarshaledDataTyped
				switch v := val.(type) {
				case map[string]interface{}:
					unmarshalledDataTyped = v
				default:
					return nil, fmt.Errorf("failed to parse, %s is not of type map[string]interface{} \nmore information: %s", v, unmarshalledData)
				}
			} else {
				return nil, ValueNotSetError
			}
		}
	case string:
		return appendInterfaceToInterfaceArrayWithError(blockInterfaceToString(unmarshalledDataTyped))
	default:
		// Parse by arg can be only list as we dont have the name of the height property.
		return nil, fmt.Errorf("not Supported ParseCanonical with other types %s", unmarshalledDataTyped)
	}
	return nil, fmt.Errorf("should not get here, parsing failed %s", unmarshalledData)
}

// parseDictionary return a value of prop specified in args if exists in dictionary
// if not return an error
func parseDictionary(rpcInput RPCInput, input []string, dataSource int) ([]interface{}, error) {
	// Validate number of arguments
	// The number of arguments should be 2
	// [prop_name,separator]
	if len(input) != 2 {
		return nil, fmt.Errorf("invalid input format, input length: %d and needs to be 2", len(input))
	}

	// Unmarshall data
	unmarshalledData, err := getDataToParse(rpcInput, dataSource)
	if err != nil {
		return nil, fmt.Errorf("invalid input format, data is not json: %s, error: %s", unmarshalledData, err)
	}

	// Extract arguments
	propName := input[0]
	innerSeparator := input[1]

	switch unmarshalledDataTyped := unmarshalledData.(type) {
	case []interface{}:
		// If value attribute with propName exists in array return it
		value := parseArrayOfInterfaces(unmarshalledDataTyped, propName, innerSeparator)
		if value != nil {
			return value, nil
		}

		// Else return an error
		return nil, ValueNotSetError
	case map[string]interface{}:
		// If attribute with key propName exists return value
		if val, ok := unmarshalledDataTyped[propName]; ok {
			return appendInterfaceToInterfaceArrayWithError(blockInterfaceToString(val))
		}

		// Else return an error
		return nil, ValueNotSetError
	case string:
		return appendInterfaceToInterfaceArrayWithError(blockInterfaceToString(unmarshalledDataTyped))
	default:
		return nil, fmt.Errorf("not Supported ParseDictionary with other types: %T", unmarshalledData)
	}
}

// parseDictionaryOrOrdered return a value of prop specified in args if exists in dictionary
// if not return an item from specified index
func parseDictionaryOrOrdered(rpcInput RPCInput, input []string, dataSource int) ([]interface{}, error) {
	// Validate number of arguments
	// The number of arguments should be 3
	// [prop_name,separator,parameter order if not found]
	if len(input) != 3 {
		return nil, fmt.Errorf("ParseDictionaryOrOrdered: invalid input format, input length: %d and needs to be 3: %s", len(input), strings.Join(input, ","))
	}

	// Unmarshall data
	unmarshalledData, err := getDataToParse(rpcInput, dataSource)
	if err != nil {
		return nil, fmt.Errorf("invalid input format, data is not json: %s, error: %s", unmarshalledData, err)
	}

	// Extract arguments
	propName := input[0]
	innerSeparator := input[1]
	inp := input[2]

	// Convert prop index to the uint
	propIndex, err := strconv.ParseUint(inp, 10, 32)
	if err != nil {
		return nil, fmt.Errorf("invalid input format, input isn't an unsigned index: %s, error: %s", inp, err)
	}

	switch unmarshalledDataTyped := unmarshalledData.(type) {
	case []interface{}:
		// If value attribute with propName exists in array return it
		value := parseArrayOfInterfaces(unmarshalledDataTyped, propName, innerSeparator)
		if value != nil {
			return value, nil
		}

		// If not make sure there are enough elements
		if uint64(len(unmarshalledDataTyped)) <= propIndex {
			return nil, ValueNotSetError
		}

		// Fetch value using prop index
		block := unmarshalledDataTyped[propIndex]
		return appendInterfaceToInterfaceArrayWithError(blockInterfaceToString(block))
	case map[string]interface{}:
		// If attribute with key propName exists return value
		if val, ok := unmarshalledDataTyped[propName]; ok {
			return appendInterfaceToInterfaceArrayWithError(blockInterfaceToString(val))
		}

		// If attribute with key index exists return value
		if val, ok := unmarshalledDataTyped[inp]; ok {
			return appendInterfaceToInterfaceArrayWithError(blockInterfaceToString(val))
		}

		// Else return not set error)
		utils.LavaFormatDebug("Failed parsing parseDictionaryOrOrdered",
			utils.LogAttr("params", rpcInput.GetParams()),
			utils.LogAttr("propName", propName),
			utils.LogAttr("inp", inp),
			utils.LogAttr("unmarshalledDataTyped", unmarshalledDataTyped),
			utils.LogAttr("method", rpcInput.GetMethod()),
			utils.LogAttr("err", ValueNotSetError),
		)

		return nil, ValueNotSetError
	case string:
		return appendInterfaceToInterfaceArrayWithError(blockInterfaceToString(unmarshalledDataTyped))
	default:
		return nil, fmt.Errorf("not Supported ParseDictionary with other types: %T", unmarshalledData)
	}
}

// parseArrayOfInterfaces returns value of item with specified prop name
// If it doesn't exist return nil
func parseArrayOfInterfaces(data []interface{}, propName, innerSeparator string) []interface{} {
	// Iterate over unmarshalled data
	for _, val := range data {
		if prop, ok := val.(string); ok {
			// split the value by innerSeparator
			valueArr := strings.SplitN(prop, innerSeparator, 2)

			// Check if the name match prop name
			if valueArr[0] != propName || len(valueArr) < 2 {
				// if not continue
				continue
			} else {
				// if yes return the value
				return appendInterfaceToInterfaceArray(valueArr[1])
			}
		}
		if m, ok := val.(map[string]interface{}); ok {
			if propValue, foundProp := m[propName]; foundProp {
				return appendInterfaceToInterfaceArray(blockInterfaceToString(propValue))
			}
		}
	}

	return nil
}

// appendInterfaceToInterfaceArray appends interface to interface array
func appendInterfaceToInterfaceArray(value interface{}) []interface{} {
	retArr := make([]interface{}, 0)
	retArr = append(retArr, value)
	return retArr
}

// appendInterfaceToInterfaceArrayWithError appends interface to interface array
// returns a valueNotSetError if the value is an empty string
func appendInterfaceToInterfaceArrayWithError(value string) ([]interface{}, error) {
	if value == "" || value == "0" || value == "%!s(<nil>)" {
		return nil, ValueNotSetError
	}
	return appendInterfaceToInterfaceArray(value), nil
}<|MERGE_RESOLUTION|>--- conflicted
+++ resolved
@@ -125,17 +125,12 @@
 	parsedInput.SetBlock(parsedBlock)
 }
 
-<<<<<<< HEAD
-func parseInputWithLegacyBlockParser(rpcInput RPCInput, blockParser spectypes.BlockParser, dataSource int) (string, error) {
+func parseInputWithLegacyBlockParser(rpcInput RPCInput, blockParser spectypes.BlockParser, dataSource int) (string, bool, error) {
 	if rpcInput.GetError() != nil {
-		return "", utils.LavaFormatError("blockParsing - rpcInput is error", nil, utils.LogAttr("rpcInput.GetError()", rpcInput.GetError()))
-	}
-
-	result, err := legacyParse(rpcInput, blockParser, dataSource)
-=======
-func parseInputWithLegacyBlockParser(rpcInput RPCInput, blockParser spectypes.BlockParser, source int) (string, bool, error) {
-	result, usedDefaultValue, err := legacyParse(rpcInput, blockParser, source)
->>>>>>> 6fff40eb
+		return "", false, utils.LavaFormatError("blockParsing - rpcInput is error", nil, utils.LogAttr("rpcInput.GetError()", rpcInput.GetError()))
+	}
+
+	result, usedDefaultValue, err := legacyParse(rpcInput, blockParser, dataSource)
 	if err != nil || result == nil {
 		return "", usedDefaultValue, utils.LavaFormatDebug("blockParsing - parse failed",
 			utils.LogAttr("error", err),
@@ -178,14 +173,10 @@
 		}
 	}
 
-<<<<<<< HEAD
-	parsedRawBlock, _ := parseInputWithLegacyBlockParser(rpcInput, blockParser, dataSource)
-=======
-	parsedRawBlock, usedDefaultValue, err := parseInputWithLegacyBlockParser(rpcInput, blockParser, source)
+	parsedRawBlock, usedDefaultValue, err := parseInputWithLegacyBlockParser(rpcInput, blockParser, dataSource)
 	if err == nil {
 		parsedBlockInfo.UsedDefaultValue = usedDefaultValue
 	}
->>>>>>> 6fff40eb
 	parsedBlockInfo.parsedDataRaw = unquoteString(parsedRawBlock)
 	return parsedBlockInfo
 }
@@ -273,17 +264,11 @@
 }
 
 type ParsedInput struct {
-<<<<<<< HEAD
-	parsedDataRaw string
-	parsedBlock   int64
-	parsedHashes  []string
-	parserError   string
-=======
 	parsedDataRaw    string
 	parsedBlock      int64
 	parsedHashes     []string
+	parserError      string
 	UsedDefaultValue bool
->>>>>>> 6fff40eb
 }
 
 const RAW_NOT_APPLICABLE = "-1"
