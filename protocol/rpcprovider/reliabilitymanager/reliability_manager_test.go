--- conflicted
+++ resolved
@@ -14,6 +14,7 @@
 	"github.com/lavanet/lava/v2/protocol/chainlib/extensionslib"
 	"github.com/lavanet/lava/v2/protocol/common"
 	"github.com/lavanet/lava/v2/protocol/lavaprotocol"
+	"github.com/lavanet/lava/v2/protocol/lavaprotocol/finalizationverification"
 	"github.com/lavanet/lava/v2/protocol/lavasession"
 	"github.com/lavanet/lava/v2/protocol/rpcprovider/reliabilitymanager"
 	"github.com/lavanet/lava/v2/protocol/statetracker"
@@ -93,7 +94,7 @@
 		require.NoError(t, err)
 		err = lavaprotocol.VerifyRelayReply(ctx, reply, relay, provider_address.String())
 		require.NoError(t, err)
-		_, err = lavaprotocol.VerifyFinalizationData(reply, relay, provider_address.String(), consumer_address, int64(0), 0, 1)
+		_, err = finalizationverification.VerifyFinalizationData(reply, relay, provider_address.String(), consumer_address, int64(0), 0, 1)
 		require.NoError(t, err)
 
 		relayResult := &common.RelayResult{
@@ -126,7 +127,7 @@
 		require.NoError(t, err)
 		err = lavaprotocol.VerifyRelayReply(ctx, replyDR, relayDR, providerDR_address.String())
 		require.NoError(t, err)
-		_, err = lavaprotocol.VerifyFinalizationData(replyDR, relayDR, providerDR_address.String(), consumer_address, int64(0), 0, 1)
+		_, err = finalizationverification.VerifyFinalizationData(replyDR, relayDR, providerDR_address.String(), consumer_address, int64(0), 0, 1)
 		require.NoError(t, err)
 		relayResultDR := &common.RelayResult{
 			Request:      relayDR,
@@ -209,27 +210,15 @@
 		}
 
 		singleConsumerSession2 := &lavasession.SingleConsumerSession{
-<<<<<<< HEAD
-			CuSum:         200,
-			LatestRelayCu: 100, // set by GetSessions cuNeededForSession
-			QoSInfo:       lavasession.QoSReport{LastQoSReport: &pairingtypes.QualityOfServiceReport{}},
-			SessionId:     456,
-			Parent:        consumerSessionWithProvider,
-			RelayNum:      5,
-			LatestBlock:   epoch,
-			Endpoint:      nil,
-			BlockListed:   false, // if session lost sync we blacklist it.
-=======
 			CuSum:              200,
 			LatestRelayCu:      100, // set by GetSessions cuNeededForSession
 			QoSInfo:            lavasession.QoSReport{LastQoSReport: &pairingtypes.QualityOfServiceReport{}},
 			SessionId:          456,
-			Parent:             consumerSesssionWithProvider,
+			Parent:             consumerSessionWithProvider,
 			RelayNum:           5,
 			LatestBlock:        epoch,
 			EndpointConnection: nil,
 			BlockListed:        false, // if session lost sync we blacklist it.
->>>>>>> e942fcdc
 		}
 
 		metadataValue := []pairingtypes.Metadata{{
@@ -263,7 +252,7 @@
 		require.NoError(t, err)
 		err = lavaprotocol.VerifyRelayReply(ts.Ctx, reply, relay, provider_address.String())
 		require.NoError(t, err)
-		_, err = lavaprotocol.VerifyFinalizationData(reply, relay, provider_address.String(), consumer_address, int64(0), 0, 1)
+		_, err = finalizationverification.VerifyFinalizationData(reply, relay, provider_address.String(), consumer_address, int64(0), 0, 1)
 		require.NoError(t, err)
 
 		relayResult := &common.RelayResult{
@@ -307,7 +296,7 @@
 		err = lavaprotocol.VerifyRelayReply(ts.Ctx, replyDR, relayDR, providerDR_address.String())
 		require.NoError(t, err)
 
-		_, err = lavaprotocol.VerifyFinalizationData(replyDR, relayDR, providerDR_address.String(), consumer_address, int64(0), 0, 1)
+		_, err = finalizationverification.VerifyFinalizationData(replyDR, relayDR, providerDR_address.String(), consumer_address, int64(0), 0, 1)
 		require.NoError(t, err)
 		relayResultDR := &common.RelayResult{
 			Request:      relayDR,
