package rpcprovider

import (
	"context"
	"fmt"
	"os"
	"os/signal"
	"strconv"
	"strings"
	"sync"
	"time"

	"github.com/btcsuite/btcd/btcec/v2"
	"github.com/cosmos/cosmos-sdk/client"
	"github.com/cosmos/cosmos-sdk/client/config"
	"github.com/cosmos/cosmos-sdk/client/flags"
	"github.com/cosmos/cosmos-sdk/client/tx"
	sdk "github.com/cosmos/cosmos-sdk/types"
	"github.com/lavanet/lava/v4/app"
	"github.com/lavanet/lava/v4/protocol/chainlib"
	"github.com/lavanet/lava/v4/protocol/chainlib/chainproxy"
	"github.com/lavanet/lava/v4/protocol/chaintracker"
	"github.com/lavanet/lava/v4/protocol/common"
	"github.com/lavanet/lava/v4/protocol/lavasession"
	"github.com/lavanet/lava/v4/protocol/metrics"
	"github.com/lavanet/lava/v4/protocol/performance"
	"github.com/lavanet/lava/v4/protocol/rpcprovider/reliabilitymanager"
	"github.com/lavanet/lava/v4/protocol/rpcprovider/rewardserver"
	"github.com/lavanet/lava/v4/protocol/statetracker"
	"github.com/lavanet/lava/v4/protocol/statetracker/updaters"
	"github.com/lavanet/lava/v4/protocol/upgrade"
	"github.com/lavanet/lava/v4/utils"
	"github.com/lavanet/lava/v4/utils/rand"
	"github.com/lavanet/lava/v4/utils/sigs"
	epochstorage "github.com/lavanet/lava/v4/x/epochstorage/types"
	pairingtypes "github.com/lavanet/lava/v4/x/pairing/types"
	protocoltypes "github.com/lavanet/lava/v4/x/protocol/types"
	spectypes "github.com/lavanet/lava/v4/x/spec/types"
	"github.com/spf13/cobra"
	"github.com/spf13/viper"
)

const (
	ChainTrackerDefaultMemory  = 100
	DEFAULT_ALLOWED_MISSING_CU = 0.2

	ShardIDFlagName           = "shard-id"
	StickinessHeaderName      = "sticky-header"
	DefaultShardID       uint = 0
)

var (
	Yaml_config_properties     = []string{"network-address.address", "chain-id", "api-interface", "node-urls.url"}
	DefaultRPCProviderFileName = "rpcprovider.yml"

	RelaysHealthEnableFlagDefault  = true
	RelayHealthIntervalFlagDefault = 5 * time.Minute
)

// used to call SetPolicy in base chain parser so we are allowed to run verifications on the addons and extensions
type ProviderPolicy struct {
	addons     []string
	extensions []epochstorage.EndpointService
}

func (pp *ProviderPolicy) GetSupportedAddons(specID string) (addons []string, err error) {
	return pp.addons, nil
}

func (pp *ProviderPolicy) GetSupportedExtensions(specID string) (extensions []epochstorage.EndpointService, err error) {
	return pp.extensions, nil
}

type ProviderStateTrackerInf interface {
	RegisterForVersionUpdates(ctx context.Context, version *protocoltypes.Version, versionValidator updaters.VersionValidationInf)
	RegisterForSpecUpdates(ctx context.Context, specUpdatable updaters.SpecUpdatable, endpoint lavasession.RPCEndpoint) error
	RegisterForSpecVerifications(ctx context.Context, specVerifier updaters.SpecVerifier, chainId string) error
	RegisterReliabilityManagerForVoteUpdates(ctx context.Context, voteUpdatable updaters.VoteUpdatable, endpointP *lavasession.RPCProviderEndpoint)
	RegisterForEpochUpdates(ctx context.Context, epochUpdatable updaters.EpochUpdatable)
	RegisterForDowntimeParamsUpdates(ctx context.Context, downtimeParamsUpdatable updaters.DowntimeParamsUpdatable) error
	TxRelayPayment(ctx context.Context, relayRequests []*pairingtypes.RelaySession, description string, latestBlocks []*pairingtypes.LatestBlockReport) error
	SendVoteReveal(voteID string, vote *reliabilitymanager.VoteData, specID string) error
	SendVoteCommitment(voteID string, vote *reliabilitymanager.VoteData, specID string) error
	LatestBlock() int64
	GetMaxCuForUser(ctx context.Context, consumerAddress, chainID string, epocu uint64) (maxCu uint64, err error)
	VerifyPairing(ctx context.Context, consumerAddress, providerAddress string, epoch uint64, chainID string) (valid bool, total int64, projectId string, err error)
	GetEpochSize(ctx context.Context) (uint64, error)
	EarliestBlockInMemory(ctx context.Context) (uint64, error)
	RegisterPaymentUpdatableForPayments(ctx context.Context, paymentUpdatable updaters.PaymentUpdatable)
	GetRecommendedEpochNumToCollectPayment(ctx context.Context) (uint64, error)
	GetEpochSizeMultipliedByRecommendedEpochNumToCollectPayment(ctx context.Context) (uint64, error)
	GetProtocolVersion(ctx context.Context) (*updaters.ProtocolVersionResponse, error)
	GetVirtualEpoch(epoch uint64) uint64
	GetAverageBlockTime() time.Duration
}

type rpcProviderStartOptions struct {
	ctx                       context.Context
	txFactory                 tx.Factory
	clientCtx                 client.Context
	rpcProviderEndpoints      []*lavasession.RPCProviderEndpoint
	cache                     *performance.Cache
	parallelConnections       uint
	metricsListenAddress      string
	rewardStoragePath         string
	rewardTTL                 time.Duration
	shardID                   uint
	rewardsSnapshotThreshold  uint
	rewardsSnapshotTimeoutSec uint
	healthCheckMetricsOptions *rpcProviderHealthCheckMetricsOptions
	staticProvider            bool
	staticSpecPath            string
	relayLoadLimit            uint64
}

type rpcProviderHealthCheckMetricsOptions struct {
	relaysHealthEnableFlag   bool          // enables relay health check
	relaysHealthIntervalFlag time.Duration // interval for relay health check
	grpcHealthCheckEndpoint  string
}

type RPCProvider struct {
	providerStateTracker ProviderStateTrackerInf
	rpcProviderListeners map[string]*ProviderListener
	lock                 sync.Mutex
	// all of the following members need to be concurrency proof
	providerMetricsManager       *metrics.ProviderMetricsManager
	rewardServer                 *rewardserver.RewardServer
	privKey                      *btcec.PrivateKey
	lavaChainID                  string
	addr                         sdk.AccAddress
	blockMemorySize              uint64
	chainMutexes                 map[string]*sync.Mutex
	parallelConnections          uint
	cache                        *performance.Cache
	shardID                      uint // shardID is a flag that allows setting up multiple provider databases of the same chain
	chainTrackers                *common.SafeSyncMap[string, *chaintracker.ChainTracker]
	relaysMonitorAggregator      *metrics.RelaysMonitorAggregator
	relaysHealthCheckEnabled     bool
	relaysHealthCheckInterval    time.Duration
	grpcHealthCheckEndpoint      string
	providerUniqueId             string
	staticProvider               bool
	staticSpecPath               string
	relayLoadLimit               uint64
<<<<<<< HEAD
	providerLoadManagersPerChain map[string]*ProviderLoadManager
=======
	providerLoadManagersPerChain *common.SafeSyncMap[string, *ProviderLoadManager]
>>>>>>> feeb373c
}

func (rpcp *RPCProvider) Start(options *rpcProviderStartOptions) (err error) {
	ctx, cancel := context.WithCancel(options.ctx)
	signalChan := make(chan os.Signal, 1)
	signal.Notify(signalChan, os.Interrupt)
	defer func() {
		signal.Stop(signalChan)
		cancel()
	}()
	rpcp.providerUniqueId = strconv.FormatUint(utils.GenerateUniqueIdentifier(), 10)
	rpcp.chainTrackers = &common.SafeSyncMap[string, *chaintracker.ChainTracker]{}
	rpcp.parallelConnections = options.parallelConnections
	rpcp.cache = options.cache
	rpcp.providerMetricsManager = metrics.NewProviderMetricsManager(options.metricsListenAddress) // start up prometheus metrics
	rpcp.providerMetricsManager.SetVersion(upgrade.GetCurrentVersion().ProviderVersion)
	rpcp.rpcProviderListeners = make(map[string]*ProviderListener)
	rpcp.shardID = options.shardID
	rpcp.relaysHealthCheckEnabled = options.healthCheckMetricsOptions.relaysHealthEnableFlag
	rpcp.relaysHealthCheckInterval = options.healthCheckMetricsOptions.relaysHealthIntervalFlag
	rpcp.relaysMonitorAggregator = metrics.NewRelaysMonitorAggregator(rpcp.relaysHealthCheckInterval, rpcp.providerMetricsManager)
	rpcp.grpcHealthCheckEndpoint = options.healthCheckMetricsOptions.grpcHealthCheckEndpoint
	rpcp.staticProvider = options.staticProvider
	rpcp.staticSpecPath = options.staticSpecPath
	rpcp.relayLoadLimit = options.relayLoadLimit
<<<<<<< HEAD
	rpcp.providerLoadManagersPerChain = make(map[string]*ProviderLoadManager)

=======
	rpcp.providerLoadManagersPerChain = &common.SafeSyncMap[string, *ProviderLoadManager]{}
>>>>>>> feeb373c
	// single state tracker
	lavaChainFetcher := chainlib.NewLavaChainFetcher(ctx, options.clientCtx)
	providerStateTracker, err := statetracker.NewProviderStateTracker(ctx, options.txFactory, options.clientCtx, lavaChainFetcher, rpcp.providerMetricsManager)
	if err != nil {
		return err
	}

	rpcp.providerStateTracker = providerStateTracker
	providerStateTracker.RegisterForUpdates(ctx, updaters.NewMetricsUpdater(rpcp.providerMetricsManager))
	// check version
	version, err := rpcp.providerStateTracker.GetProtocolVersion(ctx)
	if err != nil {
		utils.LavaFormatFatal("failed fetching protocol version from node", err)
	}
	rpcp.providerStateTracker.RegisterForVersionUpdates(ctx, version.Version, &upgrade.ProtocolVersion{})

	// single reward server
	if !options.staticProvider {
		rewardDB := rewardserver.NewRewardDBWithTTL(options.rewardTTL)
		rpcp.rewardServer = rewardserver.NewRewardServer(providerStateTracker, rpcp.providerMetricsManager, rewardDB, options.rewardStoragePath, options.rewardsSnapshotThreshold, options.rewardsSnapshotTimeoutSec, rpcp)
		rpcp.providerStateTracker.RegisterForEpochUpdates(ctx, rpcp.rewardServer)
		rpcp.providerStateTracker.RegisterPaymentUpdatableForPayments(ctx, rpcp.rewardServer)
	}
	keyName, err := sigs.GetKeyName(options.clientCtx)
	if err != nil {
		utils.LavaFormatFatal("failed getting key name from clientCtx", err)
	}
	privKey, err := sigs.GetPrivKey(options.clientCtx, keyName)
	if err != nil {
		utils.LavaFormatFatal("failed getting private key from key name", err, utils.Attribute{Key: "keyName", Value: keyName})
	}
	rpcp.privKey = privKey
	clientKey, _ := options.clientCtx.Keyring.Key(keyName)
	rpcp.lavaChainID = options.clientCtx.ChainID

	pubKey, err := clientKey.GetPubKey()
	if err != nil {
		return err
	}

	err = rpcp.addr.Unmarshal(pubKey.Address())
	if err != nil {
		utils.LavaFormatFatal("failed unmarshaling public address", err, utils.Attribute{Key: "keyName", Value: keyName}, utils.Attribute{Key: "pubkey", Value: pubKey.Address()})
	}
	utils.LavaFormatInfo("RPCProvider pubkey: " + rpcp.addr.String())
	utils.LavaFormatInfo("RPCProvider setting up endpoints", utils.Attribute{Key: "count", Value: strconv.Itoa(len(options.rpcProviderEndpoints))})
	blockMemorySize, err := rpcp.providerStateTracker.GetEpochSizeMultipliedByRecommendedEpochNumToCollectPayment(ctx) // get the number of blocks to keep in PSM.
	if err != nil {
		utils.LavaFormatFatal("Failed fetching GetEpochSizeMultipliedByRecommendedEpochNumToCollectPayment in RPCProvider Start", err)
	}
	rpcp.blockMemorySize = blockMemorySize
	// pre loop to handle synchronous actions
	rpcp.chainMutexes = map[string]*sync.Mutex{}
	for idx, endpoint := range options.rpcProviderEndpoints {
		rpcp.chainMutexes[endpoint.ChainID] = &sync.Mutex{}   // create a mutex per chain for shared resources
		if idx > 0 && endpoint.NetworkAddress.Address == "" { // handle undefined addresses as the previous endpoint for shared listeners
			endpoint.NetworkAddress = options.rpcProviderEndpoints[idx-1].NetworkAddress
		}
	}

	if rpcp.staticSpecPath != "" && len(rpcp.chainMutexes) > 1 {
		utils.LavaFormatFatal("Provider set static spec with more than one chain. static spec configuration supports only a single chain id", nil, utils.LogAttr("Chains", rpcp.chainMutexes), utils.LogAttr("static_spec", rpcp.staticSpecPath))
	}

	specValidator := NewSpecValidator()
	utils.LavaFormatTrace("Running setup for RPCProvider endpoints", utils.LogAttr("endpoints", options.rpcProviderEndpoints))
	disabledEndpointsList := rpcp.SetupProviderEndpoints(options.rpcProviderEndpoints, specValidator, true)
	rpcp.relaysMonitorAggregator.StartMonitoring(ctx)
	specValidator.Start(ctx)
	utils.LavaFormatInfo("RPCProvider done setting up endpoints, ready for service")
	if len(disabledEndpointsList) > 0 {
		utils.LavaFormatError(utils.FormatStringerList("[-] RPCProvider running with disabled endpoints:", disabledEndpointsList, "[-]"), nil)
		if len(disabledEndpointsList) == len(options.rpcProviderEndpoints) {
			utils.LavaFormatFatal("all endpoints are disabled", nil)
		}
		activeEndpointsList := getActiveEndpoints(options.rpcProviderEndpoints, disabledEndpointsList)
		utils.LavaFormatInfo(utils.FormatStringerList("[+] active endpoints:", activeEndpointsList, "[+]"))
		// try to save disabled endpoints
		go rpcp.RetryDisabledEndpoints(disabledEndpointsList, specValidator, 1)
	} else {
		utils.LavaFormatInfo("[+] all endpoints up and running")
	}
	// tearing down
	select {
	case <-ctx.Done():
		utils.LavaFormatInfo("Provider Server ctx.Done")
	case <-signalChan:
		utils.LavaFormatInfo("Provider Server signalChan")
	}

	for _, listener := range rpcp.rpcProviderListeners {
		shutdownCtx, shutdownRelease := context.WithTimeout(context.Background(), 10*time.Second)
		listener.Shutdown(shutdownCtx)
		defer shutdownRelease()
	}

	// close all reward dbs
	err = rpcp.rewardServer.CloseAllDataBases()
	if err != nil {
		utils.LavaFormatError("failed to close reward db", err)
	}

	return nil
}

func getActiveEndpoints(rpcProviderEndpoints []*lavasession.RPCProviderEndpoint, disabledEndpointsList []*lavasession.RPCProviderEndpoint) []*lavasession.RPCProviderEndpoint {
	activeEndpoints := map[*lavasession.RPCProviderEndpoint]struct{}{}
	for _, endpoint := range rpcProviderEndpoints {
		activeEndpoints[endpoint] = struct{}{}
	}
	for _, disabled := range disabledEndpointsList {
		delete(activeEndpoints, disabled)
	}
	activeEndpointsList := []*lavasession.RPCProviderEndpoint{}
	for endpoint := range activeEndpoints {
		activeEndpointsList = append(activeEndpointsList, endpoint)
	}
	return activeEndpointsList
}

func (rpcp *RPCProvider) RetryDisabledEndpoints(disabledEndpoints []*lavasession.RPCProviderEndpoint, specValidator *SpecValidator, retryCount int) {
	time.Sleep(time.Duration(retryCount) * time.Second)
	parallel := retryCount > 2
	utils.LavaFormatInfo("Retrying disabled endpoints", utils.Attribute{Key: "disabled endpoints list", Value: disabledEndpoints}, utils.Attribute{Key: "parallel", Value: parallel})
	disabledEndpointsAfterRetry := rpcp.SetupProviderEndpoints(disabledEndpoints, specValidator, parallel)
	if len(disabledEndpointsAfterRetry) > 0 {
		utils.LavaFormatError(utils.FormatStringerList("RPCProvider running with disabled endpoints:", disabledEndpointsAfterRetry, "[-]"), nil)
		rpcp.RetryDisabledEndpoints(disabledEndpointsAfterRetry, specValidator, retryCount+1)
		activeEndpointsList := getActiveEndpoints(disabledEndpoints, disabledEndpointsAfterRetry)
		utils.LavaFormatInfo(utils.FormatStringerList("[+] active endpoints:", activeEndpointsList, "[+]"))
	} else {
		utils.LavaFormatInfo("[+] all endpoints up and running")
	}
}

func (rpcp *RPCProvider) SetupProviderEndpoints(rpcProviderEndpoints []*lavasession.RPCProviderEndpoint, specValidator *SpecValidator, parallel bool) (disabledEndpointsRet []*lavasession.RPCProviderEndpoint) {
	var wg sync.WaitGroup
	parallelJobs := len(rpcProviderEndpoints)
	wg.Add(parallelJobs)
	disabledEndpoints := make(chan *lavasession.RPCProviderEndpoint, parallelJobs)
	// validate static spec configuration is used only on a single chain setup.
	for _, rpcProviderEndpoint := range rpcProviderEndpoints {
		setupEndpoint := func(rpcProviderEndpoint *lavasession.RPCProviderEndpoint, specValidator *SpecValidator) {
			defer wg.Done()
			err := rpcp.SetupEndpoint(context.Background(), rpcProviderEndpoint, specValidator)
			if err != nil {
				rpcp.providerMetricsManager.SetDisabledChain(rpcProviderEndpoint.ChainID, rpcProviderEndpoint.ApiInterface)
				disabledEndpoints <- rpcProviderEndpoint
			}
		}
		if parallel {
			go setupEndpoint(rpcProviderEndpoint, specValidator)
		} else {
			setupEndpoint(rpcProviderEndpoint, specValidator)
		}
	}
	wg.Wait()
	close(disabledEndpoints)
	disabledEndpointsList := []*lavasession.RPCProviderEndpoint{}
	for disabledEndpoint := range disabledEndpoints {
		disabledEndpointsList = append(disabledEndpointsList, disabledEndpoint)
	}
	return disabledEndpointsList
}

func GetAllAddonsAndExtensionsFromNodeUrlSlice(nodeUrls []common.NodeUrl) *ProviderPolicy {
	policy := &ProviderPolicy{}
	for _, nodeUrl := range nodeUrls {
		policy.addons = append(policy.addons, nodeUrl.Addons...) // addons are added without validation while extensions are. so we add to the addons all.
	}
	return policy
}

func (rpcp *RPCProvider) SetupEndpoint(ctx context.Context, rpcProviderEndpoint *lavasession.RPCProviderEndpoint, specValidator *SpecValidator) error {
	err := rpcProviderEndpoint.Validate()
	if err != nil {
		return utils.LavaFormatError("[PANIC] panic severity critical error, aborting support for chain api due to invalid node url definition, continuing with others", err, utils.Attribute{Key: "endpoint", Value: rpcProviderEndpoint.String()})
	}
	chainID := rpcProviderEndpoint.ChainID
	apiInterface := rpcProviderEndpoint.ApiInterface
	providerSessionManager := lavasession.NewProviderSessionManager(rpcProviderEndpoint, rpcp.blockMemorySize)
	rpcp.providerStateTracker.RegisterForEpochUpdates(ctx, providerSessionManager)
	chainParser, err := chainlib.NewChainParser(apiInterface)
	if err != nil {
		return utils.LavaFormatError("[PANIC] panic severity critical error, aborting support for chain api due to invalid chain parser, continuing with others", err, utils.Attribute{Key: "endpoint", Value: rpcProviderEndpoint.String()})
	}

	rpcEndpoint := lavasession.RPCEndpoint{ChainID: chainID, ApiInterface: apiInterface}
	err = statetracker.RegisterForSpecUpdatesOrSetStaticSpec(ctx, chainParser, rpcp.staticSpecPath, rpcEndpoint, rpcp.providerStateTracker)
	if err != nil {
		return utils.LavaFormatError("[PANIC] failed to RegisterForSpecUpdates, panic severity critical error, aborting support for chain api due to invalid chain parser, continuing with others", err, utils.Attribute{Key: "endpoint", Value: rpcProviderEndpoint.String()})
	}

	// after registering for spec updates our chain parser contains the spec and we can add our addons and extensions to allow our provider to function properly
	providerPolicy := GetAllAddonsAndExtensionsFromNodeUrlSlice(rpcProviderEndpoint.NodeUrls)
	utils.LavaFormatDebug("supported services for provider",
		utils.LogAttr("specId", rpcProviderEndpoint.ChainID),
		utils.LogAttr("apiInterface", apiInterface),
		utils.LogAttr("supportedServices", providerPolicy.addons))
	chainParser.SetPolicy(providerPolicy, rpcProviderEndpoint.ChainID, apiInterface)
	chainRouter, err := chainlib.GetChainRouter(ctx, rpcp.parallelConnections, rpcProviderEndpoint, chainParser)
	if err != nil {
		return utils.LavaFormatError("[PANIC] panic severity critical error, failed creating chain proxy, continuing with others endpoints", err, utils.Attribute{Key: "parallelConnections", Value: uint64(rpcp.parallelConnections)}, utils.Attribute{Key: "rpcProviderEndpoint", Value: rpcProviderEndpoint})
	}

	_, averageBlockTime, blocksToFinalization, blocksInFinalizationData := chainParser.ChainBlockStats()
	var chainTracker *chaintracker.ChainTracker
	// chainTracker accepts a callback to be called on new blocks, we use this to call metrics update on a new block
	recordMetricsOnNewBlock := func(blockFrom int64, blockTo int64, hash string) {
		for block := blockFrom + 1; block <= blockTo; block++ {
			rpcp.providerMetricsManager.SetLatestBlock(chainID, uint64(block))
		}
	}
	var chainFetcher chainlib.ChainFetcherIf
	if enabled, _ := chainParser.DataReliabilityParams(); enabled {
		chainFetcher = chainlib.NewChainFetcher(
			ctx,
			&chainlib.ChainFetcherOptions{
				ChainRouter: chainRouter,
				ChainParser: chainParser,
				Endpoint:    rpcProviderEndpoint,
				Cache:       rpcp.cache,
			},
		)
	} else {
		utils.LavaFormatDebug("verifications only ChainFetcher for spec", utils.LogAttr("chainId", rpcEndpoint.ChainID))
		chainFetcher = chainlib.NewVerificationsOnlyChainFetcher(ctx, chainRouter, chainParser, rpcProviderEndpoint)
	}

	// check the chain fetcher verification works, if it doesn't we disable the chain+apiInterface and this triggers a boot retry
	err = chainFetcher.Validate(ctx)
	if err != nil {
		return utils.LavaFormatError("[PANIC] Failed starting due to chain fetcher validation failure", err,
			utils.Attribute{Key: "Chain", Value: rpcProviderEndpoint.ChainID},
			utils.Attribute{Key: "apiInterface", Value: apiInterface})
	}
	// in order to utilize shared resources between chains we need go routines with the same chain to wait for one another here
	chainCommonSetup := func() error {
		rpcp.chainMutexes[chainID].Lock()
		defer rpcp.chainMutexes[chainID].Unlock()
		var loaded bool
		consistencyErrorCallback := func(oldBlock, newBlock int64) {
			utils.LavaFormatError("Consistency issue detected", nil,
				utils.Attribute{Key: "oldBlock", Value: oldBlock},
				utils.Attribute{Key: "newBlock", Value: newBlock},
				utils.Attribute{Key: "Chain", Value: rpcProviderEndpoint.ChainID},
				utils.Attribute{Key: "apiInterface", Value: apiInterface},
			)
		}
		blocksToSaveChainTracker := uint64(blocksToFinalization + blocksInFinalizationData)
		chainTrackerConfig := chaintracker.ChainTrackerConfig{
			BlocksToSave:        blocksToSaveChainTracker,
			AverageBlockTime:    averageBlockTime,
			ServerBlockMemory:   ChainTrackerDefaultMemory + blocksToSaveChainTracker,
			NewLatestCallback:   recordMetricsOnNewBlock,
			ConsistencyCallback: consistencyErrorCallback,
			Pmetrics:            rpcp.providerMetricsManager,
		}

		chainTracker, err = chaintracker.NewChainTracker(ctx, chainFetcher, chainTrackerConfig)
		if err != nil {
			return utils.LavaFormatError("panic severity critical error, aborting support for chain api due to node access, continuing with other endpoints", err, utils.Attribute{Key: "chainTrackerConfig", Value: chainTrackerConfig}, utils.Attribute{Key: "endpoint", Value: rpcProviderEndpoint})
		}

		chainTrackerLoaded, loaded, err := rpcp.chainTrackers.LoadOrStore(chainID, chainTracker)
		if err != nil {
			utils.LavaFormatFatal("failed to load or store chain tracker", err, utils.LogAttr("chainID", chainID))
		}

		if !loaded { // this is the first time we are setting up the chain tracker, we need to register for spec verifications
			chainTracker.StartAndServe(ctx)
			utils.LavaFormatDebug("Registering for spec verifications for endpoint", utils.LogAttr("rpcEndpoint", rpcEndpoint))
			// we register for spec verifications only once, and this triggers all chainFetchers of that specId when it triggers
			err = rpcp.providerStateTracker.RegisterForSpecVerifications(ctx, specValidator, rpcEndpoint.ChainID)
			if err != nil {
				return utils.LavaFormatError("failed to RegisterForSpecUpdates, panic severity critical error, aborting support for chain api due to invalid chain parser, continuing with others", err, utils.Attribute{Key: "endpoint", Value: rpcProviderEndpoint.String()})
			}
		} else { // loaded an existing chain tracker. use the same one instead
			chainTracker = chainTrackerLoaded
			utils.LavaFormatDebug("reusing chain tracker", utils.Attribute{Key: "chain", Value: rpcProviderEndpoint.ChainID})
		}

		// create provider load manager per chain ID
<<<<<<< HEAD
		_, keyExists := rpcp.providerLoadManagersPerChain[rpcProviderEndpoint.ChainID]
		if !keyExists {
			rpcp.providerLoadManagersPerChain[rpcProviderEndpoint.ChainID] = NewProviderLoadManager(rpcp.relayLoadLimit)
		}
=======
		rpcp.providerLoadManagersPerChain.LoadOrStore(rpcProviderEndpoint.ChainID, NewProviderLoadManager(rpcp.relayLoadLimit))
>>>>>>> feeb373c
		return nil
	}
	err = chainCommonSetup()
	if err != nil {
		return err
	}

	// Add the chain fetcher to the spec validator
	err = specValidator.AddChainFetcher(ctx, &chainFetcher, chainID)
	if err != nil {
		return utils.LavaFormatError("panic severity critical error, failed validating chain", err, utils.Attribute{Key: "rpcProviderEndpoint", Value: rpcProviderEndpoint})
	}

	providerMetrics := rpcp.providerMetricsManager.AddProviderMetrics(chainID, apiInterface)

	reliabilityManager := reliabilitymanager.NewReliabilityManager(chainTracker, rpcp.providerStateTracker, rpcp.addr.String(), chainRouter, chainParser)
	rpcp.providerStateTracker.RegisterReliabilityManagerForVoteUpdates(ctx, reliabilityManager, rpcProviderEndpoint)

	// add a database for this chainID if does not exist.
	rpcp.rewardServer.AddDataBase(rpcProviderEndpoint.ChainID, rpcp.addr.String(), rpcp.shardID)

	var relaysMonitor *metrics.RelaysMonitor = nil
	if rpcp.relaysHealthCheckEnabled {
		relaysMonitor = metrics.NewRelaysMonitor(rpcp.relaysHealthCheckInterval, chainID, apiInterface)
		rpcp.relaysMonitorAggregator.RegisterRelaysMonitor(rpcEndpoint.Key(), relaysMonitor)
		rpcp.providerMetricsManager.RegisterRelaysMonitor(chainID, apiInterface, relaysMonitor)
	}

	rpcProviderServer := &RPCProviderServer{providerUniqueId: rpcp.providerUniqueId}

	var providerNodeSubscriptionManager *chainlib.ProviderNodeSubscriptionManager
	if rpcProviderEndpoint.ApiInterface == spectypes.APIInterfaceTendermintRPC || rpcProviderEndpoint.ApiInterface == spectypes.APIInterfaceJsonRPC {
		utils.LavaFormatTrace("Creating provider node subscription manager", utils.LogAttr("rpcProviderEndpoint", rpcProviderEndpoint))
		providerNodeSubscriptionManager = chainlib.NewProviderNodeSubscriptionManager(chainRouter, chainParser, rpcProviderServer, rpcp.privKey)
	}
<<<<<<< HEAD
	loadManager, found := rpcp.providerLoadManagersPerChain[rpcProviderEndpoint.ChainID]
	if !found {
=======

	loadManager, found, err := rpcp.providerLoadManagersPerChain.Load(rpcProviderEndpoint.ChainID)
	if !found || err != nil {
>>>>>>> feeb373c
		utils.LavaFormatError("Failed creating provider load manager", nil, utils.LogAttr("chainId", rpcProviderEndpoint.ChainID))
	}
	rpcProviderServer.ServeRPCRequests(ctx, rpcProviderEndpoint, chainParser, rpcp.rewardServer, providerSessionManager, reliabilityManager, rpcp.privKey, rpcp.cache, chainRouter, rpcp.providerStateTracker, rpcp.addr, rpcp.lavaChainID, DEFAULT_ALLOWED_MISSING_CU, providerMetrics, relaysMonitor, providerNodeSubscriptionManager, rpcp.staticProvider, loadManager)
	// set up grpc listener
	var listener *ProviderListener
	func() {
		rpcp.lock.Lock()
		defer rpcp.lock.Unlock()
		var ok bool
		listener, ok = rpcp.rpcProviderListeners[rpcProviderEndpoint.NetworkAddress.Address]
		if !ok {
			utils.LavaFormatDebug("creating new listener", utils.Attribute{Key: "NetworkAddress", Value: rpcProviderEndpoint.NetworkAddress})
			listener = NewProviderListener(ctx, rpcProviderEndpoint.NetworkAddress, rpcp.grpcHealthCheckEndpoint)
			specValidator.AddRPCProviderListener(rpcProviderEndpoint.NetworkAddress.Address, listener)
			rpcp.rpcProviderListeners[rpcProviderEndpoint.NetworkAddress.Address] = listener
		}
	}()

	if listener == nil {
		utils.LavaFormatFatal("listener not defined, cant register RPCProviderServer", nil, utils.Attribute{Key: "RPCProviderEndpoint", Value: rpcProviderEndpoint.String()})
	}

	err = listener.RegisterReceiver(rpcProviderServer, rpcProviderEndpoint)
	if err != nil {
		utils.LavaFormatError("error in register receiver", err)
	}

	utils.LavaFormatDebug("provider finished setting up endpoint", utils.Attribute{Key: "endpoint", Value: rpcProviderEndpoint.Key()})
	// prevents these objects form being overrun later
	chainParser.Activate()
	chainTracker.RegisterForBlockTimeUpdates(chainParser)
	rpcp.providerMetricsManager.SetEnabledChain(rpcProviderEndpoint.ChainID, apiInterface)
	return nil
}

func (rpcp *RPCProvider) GetLatestBlockNumForSpec(specID string) int64 {
	chainTracker, found, err := rpcp.chainTrackers.Load(specID)
	if err != nil {
		utils.LavaFormatFatal("failed to load chain tracker", err, utils.LogAttr("specID", specID))
	}
	if !found {
		return 0
	}

	block, _ := chainTracker.GetLatestBlockNum()
	return block
}

func ParseEndpointsCustomName(viper_endpoints *viper.Viper, endpointsConfigName string, geolocation uint64) (endpoints []*lavasession.RPCProviderEndpoint, err error) {
	err = viper_endpoints.UnmarshalKey(endpointsConfigName, &endpoints)
	if err != nil {
		utils.LavaFormatFatal("could not unmarshal endpoints", err, utils.Attribute{Key: "viper_endpoints", Value: viper_endpoints.AllSettings()})
	}
	for _, endpoint := range endpoints {
		endpoint.Geolocation = geolocation
	}
	return
}

func ParseEndpoints(viper_endpoints *viper.Viper, geolocation uint64) (endpoints []*lavasession.RPCProviderEndpoint, err error) {
	return ParseEndpointsCustomName(viper_endpoints, common.EndpointsConfigName, geolocation)
}

func CreateRPCProviderCobraCommand() *cobra.Command {
	cmdRPCProvider := &cobra.Command{
		Use:   `rpcprovider [config-file] | { {listen-ip:listen-port spec-chain-id api-interface "comma-separated-node-urls"} ... } --gas-adjustment "1.5" --gas "auto" --gas-prices $GASPRICE`,
		Short: `rpcprovider sets up a server to listen for rpc-consumers requests from the lava protocol send them to a configured node and respond with the reply`,
		Long: `rpcprovider sets up a server to listen for rpc-consumers requests from the lava protocol send them to a configured node and respond with the reply
		all configs should be located in` + app.DefaultNodeHome + "/config or the local running directory" + ` 
		if no arguments are passed, assumes default config file: ` + DefaultRPCProviderFileName + `
		if one argument is passed, its assumed the config file name
		--gas-adjustment "1.5" --gas "auto" --gas-prices $GASPRICE are necessary to send reward transactions, according to the current lava gas price set in validators
		`,
		Example: `required flags: --geolocation 1 --from alice
optional: --save-conf
rpcprovider <flags>
rpcprovider rpcprovider_conf.yml <flags>
rpcprovider 127.0.0.1:3333 ETH1 jsonrpc wss://www.eth-node.com:80 <flags>
rpcprovider 127.0.0.1:3333 OSMOSIS tendermintrpc "wss://www.node-path.com:80,https://www.node-path.com:80" 127.0.0.1:3333 OSMOSIS rest https://www.node-path.com:1317 <flags>`,
		Args: func(cmd *cobra.Command, args []string) error {
			// Optionally run one of the validators provided by cobra
			if err := cobra.RangeArgs(0, 1)(cmd, args); err == nil {
				// zero or one argument is allowed
				return nil
			}
			if len(args)%len(Yaml_config_properties) != 0 {
				return fmt.Errorf("invalid number of arguments, either its a single config file or repeated groups of 4 HOST:PORT chain-id api-interface [node_url,node_url_2], arg count: %d", len(args))
			}
			return nil
		},
		RunE: func(cmd *cobra.Command, args []string) error {
			utils.LavaFormatInfo(common.ProcessStartLogText)
			clientCtx, err := client.GetClientTxContext(cmd)
			if err != nil {
				return err
			}
			config_name := DefaultRPCProviderFileName
			if len(args) == 1 {
				config_name = args[0] // name of config file (without extension)
			}
			viper.SetConfigName(config_name)
			viper.SetConfigType("yml")
			viper.AddConfigPath(".")
			viper.AddConfigPath("./config")

			// set log format
			logFormat := viper.GetString(flags.FlagLogFormat)
			utils.JsonFormat = logFormat == "json"
			// set rolling log.
			closeLoggerOnFinish := common.SetupRollingLogger()
			defer closeLoggerOnFinish()

			utils.LavaFormatInfo("RPCProvider started")
			var rpcProviderEndpoints []*lavasession.RPCProviderEndpoint
			var endpoints_strings []string
			var viper_endpoints *viper.Viper
			if len(args) > 1 {
				viper_endpoints, err = common.ParseEndpointArgs(args, Yaml_config_properties, common.EndpointsConfigName)
				if err != nil {
					return utils.LavaFormatError("invalid endpoints arguments", err, utils.Attribute{Key: "endpoint_strings", Value: strings.Join(args, "")})
				}
				save_config, err := cmd.Flags().GetBool(common.SaveConfigFlagName)
				if err != nil {
					return utils.LavaFormatError("failed reading flag", err, utils.Attribute{Key: "flag_name", Value: common.SaveConfigFlagName})
				}
				viper.MergeConfigMap(viper_endpoints.AllSettings())
				if save_config {
					err := viper.SafeWriteConfigAs(DefaultRPCProviderFileName)
					if err != nil {
						utils.LavaFormatInfo("did not create new config file, if it's desired remove the config file", utils.Attribute{Key: "file_name", Value: DefaultRPCProviderFileName}, utils.Attribute{Key: "error", Value: err})
					} else {
						utils.LavaFormatInfo("created new config file", utils.Attribute{Key: "file_name", Value: DefaultRPCProviderFileName})
					}
				}
			} else {
				err = viper.ReadInConfig()
				if err != nil {
					utils.LavaFormatFatal("could not load config file", err, utils.Attribute{Key: "expected_config_name", Value: viper.ConfigFileUsed()})
				}
				utils.LavaFormatInfo("read config file successfully", utils.Attribute{Key: "expected_config_name", Value: viper.ConfigFileUsed()})
			}
			geolocation, err := cmd.Flags().GetUint64(lavasession.GeolocationFlag)
			if err != nil {
				utils.LavaFormatFatal("failed to read geolocation flag, required flag", err)
			}
			rpcProviderEndpoints, err = ParseEndpoints(viper.GetViper(), geolocation)
			if err != nil || len(rpcProviderEndpoints) == 0 {
				return utils.LavaFormatError("invalid endpoints definition", err, utils.Attribute{Key: "endpoint_strings", Value: strings.Join(endpoints_strings, "")})
			}
			for _, endpoint := range rpcProviderEndpoints {
				for _, nodeUrl := range endpoint.NodeUrls {
					if nodeUrl.Url == "" {
						utils.LavaFormatError("invalid endpoint definition, empty url in nodeUrl", err, utils.Attribute{Key: "endpoint", Value: endpoint})
					}
				}
			}
			// handle flags, pass necessary fields
			ctx := context.Background()

			networkChainId := viper.GetString(flags.FlagChainID)
			if networkChainId == app.Name {
				clientTomlConfig, err := config.ReadFromClientConfig(clientCtx)
				if err == nil {
					if clientTomlConfig.ChainID != "" {
						networkChainId = clientTomlConfig.ChainID
					}
				}
			}
			utils.LavaFormatInfo("Running with chain-id:" + networkChainId)

			clientCtx = clientCtx.WithChainID(networkChainId)
			err = common.VerifyAndHandleUnsupportedFlags(cmd.Flags())
			if err != nil {
				utils.LavaFormatFatal("failed to verify cmd flags", err)
			}

			txFactory, err := tx.NewFactoryCLI(clientCtx, cmd.Flags())
			if err != nil {
				utils.LavaFormatFatal("failed to create tx factory", err)
			}
			gasPricesStr := viper.GetString(flags.FlagGasPrices)
			if gasPricesStr == "" {
				gasPricesStr = statetracker.DefaultGasPrice
			}
			txFactory = txFactory.WithGasPrices(statetracker.DefaultGasPrice)
			txFactory = txFactory.WithGasAdjustment(viper.GetFloat64(flags.FlagGasAdjustment))
			utils.LavaFormatInfo("Setting gas for tx Factory", utils.LogAttr("gas-prices", gasPricesStr), utils.LogAttr("gas-adjustment", txFactory.GasAdjustment()))

			logLevel, err := cmd.Flags().GetString(flags.FlagLogLevel)
			if err != nil {
				utils.LavaFormatFatal("failed to read log level flag", err)
			}
			utils.SetGlobalLoggingLevel(logLevel)

			// check if the command includes --pprof-address
			pprofAddressFlagUsed := cmd.Flags().Lookup("pprof-address").Changed
			if pprofAddressFlagUsed {
				// get pprof server ip address (default value: "")
				pprofServerAddress, err := cmd.Flags().GetString("pprof-address")
				if err != nil {
					utils.LavaFormatFatal("failed to read pprof address flag", err)
				}

				// start pprof HTTP server
				err = performance.StartPprofServer(pprofServerAddress)
				if err != nil {
					return utils.LavaFormatError("failed to start pprof HTTP server", err)
				}
			}

			utils.LavaFormatInfo("lavap Binary Version: " + upgrade.GetCurrentVersion().ProviderVersion)
			rand.InitRandomSeed()
			var cache *performance.Cache = nil
			cacheAddr := viper.GetString(performance.CacheFlagName)
			if cacheAddr != "" {
				cache, err = performance.InitCache(ctx, cacheAddr)
				if err != nil {
					utils.LavaFormatError("Failed To Connect to cache at address", err, utils.Attribute{Key: "address", Value: cacheAddr})
				} else {
					utils.LavaFormatInfo("cache service connected", utils.Attribute{Key: "address", Value: cacheAddr})
				}
			}
			numberOfNodeParallelConnections, err := cmd.Flags().GetUint(chainproxy.ParallelConnectionsFlag)
			if err != nil {
				utils.LavaFormatFatal("error fetching chainproxy.ParallelConnectionsFlag", err)
			}
			for _, endpoint := range rpcProviderEndpoints {
				utils.LavaFormatDebug("endpoint description", utils.Attribute{Key: "endpoint", Value: endpoint})
			}
			stickinessHeaderName := viper.GetString(StickinessHeaderName)
			if stickinessHeaderName != "" {
				RPCProviderStickinessHeaderName = stickinessHeaderName
			}
			relayLoadLimit := viper.GetUint64(common.RateLimitRequestPerSecondFlag)
			prometheusListenAddr := viper.GetString(metrics.MetricsListenFlagName)
			rewardStoragePath := viper.GetString(rewardserver.RewardServerStorageFlagName)
			rewardTTL := viper.GetDuration(rewardserver.RewardTTLFlagName)
			shardID := viper.GetUint(ShardIDFlagName)
			rewardsSnapshotThreshold := viper.GetUint(rewardserver.RewardsSnapshotThresholdFlagName)
			rewardsSnapshotTimeoutSec := viper.GetUint(rewardserver.RewardsSnapshotTimeoutSecFlagName)
			enableRelaysHealth := viper.GetBool(common.RelaysHealthEnableFlag)
			relaysHealthInterval := viper.GetDuration(common.RelayHealthIntervalFlag)
			healthCheckURLPath := viper.GetString(HealthCheckURLPathFlagName)
			staticProvider := viper.GetBool(common.StaticProvidersConfigName)
			offlineSpecPath := viper.GetString(common.UseStaticSpecFlag)
			if staticProvider {
				utils.LavaFormatWarning("Running in static provider mode, skipping rewards and allowing requests from anyone", nil)
			}

			rpcProviderHealthCheckMetricsOptions := rpcProviderHealthCheckMetricsOptions{
				enableRelaysHealth,
				relaysHealthInterval,
				healthCheckURLPath,
			}

			rpcProviderStartOptions := rpcProviderStartOptions{
				ctx,
				txFactory,
				clientCtx,
				rpcProviderEndpoints,
				cache,
				numberOfNodeParallelConnections,
				prometheusListenAddr,
				rewardStoragePath,
				rewardTTL,
				shardID,
				rewardsSnapshotThreshold,
				rewardsSnapshotTimeoutSec,
				&rpcProviderHealthCheckMetricsOptions,
				staticProvider,
				offlineSpecPath,
				relayLoadLimit,
			}

			rpcProvider := RPCProvider{}
			err = rpcProvider.Start(&rpcProviderStartOptions)
			return err
		},
	}

	// RPCProvider command flags
	flags.AddTxFlagsToCmd(cmdRPCProvider)
	cmdRPCProvider.MarkFlagRequired(flags.FlagFrom)
	cmdRPCProvider.Flags().Bool(common.StaticProvidersConfigName, false, "set the provider as static, allowing it to get requests from anyone, and skipping rewards, can be used for local tests")
	cmdRPCProvider.Flags().Bool(common.SaveConfigFlagName, false, "save cmd args to a config file")
	cmdRPCProvider.Flags().Uint64(common.GeolocationFlag, 0, "geolocation to run from")
	cmdRPCProvider.MarkFlagRequired(common.GeolocationFlag)
	cmdRPCProvider.Flags().String(performance.PprofAddressFlagName, "", "pprof server address, used for code profiling")
	cmdRPCProvider.Flags().String(performance.CacheFlagName, "", "address for a cache server to improve performance")
	cmdRPCProvider.Flags().Uint(chainproxy.ParallelConnectionsFlag, chainproxy.NumberOfParallelConnections, "parallel connections")
	cmdRPCProvider.Flags().String(flags.FlagLogLevel, "debug", "log level")
	cmdRPCProvider.Flags().String(metrics.MetricsListenFlagName, metrics.DisabledFlagOption, "the address to expose prometheus metrics (such as localhost:7779)")
	cmdRPCProvider.Flags().String(rewardserver.RewardServerStorageFlagName, rewardserver.DefaultRewardServerStorage, "the path to store reward server data")
	cmdRPCProvider.Flags().Duration(rewardserver.RewardTTLFlagName, rewardserver.DefaultRewardTTL, "reward time to live")
	cmdRPCProvider.Flags().Uint(ShardIDFlagName, DefaultShardID, "shard id")
	cmdRPCProvider.Flags().Uint(rewardserver.RewardsSnapshotThresholdFlagName, rewardserver.DefaultRewardsSnapshotThreshold, "the number of rewards to wait until making snapshot of the rewards memory")
	cmdRPCProvider.Flags().Uint(rewardserver.RewardsSnapshotTimeoutSecFlagName, rewardserver.DefaultRewardsSnapshotTimeoutSec, "the seconds to wait until making snapshot of the rewards memory")
	cmdRPCProvider.Flags().String(StickinessHeaderName, RPCProviderStickinessHeaderName, "the name of the header to be attached to requests for stickiness by consumer, used for consistency")
	cmdRPCProvider.Flags().Uint64Var(&chaintracker.PollingMultiplier, chaintracker.PollingMultiplierFlagName, 1, "when set, forces the chain tracker to poll more often, improving the sync at the cost of more queries")
	cmdRPCProvider.Flags().DurationVar(&SpecValidationInterval, SpecValidationIntervalFlagName, SpecValidationInterval, "determines the interval of which to run validation on the spec for all connected chains")
	cmdRPCProvider.Flags().DurationVar(&SpecValidationIntervalDisabledChains, SpecValidationIntervalDisabledChainsFlagName, SpecValidationIntervalDisabledChains, "determines the interval of which to run validation on the spec for all disabled chains, determines recovery time")
	cmdRPCProvider.Flags().Bool(common.RelaysHealthEnableFlag, true, "enables relays health check")
	cmdRPCProvider.Flags().Duration(common.RelayHealthIntervalFlag, RelayHealthIntervalFlagDefault, "interval between relay health checks")
	cmdRPCProvider.Flags().String(HealthCheckURLPathFlagName, HealthCheckURLPathFlagDefault, "the url path for the provider's grpc health check")
	cmdRPCProvider.Flags().DurationVar(&updaters.TimeOutForFetchingLavaBlocks, common.TimeOutForFetchingLavaBlocksFlag, time.Second*5, "setting the timeout for fetching lava blocks")
	cmdRPCProvider.Flags().BoolVar(&chainlib.IgnoreSubscriptionNotConfiguredError, chainlib.IgnoreSubscriptionNotConfiguredErrorFlag, chainlib.IgnoreSubscriptionNotConfiguredError, "ignore webSocket node url not configured error, when subscription is enabled in spec")
	cmdRPCProvider.Flags().IntVar(&numberOfRetriesAllowedOnNodeErrors, common.SetRelayCountOnNodeErrorFlag, 2, "set the number of retries attempt on node errors")
	cmdRPCProvider.Flags().String(common.UseStaticSpecFlag, "", "load offline spec provided path to spec file, used to test specs before they are proposed on chain, example for spec with inheritance: --use-static-spec ./cookbook/specs/ibc.json,./cookbook/specs/tendermint.json,./cookbook/specs/cosmossdk.json,./cookbook/specs/ethermint.json,./cookbook/specs/ethereum.json,./cookbook/specs/evmos.json")
	cmdRPCProvider.Flags().Uint64(common.RateLimitRequestPerSecondFlag, 0, "Measuring the load relative to this number for feedback - per second - per chain - default unlimited. Given Y simultaneous relay calls, a value of X  and will measure Y/X load rate.")
	common.AddRollingLogConfig(cmdRPCProvider)
	return cmdRPCProvider
}<|MERGE_RESOLUTION|>--- conflicted
+++ resolved
@@ -143,11 +143,7 @@
 	staticProvider               bool
 	staticSpecPath               string
 	relayLoadLimit               uint64
-<<<<<<< HEAD
-	providerLoadManagersPerChain map[string]*ProviderLoadManager
-=======
 	providerLoadManagersPerChain *common.SafeSyncMap[string, *ProviderLoadManager]
->>>>>>> feeb373c
 }
 
 func (rpcp *RPCProvider) Start(options *rpcProviderStartOptions) (err error) {
@@ -173,12 +169,7 @@
 	rpcp.staticProvider = options.staticProvider
 	rpcp.staticSpecPath = options.staticSpecPath
 	rpcp.relayLoadLimit = options.relayLoadLimit
-<<<<<<< HEAD
-	rpcp.providerLoadManagersPerChain = make(map[string]*ProviderLoadManager)
-
-=======
 	rpcp.providerLoadManagersPerChain = &common.SafeSyncMap[string, *ProviderLoadManager]{}
->>>>>>> feeb373c
 	// single state tracker
 	lavaChainFetcher := chainlib.NewLavaChainFetcher(ctx, options.clientCtx)
 	providerStateTracker, err := statetracker.NewProviderStateTracker(ctx, options.txFactory, options.clientCtx, lavaChainFetcher, rpcp.providerMetricsManager)
@@ -462,14 +453,7 @@
 		}
 
 		// create provider load manager per chain ID
-<<<<<<< HEAD
-		_, keyExists := rpcp.providerLoadManagersPerChain[rpcProviderEndpoint.ChainID]
-		if !keyExists {
-			rpcp.providerLoadManagersPerChain[rpcProviderEndpoint.ChainID] = NewProviderLoadManager(rpcp.relayLoadLimit)
-		}
-=======
 		rpcp.providerLoadManagersPerChain.LoadOrStore(rpcProviderEndpoint.ChainID, NewProviderLoadManager(rpcp.relayLoadLimit))
->>>>>>> feeb373c
 		return nil
 	}
 	err = chainCommonSetup()
@@ -505,14 +489,9 @@
 		utils.LavaFormatTrace("Creating provider node subscription manager", utils.LogAttr("rpcProviderEndpoint", rpcProviderEndpoint))
 		providerNodeSubscriptionManager = chainlib.NewProviderNodeSubscriptionManager(chainRouter, chainParser, rpcProviderServer, rpcp.privKey)
 	}
-<<<<<<< HEAD
-	loadManager, found := rpcp.providerLoadManagersPerChain[rpcProviderEndpoint.ChainID]
-	if !found {
-=======
 
 	loadManager, found, err := rpcp.providerLoadManagersPerChain.Load(rpcProviderEndpoint.ChainID)
 	if !found || err != nil {
->>>>>>> feeb373c
 		utils.LavaFormatError("Failed creating provider load manager", nil, utils.LogAttr("chainId", rpcProviderEndpoint.ChainID))
 	}
 	rpcProviderServer.ServeRPCRequests(ctx, rpcProviderEndpoint, chainParser, rpcp.rewardServer, providerSessionManager, reliabilityManager, rpcp.privKey, rpcp.cache, chainRouter, rpcp.providerStateTracker, rpcp.addr, rpcp.lavaChainID, DEFAULT_ALLOWED_MISSING_CU, providerMetrics, relaysMonitor, providerNodeSubscriptionManager, rpcp.staticProvider, loadManager)
