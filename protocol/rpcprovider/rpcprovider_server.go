--- conflicted
+++ resolved
@@ -4,11 +4,6 @@
 	"bytes"
 	"context"
 	"encoding/json"
-<<<<<<< HEAD
-=======
-	"fmt"
-	"strconv"
->>>>>>> da297d1d
 	"strings"
 
 	"github.com/btcsuite/btcd/btcec"
@@ -90,7 +85,6 @@
 // function used to handle relay requests from a consumer, it is called by a provider_listener by calling RegisterReceiver
 func (rpcps *RPCProviderServer) Relay(ctx context.Context, request *pairingtypes.RelayRequest) (*pairingtypes.RelayReply, error) {
 	if request.RelayData == nil || request.RelaySession == nil {
-<<<<<<< HEAD
 		return nil, utils.LavaFormatError("invalid relay request, internal fields are nil", nil)
 	}
 	ctx = utils.AppendUniqueIdentifier(ctx, lavaprotocol.GetSalt(request.RelayData))
@@ -100,15 +94,6 @@
 		utils.Attribute{Key: "request.relayNumber", Value: request.RelaySession.RelayNum},
 		utils.Attribute{Key: "request.cu", Value: request.RelaySession.CuSum},
 	)
-=======
-		return nil, utils.LavaFormatError("invalid relay request, internal fields are nil", nil, nil)
-	}
-	utils.LavaFormatDebug("Provider got relay request", &map[string]string{
-		"request.SessionId":   strconv.FormatUint(request.RelaySession.SessionId, 10),
-		"request.relayNumber": strconv.FormatUint(request.RelaySession.RelayNum, 10),
-		"request.cu":          strconv.FormatUint(request.RelaySession.CuSum, 10),
-	})
->>>>>>> da297d1d
 
 	// Init relay
 	relaySession, consumerAddress, chainMessage, err := rpcps.initRelay(ctx, request)
@@ -124,7 +109,6 @@
 		if relayFailureError != nil {
 			err = sdkerrors.Wrapf(relayFailureError, "On relay failure: "+err.Error())
 		}
-<<<<<<< HEAD
 		err = utils.LavaFormatError("TryRelay Failed", err,
 			utils.Attribute{Key: "request.SessionId", Value: request.RelaySession.SessionId},
 			utils.Attribute{Key: "request.userAddr", Value: consumerAddress},
@@ -132,15 +116,7 @@
 		)
 	} else {
 		// On successful relay
-=======
-		err = utils.LavaFormatError("TryRelay Failed", err, &map[string]string{
-			"request.SessionId": strconv.FormatUint(request.RelaySession.SessionId, 10),
-			"request.userAddr":  consumerAddress.String(),
-		})
-	} else {
-		// On successful relay
-		pairingEpoch := relaySession.PairingEpoch // before release lock get pairing epoch for proof
->>>>>>> da297d1d
+		pairingEpoch := relaySession.PairingEpoch
 		relayError := rpcps.providerSessionManager.OnSessionDone(relaySession)
 		if relayError != nil {
 			err = sdkerrors.Wrapf(relayError, "OnSession Done failure: "+err.Error())
@@ -148,8 +124,7 @@
 			if request.DataReliability == nil {
 				// SendProof gets the request copy, as in the case of data reliability enabled the request.blockNumber is changed.
 				// Therefore the signature changes, so we need the original copy to extract the address from it.
-<<<<<<< HEAD
-				err = rpcps.SendProof(ctx, relaySession, request, consumerAddress)
+				err = rpcps.SendProof(ctx, pairingEpoch, request, consumerAddress)
 				if err != nil {
 					return nil, err
 				}
@@ -168,25 +143,6 @@
 					utils.Attribute{Key: "request.relayNumber", Value: request.RelaySession.RelayNum},
 					utils.Attribute{Key: "GUID", Value: ctx},
 				)
-=======
-				err = rpcps.SendProof(ctx, pairingEpoch, request, consumerAddress)
-				if err != nil {
-					return nil, err
-				}
-				utils.LavaFormatDebug("Provider Finished Relay Successfully", &map[string]string{
-					"request.SessionId":   strconv.FormatUint(request.RelaySession.SessionId, 10),
-					"request.relayNumber": strconv.FormatUint(request.RelaySession.RelayNum, 10),
-				})
-			} else {
-				updated := rpcps.rewardServer.SendNewDataReliabilityProof(ctx, request.DataReliability, pairingEpoch, consumerAddress.String())
-				if !updated {
-					return nil, utils.LavaFormatError("existing data reliability proof", lavasession.DataReliabilityAlreadySentThisEpochError, nil)
-				}
-				utils.LavaFormatDebug("Provider Finished DataReliability Relay Successfully", &map[string]string{
-					"request.SessionId":   strconv.FormatUint(request.RelaySession.SessionId, 10),
-					"request.relayNumber": strconv.FormatUint(request.RelaySession.RelayNum, 10),
-				})
->>>>>>> da297d1d
 			}
 		}
 	}
@@ -209,18 +165,13 @@
 		// If PrepareSessionForUsage, session lose sync.
 		// We then wrap the error with the SessionOutOfSyncError that has a unique error code.
 		// The consumer knows the session lost sync using the code and will create a new session.
-<<<<<<< HEAD
 		return nil, nil, nil, utils.LavaFormatError("Session Out of sync", lavasession.SessionOutOfSyncError, utils.Attribute{Key: "PrepareSessionForUsage_Error", Value: err.Error()}, utils.Attribute{Key: "GUID", Value: ctx})
-=======
-		return nil, nil, nil, utils.LavaFormatError("Session Out of sync", lavasession.SessionOutOfSyncError, &map[string]string{"PrepareSessionForUsage_Error": err.Error()})
->>>>>>> da297d1d
 	}
 	return relaySession, consumerAddress, chainMessage, nil
 }
 
 func (rpcps *RPCProviderServer) RelaySubscribe(request *pairingtypes.RelayRequest, srv pairingtypes.Relayer_RelaySubscribeServer) error {
 	if request.DataReliability != nil {
-<<<<<<< HEAD
 		return utils.LavaFormatError("subscribe data reliability not supported", nil)
 	}
 	if request.RelayData == nil || request.RelaySession == nil {
@@ -233,16 +184,6 @@
 		utils.Attribute{Key: "request.cu", Value: request.RelaySession.CuSum},
 		utils.Attribute{Key: "GUID", Value: ctx},
 	)
-=======
-		return utils.LavaFormatError("subscribe data reliability not supported", nil, nil)
-	}
-	utils.LavaFormatDebug("Provider got relay subscribe request", &map[string]string{
-		"request.SessionId":   strconv.FormatUint(request.RelaySession.SessionId, 10),
-		"request.relayNumber": strconv.FormatUint(request.RelaySession.RelayNum, 10),
-		"request.cu":          strconv.FormatUint(request.RelaySession.CuSum, 10),
-	})
-	ctx := context.Background()
->>>>>>> da297d1d
 	relaySession, consumerAddress, chainMessage, err := rpcps.initRelay(ctx, request)
 	if err != nil {
 		return rpcps.handleRelayErrorStatus(err)
@@ -250,72 +191,39 @@
 	subscribed, err := rpcps.TryRelaySubscribe(ctx, uint64(request.RelaySession.Epoch), srv, chainMessage, consumerAddress, relaySession) // this function does not return until subscription ends
 	if subscribed {
 		// meaning we created a subscription and used it for at least a message
-<<<<<<< HEAD
-=======
-		pairingEpoch := relaySession.PairingEpoch                              // before release lock get pairing epoch for proof
->>>>>>> da297d1d
+		pairingEpoch := relaySession.PairingEpoch
 		relayError := rpcps.providerSessionManager.OnSessionDone(relaySession) // TODO: when we pay as u go on subscription this will need to change
 		if relayError != nil {
 			err = sdkerrors.Wrapf(relayError, "OnSession Done failure: "+err.Error())
 		} else {
-<<<<<<< HEAD
-			err = rpcps.SendProof(ctx, relaySession, request, consumerAddress)
-			if err != nil {
-				return err
-			}
-			utils.LavaFormatDebug("Provider finished subscribing",
-				utils.Attribute{Key: "request.SessionId", Value: request.RelaySession.SessionId},
-				utils.Attribute{Key: "request.relayNumber", Value: request.RelaySession.RelayNum},
-				utils.Attribute{Key: "request.cu", Value: request.RelaySession.CuSum},
-				utils.Attribute{Key: "termination", Value: err},
-				utils.Attribute{Key: "GUID", Value: ctx},
-			)
-=======
 			err = rpcps.SendProof(ctx, pairingEpoch, request, consumerAddress)
 			if err != nil {
 				return err
 			}
-			utils.LavaFormatDebug("Provider finished subscribing", &map[string]string{
-				"request.SessionId":   strconv.FormatUint(request.RelaySession.SessionId, 10),
-				"request.relayNumber": strconv.FormatUint(request.RelaySession.RelayNum, 10),
-				"request.cu":          strconv.FormatUint(request.RelaySession.CuSum, 10),
-				"termination":         err.Error(),
-			})
->>>>>>> da297d1d
+			utils.LavaFormatDebug("Provider Finished Relay Successfully",
+				utils.Attribute{Key: "request.SessionId", Value: request.RelaySession.SessionId},
+				utils.Attribute{Key: "request.relayNumber", Value: request.RelaySession.RelayNum},
+				utils.Attribute{Key: "GUID", Value: ctx},
+			)
 			err = nil // we don't want to return an error here
 		}
 	} else {
 		// we didn't even manage to subscribe
 		relayFailureError := rpcps.providerSessionManager.OnSessionFailure(relaySession)
 		if relayFailureError != nil {
-<<<<<<< HEAD
 			err = utils.LavaFormatError("failed subscribing", lavasession.SubscriptionInitiationError, utils.Attribute{Key: "GUID", Value: ctx}, utils.Attribute{Key: "onSessionFailureError", Value: relayFailureError.Error()})
 		} else {
 			err = utils.LavaFormatError("failed subscribing", lavasession.SubscriptionInitiationError, utils.Attribute{Key: "GUID", Value: ctx})
-=======
-			err = utils.LavaFormatError("failed subscribing", lavasession.SubscriptionInitiationError, &map[string]string{"onSessionFailureError": relayFailureError.Error()})
-		} else {
-			err = utils.LavaFormatError("failed subscribing", lavasession.SubscriptionInitiationError, nil)
->>>>>>> da297d1d
 		}
 	}
 	return rpcps.handleRelayErrorStatus(err)
 }
 
-<<<<<<< HEAD
-func (rpcps *RPCProviderServer) SendProof(ctx context.Context, providerSession *lavasession.SingleProviderSession, request *pairingtypes.RelayRequest, consumerAddress sdk.AccAddress) error {
-	epoch := providerSession.PairingEpoch
+func (rpcps *RPCProviderServer) SendProof(ctx context.Context, epoch uint64, request *pairingtypes.RelayRequest, consumerAddress sdk.AccAddress) error {
 	storedCU, updatedWithProof := rpcps.rewardServer.SendNewProof(ctx, request.RelaySession, epoch, consumerAddress.String())
 	if !updatedWithProof && storedCU > request.RelaySession.CuSum {
 		rpcps.providerSessionManager.UpdateSessionCU(consumerAddress.String(), epoch, request.RelaySession.SessionId, storedCU)
 		err := utils.LavaFormatError("Cu in relay smaller than existing proof", lavasession.ProviderConsumerCuMisMatch, utils.Attribute{Key: "GUID", Value: ctx}, utils.Attribute{Key: "existing_proof_cu", Value: storedCU})
-=======
-func (rpcps *RPCProviderServer) SendProof(ctx context.Context, epoch uint64, request *pairingtypes.RelayRequest, consumerAddress sdk.AccAddress) error {
-	storedCU, updatedWithProof := rpcps.rewardServer.SendNewProof(ctx, request.RelaySession, epoch, consumerAddress.String())
-	if !updatedWithProof && storedCU > request.RelaySession.CuSum {
-		rpcps.providerSessionManager.UpdateSessionCU(consumerAddress.String(), epoch, request.RelaySession.SessionId, storedCU)
-		err := utils.LavaFormatError("Cu in relay smaller than existing proof", lavasession.ProviderConsumerCuMisMatch, &map[string]string{"existing_proof_cu": strconv.FormatUint(storedCU, 10)})
->>>>>>> da297d1d
 		return rpcps.handleRelayErrorStatus(err)
 	}
 	return nil
@@ -328,11 +236,7 @@
 	subscribeRepliesChan := make(chan interface{})
 	reply, subscriptionID, clientSub, err := rpcps.chainProxy.SendNodeMsg(ctx, subscribeRepliesChan, chainMessage)
 	if err != nil {
-<<<<<<< HEAD
 		return false, utils.LavaFormatError("Subscription failed", err, utils.Attribute{Key: "GUID", Value: ctx})
-=======
-		return false, utils.LavaFormatError("Subscription failed", err, nil)
->>>>>>> da297d1d
 	}
 	subscription := &lavasession.RPCSubscription{
 		Id:                   subscriptionID,
@@ -347,11 +251,7 @@
 	processSubscribeMessages := func() (subscribed bool, errRet error) {
 		err = srv.Send(reply) // this reply contains the RPC ID
 		if err != nil {
-<<<<<<< HEAD
 			utils.LavaFormatError("Error getting RPC ID", err, utils.Attribute{Key: "GUID", Value: ctx})
-=======
-			utils.LavaFormatError("Error getting RPC ID", err, nil)
->>>>>>> da297d1d
 		} else {
 			subscribed = true
 		}
@@ -359,22 +259,14 @@
 		for {
 			select {
 			case <-clientSub.Err():
-<<<<<<< HEAD
 				utils.LavaFormatError("client sub", err, utils.Attribute{Key: "GUID", Value: ctx})
-=======
-				utils.LavaFormatError("client sub", err, nil)
->>>>>>> da297d1d
 				// delete this connection from the subs map
 
 				return subscribed, err
 			case subscribeReply := <-subscribeRepliesChan:
 				data, err := json.Marshal(subscribeReply)
 				if err != nil {
-<<<<<<< HEAD
 					return subscribed, utils.LavaFormatError("client sub unmarshal", err, utils.Attribute{Key: "GUID", Value: ctx})
-=======
-					return subscribed, utils.LavaFormatError("client sub unmarshal", err, nil)
->>>>>>> da297d1d
 				}
 
 				err = srv.Send(
@@ -385,26 +277,16 @@
 				if err != nil {
 					// usually triggered when client closes connection
 					if strings.Contains(err.Error(), "Canceled desc = context canceled") {
-<<<<<<< HEAD
 						err = utils.LavaFormatWarning("Client closed connection", err, utils.Attribute{Key: "GUID", Value: ctx})
 					} else {
 						err = utils.LavaFormatError("srv.Send", err, utils.Attribute{Key: "GUID", Value: ctx})
-=======
-						err = utils.LavaFormatWarning("Client closed connection", err, nil)
-					} else {
-						err = utils.LavaFormatError("srv.Send", err, nil)
->>>>>>> da297d1d
 					}
 					return subscribed, err
 				} else {
 					subscribed = true
 				}
 
-<<<<<<< HEAD
 				utils.LavaFormatDebug("Sending data", utils.Attribute{Key: "data", Value: string(data)}, utils.Attribute{Key: "GUID", Value: ctx})
-=======
-				utils.LavaFormatDebug("Sending data", &map[string]string{"data": string(data)})
->>>>>>> da297d1d
 			}
 		}
 	}
@@ -423,7 +305,6 @@
 		if request.RelaySession.Epoch > latestBlock {
 			errorMessage = "provider is behind user's block height"
 		}
-<<<<<<< HEAD
 		return nil, nil, utils.LavaFormatError(errorMessage, nil,
 			utils.Attribute{Key: "current lava block", Value: latestBlock},
 			utils.Attribute{Key: "requested lava block", Value: request.RelaySession.Epoch},
@@ -436,28 +317,11 @@
 	err = rpcps.verifyRelayRequestMetaData(ctx, request.RelaySession)
 	if err != nil {
 		return nil, nil, utils.LavaFormatError("did not pass relay validation", err, utils.Attribute{Key: "GUID", Value: ctx})
-=======
-		return nil, nil, utils.LavaFormatError(errorMessage, nil, &map[string]string{
-			"current lava block":   strconv.FormatInt(latestBlock, 10),
-			"requested lava block": strconv.FormatInt(request.RelaySession.Epoch, 10),
-			"threshold":            strconv.FormatUint(rpcps.providerSessionManager.GetBlockedEpochHeight(), 10),
-		})
-	}
-
-	// Check data
-	err = rpcps.verifyRelayRequestMetaData(request.RelaySession)
-	if err != nil {
-		return nil, nil, utils.LavaFormatError("did not pass relay validation", err, nil)
->>>>>>> da297d1d
 	}
 	// check signature
 	extractedConsumerAddress, err = sigs.ExtractSignerAddress(request.RelaySession)
 	if err != nil {
-<<<<<<< HEAD
 		return nil, nil, utils.LavaFormatError("extract signer address from relay", err, utils.Attribute{Key: "GUID", Value: ctx})
-=======
-		return nil, nil, utils.LavaFormatError("extract signer address from relay", err, nil)
->>>>>>> da297d1d
 	}
 
 	// handle non data reliability relays
@@ -472,21 +336,13 @@
 	// validate the error is the expected type this error is valid and
 	// just indicates this consumer has not registered yet and we need to fetch the index from the blockchain
 	if errFindingIndex != nil && !lavasession.CouldNotFindIndexAsConsumerNotYetRegisteredError.Is(errFindingIndex) {
-<<<<<<< HEAD
 		return nil, nil, utils.LavaFormatError("GetProviderIndexWithConsumer got an unexpected Error", errFindingIndex, utils.Attribute{Key: "GUID", Value: ctx})
-=======
-		return nil, nil, utils.LavaFormatError("GetProviderIndexWithConsumer got an unexpected Error", errFindingIndex, nil)
->>>>>>> da297d1d
 	}
 
 	// data reliability session verifications
 	vrfIndex, err := rpcps.verifyDataReliabilityRelayRequest(ctx, request, extractedConsumerAddress)
 	if err != nil {
-<<<<<<< HEAD
 		return nil, nil, utils.LavaFormatError("failed data reliability validation", err, utils.Attribute{Key: "GUID", Value: ctx})
-=======
-		return nil, nil, utils.LavaFormatError("failed data reliability validation", err, nil)
->>>>>>> da297d1d
 	}
 
 	// in case we didnt find selfProviderIndex as consumer is not registered we are sending VerifyPairing to fetch the index and add it to the PSM
@@ -494,21 +350,12 @@
 		var validPairing bool
 		var verifyPairingError error
 		// verify pairing for DR session
-<<<<<<< HEAD
-		validPairing, selfProviderIndex, verifyPairingError = rpcps.stateTracker.VerifyPairing(ctx, consumerAddressString, rpcps.providerAddress.String(), uint64(request.RelaySession.Epoch), request.RelaySession.SpecID)
+		validPairing, selfProviderIndex, verifyPairingError = rpcps.stateTracker.VerifyPairing(ctx, consumerAddressString, rpcps.providerAddress.String(), uint64(request.RelaySession.Epoch), request.RelaySession.SpecId)
 		if verifyPairingError != nil {
 			return nil, nil, utils.LavaFormatError("Failed to VerifyPairing after verifyRelaySession for GetDataReliabilitySession", verifyPairingError, utils.Attribute{Key: "sessionID", Value: request.RelaySession.SessionId}, utils.Attribute{Key: "consumer", Value: consumerAddressString}, utils.Attribute{Key: "provider", Value: rpcps.providerAddress}, utils.Attribute{Key: "relayNum", Value: request.RelaySession.RelayNum}, utils.Attribute{Key: "GUID", Value: ctx})
 		}
 		if !validPairing {
 			return nil, nil, utils.LavaFormatError("VerifyPairing, this consumer address is not valid with this provider for GetDataReliabilitySession", nil, utils.Attribute{Key: "epoch", Value: request.RelaySession.Epoch}, utils.Attribute{Key: "sessionID", Value: request.RelaySession.SessionId}, utils.Attribute{Key: "consumer", Value: consumerAddressString}, utils.Attribute{Key: "provider", Value: rpcps.providerAddress}, utils.Attribute{Key: "relayNum", Value: request.RelaySession.RelayNum}, utils.Attribute{Key: "GUID", Value: ctx})
-=======
-		validPairing, selfProviderIndex, verifyPairingError = rpcps.stateTracker.VerifyPairing(ctx, consumerAddressString, rpcps.providerAddress.String(), uint64(request.RelaySession.Epoch), request.RelaySession.SpecId)
-		if verifyPairingError != nil {
-			return nil, nil, utils.LavaFormatError("Failed to VerifyPairing after verifyRelaySession for GetDataReliabilitySession", verifyPairingError, &map[string]string{"sessionID": strconv.FormatUint(request.RelaySession.SessionId, 10), "consumer": consumerAddressString, "provider": rpcps.providerAddress.String(), "relayNum": strconv.FormatUint(request.RelaySession.RelayNum, 10)})
-		}
-		if !validPairing {
-			return nil, nil, utils.LavaFormatError("VerifyPairing, this consumer address is not valid with this provider for GetDataReliabilitySession", nil, &map[string]string{"epoch": strconv.FormatInt(request.RelaySession.Epoch, 10), "sessionID": strconv.FormatUint(request.RelaySession.SessionId, 10), "consumer": consumerAddressString, "provider": rpcps.providerAddress.String(), "relayNum": strconv.FormatUint(request.RelaySession.RelayNum, 10)})
->>>>>>> da297d1d
 		}
 	}
 
@@ -519,30 +366,17 @@
 			dataReliabilityMarshalled = []byte{}
 		}
 		return nil, nil, utils.LavaFormatError("Provider identified invalid vrfIndex in data reliability request, the given index and self index are different", nil,
-<<<<<<< HEAD
 			utils.Attribute{Key: "requested epoch", Value: request.RelaySession.Epoch},
 			utils.Attribute{Key: "userAddr", Value: consumerAddressString},
 			utils.Attribute{Key: "dataReliability", Value: dataReliabilityMarshalled},
 			utils.Attribute{Key: "vrfIndex", Value: vrfIndex},
 			utils.Attribute{Key: "self Index", Value: selfProviderIndex},
-			utils.Attribute{Key: "vrf_chainId", Value: request.DataReliability.ChainID},
+			utils.Attribute{Key: "vrf_chainId", Value: request.DataReliability.ChainId},
 			utils.Attribute{Key: "vrf_epoch", Value: request.DataReliability.Epoch},
 			utils.Attribute{Key: "GUID", Value: ctx},
 		)
 	}
 	utils.LavaFormatInfo("Simulation: server got valid DataReliability request")
-=======
-			&map[string]string{
-				"requested epoch": strconv.FormatInt(request.RelaySession.Epoch, 10), "userAddr": consumerAddressString,
-				"dataReliability": string(dataReliabilityMarshalled),
-				"vrfIndex":        strconv.FormatInt(vrfIndex, 10),
-				"self Index":      strconv.FormatInt(selfProviderIndex, 10),
-				"vrf_chainId":     request.DataReliability.ChainId,
-				"vrf_epoch":       strconv.FormatInt(request.DataReliability.Epoch, 10),
-			})
-	}
-	utils.LavaFormatInfo("Simulation: server got valid DataReliability request", nil)
->>>>>>> da297d1d
 
 	// Fetch the DR session!
 	dataReliabilitySingleProviderSession, err := rpcps.providerSessionManager.GetDataReliabilitySession(consumerAddressString, uint64(request.RelaySession.Epoch), request.RelaySession.SessionId, request.RelaySession.RelayNum, selfProviderIndex)
@@ -550,11 +384,7 @@
 		if lavasession.DataReliabilityAlreadySentThisEpochError.Is(err) {
 			return nil, nil, err
 		}
-<<<<<<< HEAD
 		return nil, nil, utils.LavaFormatError("failed to get a provider data reliability session", err, utils.Attribute{Key: "sessionID", Value: request.RelaySession.SessionId}, utils.Attribute{Key: "consumer", Value: extractedConsumerAddress}, utils.Attribute{Key: "epoch", Value: request.RelaySession.Epoch}, utils.Attribute{Key: "GUID", Value: ctx})
-=======
-		return nil, nil, utils.LavaFormatError("failed to get a provider data reliability session", err, &map[string]string{"sessionID": strconv.FormatUint(request.RelaySession.SessionId, 10), "consumer": extractedConsumerAddress.String(), "epoch": strconv.FormatInt(request.RelaySession.Epoch, 10)})
->>>>>>> da297d1d
 	}
 	return dataReliabilitySingleProviderSession, extractedConsumerAddress, nil
 }
@@ -564,146 +394,79 @@
 	singleProviderSession, err := rpcps.providerSessionManager.GetSession(consumerAddressString, uint64(request.Epoch), request.SessionId, request.RelayNum)
 	if err != nil {
 		if lavasession.ConsumerNotRegisteredYet.Is(err) {
-<<<<<<< HEAD
-			valid, selfProviderIndex, verifyPairingError := rpcps.stateTracker.VerifyPairing(ctx, consumerAddressString, rpcps.providerAddress.String(), uint64(request.Epoch), request.SpecID)
+			valid, selfProviderIndex, verifyPairingError := rpcps.stateTracker.VerifyPairing(ctx, consumerAddressString, rpcps.providerAddress.String(), uint64(request.Epoch), request.SpecId)
 			if verifyPairingError != nil {
 				return nil, utils.LavaFormatError("Failed to VerifyPairing after ConsumerNotRegisteredYet", verifyPairingError, utils.Attribute{Key: "GUID", Value: ctx}, utils.Attribute{Key: "sessionID", Value: request.SessionId}, utils.Attribute{Key: "consumer", Value: consumerAddressString}, utils.Attribute{Key: "provider", Value: rpcps.providerAddress}, utils.Attribute{Key: "relayNum", Value: request.RelayNum})
 			}
 			if !valid {
 				return nil, utils.LavaFormatError("VerifyPairing, this consumer address is not valid with this provider", nil, utils.Attribute{Key: "GUID", Value: ctx}, utils.Attribute{Key: "epoch", Value: request.Epoch}, utils.Attribute{Key: "sessionID", Value: request.SessionId}, utils.Attribute{Key: "consumer", Value: consumerAddressString}, utils.Attribute{Key: "provider", Value: rpcps.providerAddress}, utils.Attribute{Key: "relayNum", Value: request.RelayNum})
 			}
-			_, maxCuForConsumer, getVrfAndMaxCuError := rpcps.stateTracker.GetVrfPkAndMaxCuForUser(ctx, consumerAddressString, request.SpecID, uint64(request.Epoch))
+			_, maxCuForConsumer, getVrfAndMaxCuError := rpcps.stateTracker.GetVrfPkAndMaxCuForUser(ctx, consumerAddressString, request.SpecId, uint64(request.Epoch))
 			if getVrfAndMaxCuError != nil {
 				return nil, utils.LavaFormatError("ConsumerNotRegisteredYet: GetVrfPkAndMaxCuForUser failed", getVrfAndMaxCuError, utils.Attribute{Key: "GUID", Value: ctx}, utils.Attribute{Key: "epoch", Value: request.Epoch}, utils.Attribute{Key: "sessionID", Value: request.SessionId}, utils.Attribute{Key: "consumer", Value: consumerAddressString}, utils.Attribute{Key: "provider", Value: rpcps.providerAddress}, utils.Attribute{Key: "relayNum", Value: request.RelayNum})
-=======
-			valid, selfProviderIndex, verifyPairingError := rpcps.stateTracker.VerifyPairing(ctx, consumerAddressString, rpcps.providerAddress.String(), uint64(request.Epoch), request.SpecId)
-			if verifyPairingError != nil {
-				return nil, utils.LavaFormatError("Failed to VerifyPairing after ConsumerNotRegisteredYet", verifyPairingError, &map[string]string{"sessionID": strconv.FormatUint(request.SessionId, 10), "consumer": consumerAddressString, "provider": rpcps.providerAddress.String(), "relayNum": strconv.FormatUint(request.RelayNum, 10)})
-			}
-			if !valid {
-				return nil, utils.LavaFormatError("VerifyPairing, this consumer address is not valid with this provider", nil, &map[string]string{"epoch": strconv.FormatInt(request.Epoch, 10), "sessionID": strconv.FormatUint(request.SessionId, 10), "consumer": consumerAddressString, "provider": rpcps.providerAddress.String(), "relayNum": strconv.FormatUint(request.RelayNum, 10)})
-			}
-			_, maxCuForConsumer, getVrfAndMaxCuError := rpcps.stateTracker.GetVrfPkAndMaxCuForUser(ctx, consumerAddressString, request.SpecId, uint64(request.Epoch))
-			if getVrfAndMaxCuError != nil {
-				return nil, utils.LavaFormatError("ConsumerNotRegisteredYet: GetVrfPkAndMaxCuForUser failed", getVrfAndMaxCuError, &map[string]string{"epoch": strconv.FormatInt(request.Epoch, 10), "sessionID": strconv.FormatUint(request.SessionId, 10), "consumer": consumerAddressString, "provider": rpcps.providerAddress.String(), "relayNum": strconv.FormatUint(request.RelayNum, 10)})
->>>>>>> da297d1d
 			}
 			// After validating the consumer we can register it with provider session manager.
 			singleProviderSession, err = rpcps.providerSessionManager.RegisterProviderSessionWithConsumer(consumerAddressString, uint64(request.Epoch), request.SessionId, request.RelayNum, maxCuForConsumer, selfProviderIndex)
 			if err != nil {
-<<<<<<< HEAD
 				return nil, utils.LavaFormatError("Failed to RegisterProviderSessionWithConsumer", err, utils.Attribute{Key: "GUID", Value: ctx}, utils.Attribute{Key: "sessionID", Value: request.SessionId}, utils.Attribute{Key: "consumer", Value: consumerAddressString}, utils.Attribute{Key: "relayNum", Value: request.RelayNum})
 			}
 		} else {
 			return nil, utils.LavaFormatError("Failed to get a provider session", err, utils.Attribute{Key: "GUID", Value: ctx}, utils.Attribute{Key: "sessionID", Value: request.SessionId}, utils.Attribute{Key: "consumer", Value: consumerAddressString}, utils.Attribute{Key: "relayNum", Value: request.RelayNum})
-=======
-				return nil, utils.LavaFormatError("Failed to RegisterProviderSessionWithConsumer", err, &map[string]string{"sessionID": strconv.FormatUint(request.SessionId, 10), "consumer": consumerAddressString, "relayNum": strconv.FormatUint(request.RelayNum, 10)})
-			}
-		} else {
-			return nil, utils.LavaFormatError("Failed to get a provider session", err, &map[string]string{"sessionID": strconv.FormatUint(request.SessionId, 10), "consumer": consumerAddressString, "relayNum": strconv.FormatUint(request.RelayNum, 10)})
->>>>>>> da297d1d
 		}
 	}
 	return singleProviderSession, nil
 }
 
-<<<<<<< HEAD
 func (rpcps *RPCProviderServer) verifyRelayRequestMetaData(ctx context.Context, requestSession *pairingtypes.RelaySession) error {
 	providerAddress := rpcps.providerAddress.String()
 	if requestSession.Provider != providerAddress {
 		return utils.LavaFormatError("request had the wrong provider", nil, utils.Attribute{Key: "GUID", Value: ctx}, utils.Attribute{Key: "providerAddress", Value: providerAddress}, utils.Attribute{Key: "request_provider", Value: requestSession.Provider})
 	}
-	if requestSession.SpecID != rpcps.rpcProviderEndpoint.ChainID {
-		return utils.LavaFormatError("request had the wrong specID", nil, utils.Attribute{Key: "GUID", Value: ctx}, utils.Attribute{Key: "request_specID", Value: requestSession.SpecID}, utils.Attribute{Key: "chainID", Value: rpcps.rpcProviderEndpoint.ChainID})
+	if requestSession.SpecId != rpcps.rpcProviderEndpoint.ChainID {
+		return utils.LavaFormatError("request had the wrong specID", nil, utils.Attribute{Key: "GUID", Value: ctx}, utils.Attribute{Key: "request_specID", Value: requestSession.SpecId}, utils.Attribute{Key: "chainID", Value: rpcps.rpcProviderEndpoint.ChainID})
 	}
 	if requestSession.LavaChainId != rpcps.lavaChainID {
 		return utils.LavaFormatError("request had the wrong lava chain ID", nil, utils.Attribute{Key: "GUID", Value: ctx}, utils.Attribute{Key: "request_lavaChainID", Value: requestSession.LavaChainId}, utils.Attribute{Key: "lava chain id", Value: rpcps.lavaChainID})
-=======
-func (rpcps *RPCProviderServer) verifyRelayRequestMetaData(requestSession *pairingtypes.RelaySession) error {
-	providerAddress := rpcps.providerAddress.String()
-	if requestSession.Provider != providerAddress {
-		return utils.LavaFormatError("request had the wrong provider", nil, &map[string]string{"providerAddress": providerAddress, "request_provider": requestSession.Provider})
-	}
-	if requestSession.SpecId != rpcps.rpcProviderEndpoint.ChainID {
-		return utils.LavaFormatError("request had the wrong specID", nil, &map[string]string{"request_specID": requestSession.SpecId, "chainID": rpcps.rpcProviderEndpoint.ChainID})
-	}
-	if requestSession.LavaChainId != rpcps.lavaChainID {
-		return utils.LavaFormatError("request had the wrong lava chain ID", nil, &map[string]string{"request_lavaChainID": requestSession.LavaChainId, "lava chain id": rpcps.lavaChainID})
->>>>>>> da297d1d
 	}
 	return nil
 }
 
 func (rpcps *RPCProviderServer) verifyDataReliabilityRelayRequest(ctx context.Context, request *pairingtypes.RelayRequest, consumerAddress sdk.AccAddress) (vrfIndexToReturn int64, errRet error) {
 	if request.RelaySession.CuSum != lavasession.DataReliabilityCuSum {
-<<<<<<< HEAD
 		return lavasession.IndexNotFound, utils.LavaFormatError("request's CU sum is not equal to the data reliability CU sum", nil, utils.Attribute{Key: "GUID", Value: ctx}, utils.Attribute{Key: "cuSum", Value: request.RelaySession.CuSum}, utils.Attribute{Key: "DataReliabilityCuSum", Value: lavasession.DataReliabilityCuSum})
 	}
-	vrf_pk, _, err := rpcps.stateTracker.GetVrfPkAndMaxCuForUser(ctx, consumerAddress.String(), request.RelaySession.SpecID, uint64(request.RelaySession.Epoch))
+	vrf_pk, _, err := rpcps.stateTracker.GetVrfPkAndMaxCuForUser(ctx, consumerAddress.String(), request.RelaySession.SpecId, uint64(request.RelaySession.Epoch))
 	if err != nil {
 		return lavasession.IndexNotFound, utils.LavaFormatError("failed to get vrfpk and maxCURes for data reliability!", err,
 			utils.Attribute{Key: "GUID", Value: ctx}, utils.Attribute{Key: "userAddr", Value: consumerAddress},
 		)
-=======
-		return lavasession.IndexNotFound, utils.LavaFormatError("request's CU sum is not equal to the data reliability CU sum", nil, &map[string]string{"cuSum": strconv.FormatUint(request.RelaySession.CuSum, 10), "DataReliabilityCuSum": strconv.Itoa(lavasession.DataReliabilityCuSum)})
-	}
-	vrf_pk, _, err := rpcps.stateTracker.GetVrfPkAndMaxCuForUser(ctx, consumerAddress.String(), request.RelaySession.SpecId, uint64(request.RelaySession.Epoch))
-	if err != nil {
-		return lavasession.IndexNotFound, utils.LavaFormatError("failed to get vrfpk and maxCURes for data reliability!", err, &map[string]string{
-			"userAddr": consumerAddress.String(),
-		})
->>>>>>> da297d1d
 	}
 
 	// data reliability is not session dependant, its always sent with sessionID 0 and if not we don't care
 	if vrf_pk == nil {
-<<<<<<< HEAD
 		return lavasession.IndexNotFound, utils.LavaFormatError("dataReliability Triggered with vrf_pk == nil", nil, utils.Attribute{Key: "GUID", Value: ctx},
 			utils.Attribute{Key: "requested epoch", Value: request.RelaySession.Epoch}, utils.Attribute{Key: "userAddr", Value: consumerAddress})
-=======
-		return lavasession.IndexNotFound, utils.LavaFormatError("dataReliability Triggered with vrf_pk == nil", nil,
-			&map[string]string{"requested epoch": strconv.FormatInt(request.RelaySession.Epoch, 10), "userAddr": consumerAddress.String()})
->>>>>>> da297d1d
 	}
 	// verify the providerSig is indeed a signature by a valid provider on this query
 	valid, otherProviderIndex, err := rpcps.VerifyReliabilityAddressSigning(ctx, consumerAddress, request)
 	if err != nil {
-<<<<<<< HEAD
 		return lavasession.IndexNotFound, utils.LavaFormatError("VerifyReliabilityAddressSigning invalid", err, utils.Attribute{Key: "GUID", Value: ctx},
 			utils.Attribute{Key: "requested epoch", Value: request.RelaySession.Epoch}, utils.Attribute{Key: "userAddr", Value: consumerAddress}, utils.Attribute{Key: "dataReliability", Value: request.DataReliability})
 	}
 	if !valid {
 		return lavasession.IndexNotFound, utils.LavaFormatError("invalid DataReliability Provider signing", nil, utils.Attribute{Key: "GUID", Value: ctx},
 			utils.Attribute{Key: "requested epoch", Value: request.RelaySession.Epoch}, utils.Attribute{Key: "userAddr", Value: consumerAddress}, utils.Attribute{Key: "dataReliability", Value: request.DataReliability})
-=======
-		return lavasession.IndexNotFound, utils.LavaFormatError("VerifyReliabilityAddressSigning invalid", err,
-			&map[string]string{"requested epoch": strconv.FormatInt(request.RelaySession.Epoch, 10), "userAddr": consumerAddress.String(), "dataReliability": fmt.Sprintf("%v", request.DataReliability)})
-	}
-	if !valid {
-		return lavasession.IndexNotFound, utils.LavaFormatError("invalid DataReliability Provider signing", nil,
-			&map[string]string{"requested epoch": strconv.FormatInt(request.RelaySession.Epoch, 10), "userAddr": consumerAddress.String(), "dataReliability": fmt.Sprintf("%v", request.DataReliability)})
->>>>>>> da297d1d
 	}
 	// verify data reliability fields correspond to the right vrf
 	valid = utils.VerifyVrfProof(request, *vrf_pk, uint64(request.RelaySession.Epoch))
 	if !valid {
-<<<<<<< HEAD
 		return lavasession.IndexNotFound, utils.LavaFormatError("invalid DataReliability fields, VRF wasn't verified with provided proof", nil, utils.Attribute{Key: "GUID", Value: ctx},
 			utils.Attribute{Key: "requested epoch", Value: request.RelaySession.Epoch}, utils.Attribute{Key: "userAddr", Value: consumerAddress}, utils.Attribute{Key: "dataReliability", Value: request.DataReliability})
 	}
 	_, dataReliabilityThreshold := rpcps.chainParser.DataReliabilityParams()
-	providersCount, err := rpcps.stateTracker.GetProvidersCountForConsumer(ctx, consumerAddress.String(), uint64(request.RelaySession.Epoch), request.RelaySession.SpecID)
-	if err != nil {
-		return lavasession.IndexNotFound, utils.LavaFormatError("VerifyReliabilityAddressSigning failed fetching providers count for consumer", err, utils.Attribute{Key: "GUID", Value: ctx}, utils.Attribute{Key: "chainID", Value: request.RelaySession.SpecID}, utils.Attribute{Key: "consumer", Value: consumerAddress}, utils.Attribute{Key: "epoch", Value: request.RelaySession.Epoch})
-=======
-		return lavasession.IndexNotFound, utils.LavaFormatError("invalid DataReliability fields, VRF wasn't verified with provided proof", nil,
-			&map[string]string{"requested epoch": strconv.FormatInt(request.RelaySession.Epoch, 10), "userAddr": consumerAddress.String(), "dataReliability": fmt.Sprintf("%v", request.DataReliability)})
-	}
-	_, dataReliabilityThreshold := rpcps.chainParser.DataReliabilityParams()
 	providersCount, err := rpcps.stateTracker.GetProvidersCountForConsumer(ctx, consumerAddress.String(), uint64(request.RelaySession.Epoch), request.RelaySession.SpecId)
 	if err != nil {
-		return lavasession.IndexNotFound, utils.LavaFormatError("VerifyReliabilityAddressSigning failed fetching providers count for consumer", err, &map[string]string{"chainID": request.RelaySession.SpecId, "consumer": consumerAddress.String(), "epoch": strconv.FormatInt(request.RelaySession.Epoch, 10)})
->>>>>>> da297d1d
+		return lavasession.IndexNotFound, utils.LavaFormatError("VerifyReliabilityAddressSigning failed fetching providers count for consumer", err, utils.Attribute{Key: "GUID", Value: ctx}, utils.Attribute{Key: "chainID", Value: request.RelaySession.SpecId}, utils.Attribute{Key: "consumer", Value: consumerAddress}, utils.Attribute{Key: "epoch", Value: request.RelaySession.Epoch})
 	}
 	vrfIndex, vrfErr := utils.GetIndexForVrf(request.DataReliability.VrfValue, providersCount, dataReliabilityThreshold)
 	if vrfErr != nil || otherProviderIndex == vrfIndex {
@@ -712,7 +475,6 @@
 			dataReliabilityMarshalled = []byte{}
 		}
 		return lavasession.IndexNotFound, utils.LavaFormatError("Provider identified vrf value in data reliability request does not meet threshold", vrfErr,
-<<<<<<< HEAD
 			utils.Attribute{Key: "GUID", Value: ctx},
 			utils.Attribute{Key: "requested epoch", Value: request.RelaySession.Epoch}, utils.Attribute{Key: "userAddr", Value: consumerAddress},
 			utils.Attribute{Key: "dataReliability", Value: dataReliabilityMarshalled},
@@ -722,17 +484,6 @@
 			utils.Attribute{Key: "providerAddress", Value: rpcps.providerAddress},
 			utils.Attribute{Key: "chainId", Value: rpcps.rpcProviderEndpoint.ChainID},
 		)
-=======
-			&map[string]string{
-				"requested epoch": strconv.FormatInt(request.RelaySession.Epoch, 10), "userAddr": consumerAddress.String(),
-				"dataReliability":                  string(dataReliabilityMarshalled),
-				"vrfIndex":                         strconv.FormatInt(vrfIndex, 10),
-				"other signing vrf provider index": strconv.FormatInt(otherProviderIndex, 10),
-				"request.DataReliability.VrfValue": string(request.DataReliability.VrfValue),
-				"providerAddress":                  rpcps.providerAddress.String(),
-				"chainId":                          rpcps.rpcProviderEndpoint.ChainID,
-			})
->>>>>>> da297d1d
 	}
 
 	// return the vrfIndex for verification
@@ -742,25 +493,15 @@
 func (rpcps *RPCProviderServer) VerifyReliabilityAddressSigning(ctx context.Context, consumer sdk.AccAddress, request *pairingtypes.RelayRequest) (valid bool, index int64, err error) {
 	queryHash := utils.CalculateQueryHash(*request.RelayData)
 	if !bytes.Equal(queryHash, request.DataReliability.QueryHash) {
-<<<<<<< HEAD
 		return false, 0, utils.LavaFormatError("query hash mismatch on data reliability message", nil, utils.Attribute{Key: "GUID", Value: ctx},
 			utils.Attribute{Key: "queryHash", Value: queryHash}, utils.Attribute{Key: "request QueryHash", Value: request.DataReliability.QueryHash})
-=======
-		return false, 0, utils.LavaFormatError("query hash mismatch on data reliability message", nil,
-			&map[string]string{"queryHash": string(queryHash), "request QueryHash": string(request.DataReliability.QueryHash)})
->>>>>>> da297d1d
 	}
 
 	// validate consumer signing on VRF data
 	valid, err = sigs.ValidateSignerOnVRFData(consumer, *request.DataReliability)
 	if err != nil {
-<<<<<<< HEAD
 		return false, 0, utils.LavaFormatError("failed to Validate Signer On VRF Data", err, utils.Attribute{Key: "GUID", Value: ctx},
 			utils.Attribute{Key: "consumer", Value: consumer}, utils.Attribute{Key: "request.DataReliability", Value: request.DataReliability})
-=======
-		return false, 0, utils.LavaFormatError("failed to Validate Signer On VRF Data", err,
-			&map[string]string{"consumer": consumer.String(), "request.DataReliability": fmt.Sprintf("%v", request.DataReliability)})
->>>>>>> da297d1d
 	}
 	if !valid {
 		return false, 0, nil
@@ -768,7 +509,6 @@
 	// validate provider signing on query data
 	pubKey, err := sigs.RecoverProviderPubKeyFromVrfDataAndQuery(request)
 	if err != nil {
-<<<<<<< HEAD
 		return false, 0, utils.LavaFormatError("failed to Recover Provider PubKey From Vrf Data And Query", err, utils.Attribute{Key: "GUID", Value: ctx},
 			utils.Attribute{Key: "consumer", Value: consumer}, utils.Attribute{Key: "request", Value: request})
 	}
@@ -777,18 +517,7 @@
 		return false, 0, utils.LavaFormatError("failed converting signer to address", err, utils.Attribute{Key: "GUID", Value: ctx},
 			utils.Attribute{Key: "consumer", Value: consumer}, utils.Attribute{Key: "PubKey", Value: pubKey.Address()})
 	}
-	return rpcps.stateTracker.VerifyPairing(ctx, consumer.String(), providerAccAddress.String(), uint64(request.RelaySession.Epoch), request.RelaySession.SpecID) // return if this pairing is authorised
-=======
-		return false, 0, utils.LavaFormatError("failed to Recover Provider PubKey From Vrf Data And Query", err,
-			&map[string]string{"consumer": consumer.String(), "request": fmt.Sprintf("%v", request)})
-	}
-	providerAccAddress, err := sdk.AccAddressFromHex(pubKey.Address().String()) // consumer signer
-	if err != nil {
-		return false, 0, utils.LavaFormatError("failed converting signer to address", err,
-			&map[string]string{"consumer": consumer.String(), "PubKey": pubKey.Address().String()})
-	}
 	return rpcps.stateTracker.VerifyPairing(ctx, consumer.String(), providerAccAddress.String(), uint64(request.RelaySession.Epoch), request.RelaySession.SpecId) // return if this pairing is authorised
->>>>>>> da297d1d
 }
 
 func (rpcps *RPCProviderServer) handleRelayErrorStatus(err error) error {
@@ -830,17 +559,10 @@
 				// specific block is invalid, try again without specific block
 				latestBlock, requestedHashes, err = rpcps.reliabilityManager.GetLatestBlockData(fromBlock, toBlock, spectypes.NOT_APPLICABLE)
 				if err != nil {
-<<<<<<< HEAD
 					return nil, utils.LavaFormatError("error getting range even without specific block", err, utils.Attribute{Key: "GUID", Value: ctx}, utils.Attribute{Key: "fromBlock", Value: fromBlock}, utils.Attribute{Key: "latestBlock", Value: latestBlock}, utils.Attribute{Key: "toBlock", Value: toBlock})
 				}
 			} else {
 				return nil, utils.LavaFormatError("Could not guarantee data reliability", err, utils.Attribute{Key: "GUID", Value: ctx}, utils.Attribute{Key: "requestedBlock", Value: request.RelayData.RequestBlock}, utils.Attribute{Key: "latestBlock", Value: latestBlock}, utils.Attribute{Key: "fromBlock", Value: fromBlock}, utils.Attribute{Key: "toBlock", Value: toBlock})
-=======
-					return nil, utils.LavaFormatError("error getting range even without specific block", err, &map[string]string{"fromBlock": strconv.FormatInt(fromBlock, 10), "latestBlock": strconv.FormatInt(latestBlock, 10), "toBlock": strconv.FormatInt(toBlock, 10)})
-				}
-			} else {
-				return nil, utils.LavaFormatError("Could not guarantee data reliability", err, &map[string]string{"requestedBlock": strconv.FormatInt(request.RelayData.RequestBlock, 10), "latestBlock": strconv.FormatInt(latestBlock, 10), "fromBlock": strconv.FormatInt(fromBlock, 10), "toBlock": strconv.FormatInt(toBlock, 10)})
->>>>>>> da297d1d
 			}
 		}
 		request.RelayData.RequestBlock = lavaprotocol.ReplaceRequestedBlock(request.RelayData.RequestBlock, latestBlock)
@@ -856,20 +578,12 @@
 		}
 		if requestedBlockHash == nil && request.RelayData.RequestBlock != spectypes.NOT_APPLICABLE {
 			// avoid using cache, but can still service
-<<<<<<< HEAD
 			utils.LavaFormatWarning("no hash data for requested block", nil, utils.Attribute{Key: "GUID", Value: ctx}, utils.Attribute{Key: "requestedBlock", Value: request.RelayData.RequestBlock}, utils.Attribute{Key: "latestBlock", Value: latestBlock})
-=======
-			utils.LavaFormatWarning("no hash data for requested block", nil, &map[string]string{"requestedBlock": strconv.FormatInt(request.RelayData.RequestBlock, 10), "latestBlock": strconv.FormatInt(latestBlock, 10)})
->>>>>>> da297d1d
 		}
 
 		if request.RelayData.RequestBlock > latestBlock {
 			// consumer asked for a block that is newer than our state tracker, we cant sign this for DR
-<<<<<<< HEAD
 			return nil, utils.LavaFormatError("Requested a block that is too new", err, utils.Attribute{Key: "GUID", Value: ctx}, utils.Attribute{Key: "requestedBlock", Value: request.RelayData.RequestBlock}, utils.Attribute{Key: "latestBlock", Value: latestBlock})
-=======
-			return nil, utils.LavaFormatError("Requested a block that is too new", err, &map[string]string{"requestedBlock": strconv.FormatInt(request.RelayData.RequestBlock, 10), "latestBlock": strconv.FormatInt(latestBlock, 10)})
->>>>>>> da297d1d
 		}
 
 		finalized = spectypes.IsFinalizedBlock(request.RelayData.RequestBlock, latestBlock, blockDistanceToFinalization)
@@ -883,40 +597,24 @@
 	}
 	if err != nil || reply == nil {
 		if err != nil && performance.NotConnectedError.Is(err) {
-<<<<<<< HEAD
 			utils.LavaFormatWarning("cache not connected", err, utils.Attribute{Key: "GUID", Value: ctx})
-=======
-			utils.LavaFormatWarning("cache not connected", err, nil)
->>>>>>> da297d1d
 		}
 		// cache miss or invalid
 		reply, _, _, err = rpcps.chainProxy.SendNodeMsg(ctx, nil, chainMsg)
 		if err != nil {
-<<<<<<< HEAD
 			return nil, utils.LavaFormatError("Sending chainMsg failed", err, utils.Attribute{Key: "GUID", Value: ctx})
-=======
-			return nil, utils.LavaFormatError("Sending chainMsg failed", err, nil)
->>>>>>> da297d1d
 		}
 		if requestedBlockHash != nil || finalized {
 			err := cache.SetEntry(ctx, request, rpcps.rpcProviderEndpoint.ApiInterface, requestedBlockHash, rpcps.rpcProviderEndpoint.ChainID, consumerAddr.String(), reply, finalized)
 			if err != nil && !performance.NotInitialisedError.Is(err) && request.RelaySession.Epoch != spectypes.NOT_APPLICABLE {
-<<<<<<< HEAD
 				utils.LavaFormatWarning("error updating cache with new entry", err, utils.Attribute{Key: "GUID", Value: ctx})
-=======
-				utils.LavaFormatWarning("error updating cache with new entry", err, nil)
->>>>>>> da297d1d
 			}
 		}
 	}
 
 	apiName := chainMsg.GetServiceApi().Name
 	if reqMsg != nil && strings.Contains(apiName, "unsubscribe") {
-<<<<<<< HEAD
 		err := rpcps.processUnsubscribe(ctx, apiName, consumerAddr, reqParams, uint64(request.RelayData.RequestBlock))
-=======
-		err := rpcps.processUnsubscribe(apiName, consumerAddr, reqParams, uint64(request.RelayData.RequestBlock))
->>>>>>> da297d1d
 		if err != nil {
 			return nil, err
 		}
@@ -925,13 +623,8 @@
 
 	jsonStr, err := json.Marshal(finalizedBlockHashes)
 	if err != nil {
-<<<<<<< HEAD
 		return nil, utils.LavaFormatError("failed unmarshaling finalizedBlockHashes", err, utils.Attribute{Key: "GUID", Value: ctx},
 			utils.Attribute{Key: "finalizedBlockHashes", Value: finalizedBlockHashes})
-=======
-		return nil, utils.LavaFormatError("failed unmarshaling finalizedBlockHashes", err,
-			&map[string]string{"finalizedBlockHashes": fmt.Sprintf("%v", finalizedBlockHashes)})
->>>>>>> da297d1d
 	}
 	reply.FinalizedBlocksHashes = jsonStr
 	reply.LatestBlock = latestBlock
@@ -945,7 +638,6 @@
 	return reply, nil
 }
 
-<<<<<<< HEAD
 func (rpcps *RPCProviderServer) processUnsubscribe(ctx context.Context, apiName string, consumerAddr sdk.AccAddress, reqParams interface{}, epoch uint64) error {
 	var subscriptionID string
 	switch reqParamsCasted := reqParams.(type) {
@@ -954,29 +646,13 @@
 		subscriptionID, ok = reqParamsCasted[0].(string)
 		if !ok {
 			return utils.LavaFormatError("processUnsubscribe - p[0].(string) - type assertion failed", nil, utils.Attribute{Key: "GUID", Value: ctx}, utils.Attribute{Key: "type", Value: reqParamsCasted[0]})
-=======
-func (rpcps *RPCProviderServer) processUnsubscribe(apiName string, consumerAddr sdk.AccAddress, reqParams interface{}, epoch uint64) error {
-	var subscriptionID string
-	switch p := reqParams.(type) {
-	case []interface{}:
-		var ok bool
-		subscriptionID, ok = p[0].(string)
-		if !ok {
-			return utils.LavaFormatError("processUnsubscribe - p[0].(string) - type assertion failed", nil, &map[string]string{"type": fmt.Sprintf("%s", p[0])})
->>>>>>> da297d1d
 		}
 	case map[string]interface{}:
 		if apiName == "unsubscribe" {
 			var ok bool
-<<<<<<< HEAD
 			subscriptionID, ok = reqParamsCasted["query"].(string)
 			if !ok {
 				return utils.LavaFormatError("processUnsubscribe - p['query'].(string) - type assertion failed", nil, utils.Attribute{Key: "GUID", Value: ctx}, utils.Attribute{Key: "type", Value: reqParamsCasted["query"]})
-=======
-			subscriptionID, ok = p["query"].(string)
-			if !ok {
-				return utils.LavaFormatError("processUnsubscribe - p['query'].(string) - type assertion failed", nil, &map[string]string{"type": fmt.Sprintf("%s", p["query"])})
->>>>>>> da297d1d
 			}
 		}
 	}
