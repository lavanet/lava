package rpcprovider

import (
	"bytes"
	"context"
	"errors"
	"os"
	"strconv"
	"strings"
	"sync"
	"time"

	"github.com/goccy/go-json"

	sdkerrors "cosmossdk.io/errors"
	"github.com/btcsuite/btcd/btcec/v2"
	sdk "github.com/cosmos/cosmos-sdk/types"
	"github.com/gogo/status"
	"github.com/lavanet/lava/v5/protocol/chainlib"
	"github.com/lavanet/lava/v5/protocol/chainlib/extensionslib"
	"github.com/lavanet/lava/v5/protocol/chaintracker"
	"github.com/lavanet/lava/v5/protocol/common"
	"github.com/lavanet/lava/v5/protocol/lavaprotocol"
	"github.com/lavanet/lava/v5/protocol/lavaprotocol/protocolerrors"
	"github.com/lavanet/lava/v5/protocol/lavasession"
	"github.com/lavanet/lava/v5/protocol/metrics"
	"github.com/lavanet/lava/v5/protocol/performance"
	"github.com/lavanet/lava/v5/protocol/provideroptimizer"
	rewardserver "github.com/lavanet/lava/v5/protocol/rpcprovider/rewardserver"
	"github.com/lavanet/lava/v5/protocol/upgrade"
	"github.com/lavanet/lava/v5/utils"
	"github.com/lavanet/lava/v5/utils/lavaslices"
	"github.com/lavanet/lava/v5/utils/protocopy"
	"github.com/lavanet/lava/v5/utils/sigs"
	pairingtypes "github.com/lavanet/lava/v5/x/pairing/types"
	spectypes "github.com/lavanet/lava/v5/x/spec/types"
	grpc "google.golang.org/grpc"
	"google.golang.org/grpc/codes"
	"google.golang.org/grpc/metadata"
)

const (
	debugConsistency = false
	debugLatency     = false
)

var (
	RPCProviderStickinessHeaderName    = "X-Node-Sticky"
	numberOfRetriesAllowedOnNodeErrors = 2
)

// TestModeConfig represents the configuration for test mode responses
type TestModeConfig struct {
	TestMode     bool                    `json:"test_mode"`
	Responses    map[string]TestResponse `json:"responses"`
	ResponseFile string                  `json:"response_file"`
}

// TestResponse represents a test response configuration for a specific API method
type TestResponse struct {
	SuccessReply           string  `json:"success_reply"`
	ErrorReply             string  `json:"error_reply"`
	RateLimitReply         string  `json:"rate_limit_reply"`
	UnsupportedMethodReply string  `json:"unsupported_method_reply"`
	SuccessProbability     float64 `json:"success_probability"`
	ErrorProbability       float64 `json:"error_probability"`
	RateLimitProbability   float64 `json:"rate_limit_probability"`
	UnsupportedProbability float64 `json:"unsupported_probability"`
}

// TestModeContextKey is used to pass test mode context through the call chain
type TestModeContextKey struct{}

const (
	RPCProviderAddressHeader = "Lava-Provider-Address"
)

type RPCProviderServer struct {
	cache                           *performance.Cache
	chainRouter                     chainlib.ChainRouter
	privKey                         *btcec.PrivateKey
	reliabilityManager              ReliabilityManagerInf
	providerSessionManager          *lavasession.ProviderSessionManager
	rewardServer                    RewardServerInf
	chainParser                     chainlib.ChainParser
	rpcProviderEndpoint             *lavasession.RPCProviderEndpoint
	stateTracker                    StateTrackerInf
	providerAddress                 sdk.AccAddress
	lavaChainID                     string
	allowedMissingCUThreshold       float64
	metrics                         *metrics.ProviderMetrics
	relaysMonitor                   *metrics.RelaysMonitor
	providerNodeSubscriptionManager *chainlib.ProviderNodeSubscriptionManager
	providerUniqueId                string
	StaticProvider                  bool
	providerStateMachine            *ProviderStateMachine
	providerLoadManager             *ProviderLoadManager
	verificationsStatusGetter       IVerificationsStatus
	testModeConfig                  *TestModeConfig
}

type ReliabilityManagerInf interface {
	GetLatestBlockData(fromBlock, toBlock, specificBlock int64) (latestBlock int64, requestedHashes []*chaintracker.BlockStore, changeTime time.Time, err error)
	GetLatestBlockNum() (int64, time.Time)
	IsDummy() bool
}

type RewardServerInf interface {
	SendNewProof(ctx context.Context, proof *pairingtypes.RelaySession, epoch uint64, consumerAddr, apiInterface string) (existingCU uint64, updatedWithProof bool)
	SubscribeStarted(consumer string, epoch uint64, subscribeID string)
	SubscribeEnded(consumer string, epoch uint64, subscribeID string)
}

type StateTrackerInf interface {
	LatestBlock() int64
	GetMaxCuForUser(ctx context.Context, consumerAddress, chainID string, epocu uint64) (maxCu uint64, err error)
	VerifyPairing(ctx context.Context, consumerAddress, providerAddress string, epoch uint64, chainID string) (valid bool, total int64, projectId string, err error)
	GetVirtualEpoch(epoch uint64) uint64
}

type IVerificationsStatus interface {
	GetVerificationsStatus() (status []*pairingtypes.Verification)
}

func (rpcps *RPCProviderServer) SetProviderUniqueId(uniqueId string) {
	rpcps.providerUniqueId = uniqueId
}

func (rpcps *RPCProviderServer) ServeRPCRequests(
	ctx context.Context, rpcProviderEndpoint *lavasession.RPCProviderEndpoint,
	chainParser chainlib.ChainParser,
	rewardServer RewardServerInf,
	providerSessionManager *lavasession.ProviderSessionManager,
	reliabilityManager ReliabilityManagerInf,
	privKey *btcec.PrivateKey,
	cache *performance.Cache,
	chainRouter chainlib.ChainRouter,
	stateTracker StateTrackerInf,
	providerAddress sdk.AccAddress,
	lavaChainID string,
	allowedMissingCUThreshold float64,
	providerMetrics *metrics.ProviderMetrics,
	relaysMonitor *metrics.RelaysMonitor,
	providerNodeSubscriptionManager *chainlib.ProviderNodeSubscriptionManager,
	staticProvider bool,
	providerLoadManager *ProviderLoadManager,
	verificationsStatusGetter IVerificationsStatus,
	numberOfRetries int,
	testModeConfig *TestModeConfig,
) {
	rpcps.cache = cache
	rpcps.chainRouter = chainRouter
	rpcps.privKey = privKey
	rpcps.providerSessionManager = providerSessionManager
	rpcps.reliabilityManager = reliabilityManager
	if rewardServer == nil {
		utils.LavaFormatError("disabled rewards for provider, reward server not defined", nil)
		rewardServer = &rewardserver.DisabledRewardServer{}
	}
	rpcps.StaticProvider = staticProvider
	rpcps.rewardServer = rewardServer
	rpcps.chainParser = chainParser
	rpcps.rpcProviderEndpoint = rpcProviderEndpoint
	rpcps.stateTracker = stateTracker
	rpcps.providerAddress = providerAddress
	rpcps.lavaChainID = lavaChainID
	rpcps.allowedMissingCUThreshold = allowedMissingCUThreshold
	rpcps.metrics = providerMetrics
	rpcps.relaysMonitor = relaysMonitor
	rpcps.providerNodeSubscriptionManager = providerNodeSubscriptionManager
	rpcps.providerStateMachine = NewProviderStateMachine(rpcProviderEndpoint.ChainID, lavaprotocol.NewRelayRetriesManager(), chainRouter, numberOfRetries, testModeConfig)
	rpcps.providerLoadManager = providerLoadManager
	rpcps.verificationsStatusGetter = verificationsStatusGetter

	rpcps.initRelaysMonitor(ctx)
}

func (rpcps *RPCProviderServer) initRelaysMonitor(ctx context.Context) {
	if rpcps.relaysMonitor == nil {
		return
	}

	rpcps.relaysMonitor.SetRelaySender(func() (bool, error) {
		if rpcps.reliabilityManager.IsDummy() {
			return true, nil
		}

		chainMessage, err := rpcps.craftChainMessage()
		if err != nil {
			return false, err
		}

		_, _, _, _, _, err = rpcps.chainRouter.SendNodeMsg(ctx, nil, chainMessage, nil)
		return err == nil, err
	})

	rpcps.relaysMonitor.Start(ctx)
}

func (rpcps *RPCProviderServer) craftChainMessage() (chainMessage chainlib.ChainMessage, err error) {
	parsing, apiCollection, ok := rpcps.chainParser.GetParsingByTag(spectypes.FUNCTION_TAG_GET_BLOCKNUM)
	if !ok {
		return nil, utils.LavaFormatWarning("did not send initial relays because the spec does not contain "+spectypes.FUNCTION_TAG_GET_BLOCKNUM.String(), nil,
			utils.LogAttr("chainID", rpcps.rpcProviderEndpoint.ChainID),
			utils.LogAttr("APIInterface", rpcps.rpcProviderEndpoint.ApiInterface),
		)
	}
	collectionData := apiCollection.CollectionData

	path := parsing.ApiName
	data := []byte(parsing.FunctionTemplate)
	chainMessage, err = rpcps.chainParser.ParseMsg(path, data, collectionData.Type, nil, extensionslib.ExtensionInfo{LatestBlock: 0})
	if err != nil {
		return nil, utils.LavaFormatError("failed creating chain message in rpc consumer init relays", err,
			utils.LogAttr("chainID", rpcps.rpcProviderEndpoint.ChainID),
			utils.LogAttr("APIInterface", rpcps.rpcProviderEndpoint.ApiInterface))
	}

	return chainMessage, nil
}

// function used to handle relay requests from a consumer, it is called by a provider_listener by calling RegisterReceiver
func (rpcps *RPCProviderServer) Relay(ctx context.Context, request *pairingtypes.RelayRequest) (*pairingtypes.RelayReply, error) {
	// get the number of simultaneous relay calls
	currentLoad := rpcps.providerLoadManager.addAndSetRelayLoadToContextTrailer(ctx)
	defer func() {
		// add load metric and subtract the load at the end of the relay using a routine.
		go func() {
			rpcps.providerLoadManager.subtractRelayCall()
			rpcps.metrics.SetLoadRate(currentLoad)
		}()
	}()
	trailerMd := metadata.Pairs(chainlib.RpcProviderUniqueIdHeader, rpcps.providerUniqueId)
	grpc.SetTrailer(ctx, trailerMd)
	if request.RelayData == nil || request.RelaySession == nil {
		return nil, utils.LavaFormatWarning("invalid relay request, internal fields are nil", nil)
	}
	ctx = utils.AppendUniqueIdentifier(ctx, lavaprotocol.GetSalt(request.RelayData))
	ctx = utils.AppendRequestId(ctx, lavaprotocol.GetRequestId(request.RelayData))
	if taskId := lavaprotocol.GetTaskId(request.RelayData); taskId != "" {
		ctx = utils.AppendTaskId(ctx, taskId)
	}
	if txId := lavaprotocol.GetTxId(request.RelayData); txId != "" {
		ctx = utils.AppendTxId(ctx, txId)
	}
	startTime := time.Now()
	// This is for the SDK, since the timeout is not automatically added to the request like in Go
	timeout, timeoutFound, err := rpcps.tryGetTimeoutFromRequest(ctx)
	if err != nil {
		return nil, err
	}

	if timeoutFound {
		var cancel func()
		ctx, cancel = context.WithTimeout(ctx, timeout)
		defer cancel()
	}

	utils.LavaFormatInfo("Got relay request from consumer",
		utils.Attribute{Key: "GUID", Value: ctx},
		utils.Attribute{Key: utils.KEY_REQUEST_ID, Value: ctx},
		utils.Attribute{Key: utils.KEY_TASK_ID, Value: ctx},
		utils.Attribute{Key: utils.KEY_TRANSACTION_ID, Value: ctx},
		utils.Attribute{Key: "request.path", Value: request.RelayData.ApiUrl},
		utils.Attribute{Key: "request.SessionId", Value: request.RelaySession.SessionId},
		utils.Attribute{Key: "request.relayNumber", Value: request.RelaySession.RelayNum},
		utils.Attribute{Key: "request.cu", Value: request.RelaySession.CuSum},
		utils.Attribute{Key: "relay_timeout", Value: common.GetRemainingTimeoutFromContext(ctx)},
		utils.Attribute{Key: "relay addon", Value: request.RelayData.Addon},
		utils.Attribute{Key: "relay extensions", Value: request.RelayData.GetExtensions()},
		utils.Attribute{Key: "seenBlock", Value: request.RelayData.GetSeenBlock()},
		utils.Attribute{Key: "requestBlock", Value: request.RelayData.GetRequestBlock()},
	)
	// Init relay
	relaySession, consumerAddress, chainMessage, err := rpcps.initRelay(ctx, request)
	if err != nil {
		utils.LavaFormatDebug("got error from init relay", utils.LogAttr("error", err))
		return nil, rpcps.handleRelayErrorStatus(err)
	}

	// Check that this is not subscription related messages
	if chainlib.IsFunctionTagOfType(chainMessage, spectypes.FUNCTION_TAG_SUBSCRIBE) {
		return nil, errors.New("subscribe method is not supported through Relay")
	}

	if chainlib.IsFunctionTagOfType(chainMessage, spectypes.FUNCTION_TAG_UNSUBSCRIBE_ALL) {
		return nil, errors.New("unsubscribe_all method  is not supported through Relay")
	}

	rpcps.metrics.AddInFlightRelay(chainMessage.GetApi().Name)
	defer func() {
		go func() {
			rpcps.metrics.SubInFlightRelay(chainMessage.GetApi().Name)
		}()
	}()
	var reply *pairingtypes.RelayReply
	var replyWrapper *chainlib.RelayReplyWrapper
	if chainlib.IsFunctionTagOfType(chainMessage, spectypes.FUNCTION_TAG_UNSUBSCRIBE) {
		reply, err = rpcps.TryRelayUnsubscribe(ctx, request, consumerAddress, chainMessage)
		// For unsubscribe, we don't have a replyWrapper, so set to nil
		replyWrapper = nil
	} else {
		// Try sending relay
		reply, replyWrapper, err = rpcps.TryRelayWithWrapper(ctx, request, consumerAddress, chainMessage)
	}

	isErroredRelay := err != nil || common.ContextOutOfTime(ctx)
	if !isErroredRelay {
		latestRelayCu := uint64(0)
		if relaySession != nil {
			latestRelayCu = relaySession.LatestRelayCu
		}
		go rpcps.metrics.AddRelay(consumerAddress.String(), latestRelayCu, request.RelaySession.QosReport, chainMessage.GetApi().Name)
	} else {
		go rpcps.metrics.AddFunctionError(chainMessage.GetApi().Name)
	}

	if !rpcps.StaticProvider {
		err = rpcps.finalizeSession(isErroredRelay, ctx, consumerAddress, reply, chainMessage, relaySession, request, replyWrapper, err)
	}

	processingTime := time.Since(startTime)

	// Set provider latency metric
	if rpcps.metrics != nil && chainMessage != nil {
		latencyMs := float64(processingTime.Nanoseconds()) / 1e6 // Convert to milliseconds
		rpcps.metrics.SetLatency(latencyMs)
	}

	utils.LavaFormatInfo("Done handling relay request from consumer",
		utils.Attribute{Key: "GUID", Value: ctx},
		utils.Attribute{Key: utils.KEY_REQUEST_ID, Value: ctx},
		utils.Attribute{Key: utils.KEY_TASK_ID, Value: ctx},
		utils.Attribute{Key: utils.KEY_TRANSACTION_ID, Value: ctx},
		utils.Attribute{Key: "request.SessionId", Value: request.RelaySession.SessionId},
		utils.Attribute{Key: "request.relayNumber", Value: request.RelaySession.RelayNum},
		utils.Attribute{Key: "request.cu", Value: request.RelaySession.CuSum},
		utils.Attribute{Key: "relay_timeout", Value: common.GetRemainingTimeoutFromContext(ctx)},
		utils.Attribute{Key: "timeTaken", Value: processingTime},
	)
	return reply, rpcps.handleRelayErrorStatus(err)
}

func (rpcps *RPCProviderServer) finalizeSession(isRelayError bool, ctx context.Context, consumerAddress sdk.AccAddress, reply *pairingtypes.RelayReply, chainMessage chainlib.ChainMessage, relaySession *lavasession.SingleProviderSession, request *pairingtypes.RelayRequest, replyWrapper *chainlib.RelayReplyWrapper, err error) error {
	if isRelayError {
		// failed to send relay. we need to adjust session state. cuSum and relayNumber.
		relayFailureError := rpcps.providerSessionManager.OnSessionFailure(relaySession, request.RelaySession.RelayNum)
		if relayFailureError != nil {
			var extraInfo string
			if err != nil {
				extraInfo = err.Error()
			}
			err = sdkerrors.Wrapf(relayFailureError, "On relay failure: %s", extraInfo)
		}
<<<<<<< HEAD

		// Check if this is an unsupported method error
		var unsupportedMethodError *chainlib.UnsupportedMethodError
		if errors.As(err, &unsupportedMethodError) {
			utils.LavaFormatInfo("CU rolled back for unsupported method error returned to consumer",
				utils.LogAttr("GUID", ctx),
				utils.LogAttr("session_id", request.RelaySession.SessionId),
				utils.LogAttr("relay_num", request.RelaySession.RelayNum),
				utils.LogAttr("method", unsupportedMethodError.GetMethodName()),
				utils.LogAttr("error", unsupportedMethodError.Error()),
			)
		} else {
			err = utils.LavaFormatError("TryRelay Failed", err,
				utils.Attribute{Key: "request.SessionId", Value: request.RelaySession.SessionId},
				utils.Attribute{Key: "request.userAddr", Value: consumerAddress},
				utils.Attribute{Key: "GUID", Value: ctx},
				utils.Attribute{Key: "timed_out", Value: common.ContextOutOfTime(ctx)},
			)
		}
=======
		err = utils.LavaFormatError("TryRelay Failed", err,
			utils.Attribute{Key: "request.SessionId", Value: request.RelaySession.SessionId},
			utils.Attribute{Key: "request.userAddr", Value: consumerAddress},
			utils.Attribute{Key: "GUID", Value: ctx},
			utils.Attribute{Key: utils.KEY_REQUEST_ID, Value: ctx},
			utils.Attribute{Key: utils.KEY_TASK_ID, Value: ctx},
			utils.Attribute{Key: utils.KEY_TRANSACTION_ID, Value: ctx},
			utils.Attribute{Key: "timed_out", Value: common.ContextOutOfTime(ctx)},
		)
>>>>>>> f3f16d0b
		return err
	}

	// On successful relay
	pairingEpoch := relaySession.PairingEpoch
	sendRewards := relaySession.IsPayingRelay() // when consumer mismatch causes this relay not to provide cu
	replyBlock := reply.LatestBlock

	// For successful relays, call OnSessionDone to update session state
	relayError := rpcps.providerSessionManager.OnSessionDone(relaySession, request.RelaySession.RelayNum)
	if relayError != nil {
		utils.LavaFormatError("OnSession Done failure: ", relayError)
	} else if sendRewards {
		// SendProof gets the request copy, as in the case of data reliability enabled the request.blockNumber is changed.
		// Therefore the signature changes, so we need the original copy to extract the address from it.
		// we want this code to run in parallel so it doesn't stop the flow

		go rpcps.SendProof(ctx, pairingEpoch, request, consumerAddress, chainMessage.GetApiCollection().CollectionData.ApiInterface)
		utils.LavaFormatDebug("Provider Finished Relay Successfully",
			utils.Attribute{Key: "request.SessionId", Value: request.RelaySession.SessionId},
			utils.Attribute{Key: "request.relayNumber", Value: request.RelaySession.RelayNum},
			utils.Attribute{Key: "GUID", Value: ctx},
			utils.Attribute{Key: utils.KEY_REQUEST_ID, Value: ctx},
			utils.Attribute{Key: utils.KEY_TASK_ID, Value: ctx},
			utils.Attribute{Key: utils.KEY_TRANSACTION_ID, Value: ctx},
			utils.Attribute{Key: "requestedBlock", Value: request.RelayData.RequestBlock},
			utils.Attribute{Key: "replyBlock", Value: replyBlock},
			utils.Attribute{Key: "method", Value: chainMessage.GetApi().Name},
		)
	}
	return nil
}

func (rpcps *RPCProviderServer) initRelay(ctx context.Context, request *pairingtypes.RelayRequest) (relaySession *lavasession.SingleProviderSession, consumerAddress sdk.AccAddress, chainMessage chainlib.ChainMessage, err error) {
	if !rpcps.StaticProvider {
		relaySession, consumerAddress, err = rpcps.verifyRelaySession(ctx, request)
		if err != nil {
			return nil, nil, nil, err
		}
		defer func(relaySession *lavasession.SingleProviderSession) {
			// if we error in here until PrepareSessionForUsage was called successfully we can't call OnSessionFailure
			if err != nil {
				relaySession.DisbandSession()
			}
		}(relaySession) // lock in the session address
	}
	extensionInfo := extensionslib.ExtensionInfo{LatestBlock: 0, ExtensionOverride: request.RelayData.Extensions}
	if extensionInfo.ExtensionOverride == nil { // in case consumer did not set an extension, we skip the extension parsing and we are sending it to the regular url
		extensionInfo.ExtensionOverride = []string{}
	}
	// parse the message to extract the cu and chainMessage for sending it
	chainMessage, err = rpcps.chainParser.ParseMsg(request.RelayData.ApiUrl, request.RelayData.Data, request.RelayData.ConnectionType, request.RelayData.GetMetadata(), extensionInfo)
	if err != nil {
		return nil, nil, nil, err
	}
	// we only need the chainMessage for a static provider
	if rpcps.StaticProvider {
		// extract consumer address from signature
		extractedConsumerAddress, err := rpcps.ExtractConsumerAddress(ctx, request.RelaySession)
		if err != nil {
			return nil, nil, nil, err
		}

		return nil, extractedConsumerAddress, chainMessage, nil
	}
	relayCU := chainMessage.GetApi().ComputeUnits
	virtualEpoch := rpcps.stateTracker.GetVirtualEpoch(uint64(request.RelaySession.Epoch))
	err = relaySession.PrepareSessionForUsage(ctx, relayCU, request.RelaySession.CuSum, rpcps.allowedMissingCUThreshold, virtualEpoch)
	if err != nil {
		// If PrepareSessionForUsage, session lose sync.
		// We then wrap the error with the SessionOutOfSyncError that has a unique error code.
		// The consumer knows the session lost sync using the code and will create a new session.
		return nil, nil, nil, utils.LavaFormatError("Session Out of sync", lavasession.SessionOutOfSyncError, utils.Attribute{Key: "PrepareSessionForUsage_Error", Value: err.Error()}, utils.Attribute{Key: "GUID", Value: ctx}, utils.Attribute{Key: utils.KEY_REQUEST_ID, Value: ctx}, utils.Attribute{Key: utils.KEY_TASK_ID, Value: ctx}, utils.Attribute{Key: utils.KEY_TRANSACTION_ID, Value: ctx})
	}
	return relaySession, consumerAddress, chainMessage, nil
}

func (rpcps *RPCProviderServer) ValidateAddonsExtensions(addon string, extensions []string, chainMessage chainlib.ChainMessage) error {
	// this validates all of the values are handled by chainParser
	_, _, err := rpcps.chainParser.SeparateAddonsExtensions(context.Background(), append(extensions, addon))
	if err != nil {
		return err
	}
	apiCollection := chainMessage.GetApiCollection()
	if apiCollection.CollectionData.AddOn != addon {
		return utils.LavaFormatWarning("invalid addon in relay, parsed addon is not the same as requested", nil, utils.Attribute{Key: "requested addon", Value: addon[0]}, utils.Attribute{Key: "parsed addon", Value: chainMessage.GetApiCollection().CollectionData.AddOn})
	}
	if !rpcps.chainRouter.ExtensionsSupported(apiCollection.CollectionData.InternalPath, extensions) {
		return utils.LavaFormatWarning("requested extensions are unsupported in chainRouter", nil, utils.Attribute{Key: "requested extensions", Value: extensions})
	}
	return nil
}

func (rpcps *RPCProviderServer) ValidateRequest(chainMessage chainlib.ChainMessage, request *pairingtypes.RelayRequest, ctx context.Context) error {
	// TODO: remove this if case, the reason its here is because lava-sdk does't have data reliability + block parsing.
	// this is a temporary solution until we have a working block parsing in lava-sdk
	if request.RelayData.RequestBlock == spectypes.NOT_APPLICABLE {
		return nil
	}
	seenBlock := request.RelayData.GetSeenBlock()
	if seenBlock < 0 {
		return utils.LavaFormatError("invalid seen block", nil, utils.Attribute{Key: "GUID", Value: ctx}, utils.Attribute{Key: utils.KEY_REQUEST_ID, Value: ctx}, utils.Attribute{Key: utils.KEY_TASK_ID, Value: ctx}, utils.Attribute{Key: utils.KEY_TRANSACTION_ID, Value: ctx}, utils.Attribute{Key: "seenBlock", Value: seenBlock})
	}
	reqBlock, _ := chainMessage.RequestedBlock()
	if reqBlock != request.RelayData.RequestBlock {
		// the consumer either configured an invalid value or is modifying the requested block as part of a data reliability message
		// see if this modification is supported
		providerRequestedBlockPreUpdate := reqBlock
		chainMessage.UpdateLatestBlockInMessage(request.RelayData.RequestBlock, true)
		// if after UpdateLatestBlockInMessage it's not aligned we have a problem
		reqBlock, _ = chainMessage.RequestedBlock()
		if reqBlock != request.RelayData.RequestBlock {
			utils.LavaFormatDebug("requested block mismatch between consumer and provider",
				utils.LogAttr("request data", request.RelayData.Data),
				utils.LogAttr("request path", request.RelayData.ApiUrl),
				utils.LogAttr("method", chainMessage.GetApi().Name),
				utils.Attribute{Key: "provider_parsed_block_pre_update", Value: providerRequestedBlockPreUpdate},
				utils.Attribute{Key: "provider_requested_block", Value: reqBlock},
				utils.Attribute{Key: "consumer_requested_block", Value: request.RelayData.RequestBlock},
				utils.Attribute{Key: "GUID", Value: ctx},
				utils.Attribute{Key: utils.KEY_REQUEST_ID, Value: ctx},
				utils.Attribute{Key: utils.KEY_TASK_ID, Value: ctx},
				utils.Attribute{Key: utils.KEY_TRANSACTION_ID, Value: ctx})
			// TODO, we need to return an error here, this was disabled so relays will pass, but it will cause data reliability issues.
			// once we understand the issue return the error.
			utils.LavaFormatError("requested block mismatch between consumer and provider", nil,
				utils.LogAttr("request data", string(request.RelayData.Data)),
				utils.LogAttr("request path", request.RelayData.ApiUrl),
				utils.LogAttr("method", chainMessage.GetApi().Name),
				utils.Attribute{Key: "provider_parsed_block_pre_update", Value: providerRequestedBlockPreUpdate},
				utils.Attribute{Key: "provider_requested_block", Value: reqBlock},
				utils.Attribute{Key: "consumer_requested_block", Value: request.RelayData.RequestBlock},
				utils.Attribute{Key: "GUID", Value: ctx},
				utils.Attribute{Key: utils.KEY_REQUEST_ID, Value: ctx},
				utils.Attribute{Key: utils.KEY_TASK_ID, Value: ctx},
				utils.Attribute{Key: utils.KEY_TRANSACTION_ID, Value: ctx},
				utils.Attribute{Key: "metadata", Value: request.RelayData.Metadata},
			)
		}
	}
	return nil
}

func (rpcps *RPCProviderServer) RelaySubscribe(request *pairingtypes.RelayRequest, srv pairingtypes.Relayer_RelaySubscribeServer) error {
	if request.RelayData == nil || request.RelaySession == nil {
		return utils.LavaFormatError("invalid relay subscribe request, internal fields are nil", nil)
	}

	ctx := utils.AppendUniqueIdentifier(context.Background(), lavaprotocol.GetSalt(request.RelayData))
	utils.LavaFormatDebug("Provider got relay subscribe request",
		utils.LogAttr("request.SessionId", request.RelaySession.SessionId),
		utils.LogAttr("request.relayNumber", request.RelaySession.RelayNum),
		utils.LogAttr("request.cu", request.RelaySession.CuSum),
		utils.LogAttr("GUID", ctx),
	)

	relaySession, consumerAddress, chainMessage, err := rpcps.initRelay(ctx, request)
	if err != nil {
		utils.LavaFormatDebug("got error from init relay", utils.LogAttr("error", err))
		return rpcps.handleRelayErrorStatus(err)
	}

	// TryRelaySubscribe is blocking until subscription ends
	subscribed, err := rpcps.TryRelaySubscribe(ctx, uint64(request.RelaySession.Epoch), request, srv, chainMessage, consumerAddress, relaySession, request.RelaySession.RelayNum)
	if subscribed {
		utils.LavaFormatDebug("Provider Finished Relay Successfully",
			utils.LogAttr("request.SessionId", request.RelaySession.SessionId),
			utils.LogAttr("request.relayNumber", request.RelaySession.RelayNum),
			utils.LogAttr("GUID", ctx),
		)
		err = nil // we don't want to return an error here
	} else {
		// we didn't even manage to subscribe
		err = utils.LavaFormatError("failed subscribing", lavasession.SubscriptionInitiationError,
			utils.LogAttr("GUID", ctx),
			utils.LogAttr("error", err),
		)
	}

	return rpcps.handleRelayErrorStatus(err)
}

func (rpcps *RPCProviderServer) SendProof(ctx context.Context, epoch uint64, request *pairingtypes.RelayRequest, consumerAddress sdk.AccAddress, apiInterface string) error {
	storedCU, updatedWithProof := rpcps.rewardServer.SendNewProof(ctx, request.RelaySession, epoch, consumerAddress.String(), apiInterface)
	if !updatedWithProof && storedCU > request.RelaySession.CuSum {
		rpcps.providerSessionManager.UpdateSessionCU(consumerAddress.String(), epoch, request.RelaySession.SessionId, storedCU)
		err := utils.LavaFormatError("Cu in relay smaller than existing proof", lavasession.ProviderConsumerCuMisMatch, utils.Attribute{Key: "GUID", Value: ctx}, utils.Attribute{Key: utils.KEY_REQUEST_ID, Value: ctx}, utils.Attribute{Key: utils.KEY_TASK_ID, Value: ctx}, utils.Attribute{Key: utils.KEY_TRANSACTION_ID, Value: ctx}, utils.Attribute{Key: "session_cu_sum", Value: request.RelaySession.CuSum}, utils.Attribute{Key: "existing_proof_cu", Value: storedCU}, utils.Attribute{Key: "sessionId", Value: request.RelaySession.SessionId}, utils.Attribute{Key: "chainID", Value: request.RelaySession.SpecId})
		return rpcps.handleRelayErrorStatus(err)
	}
	return nil
}

func (rpcps *RPCProviderServer) TryRelaySubscribe(ctx context.Context, requestBlockHeight uint64, request *pairingtypes.RelayRequest, srv pairingtypes.Relayer_RelaySubscribeServer, chainMessage chainlib.ChainMessage, consumerAddress sdk.AccAddress, relaySession *lavasession.SingleProviderSession, relayNumber uint64) (subscribedSuccessfully bool, errRet error) {
	subscribeRepliesChan := make(chan *pairingtypes.RelayReply)
	ctx, cancel := context.WithCancel(ctx)
	defer cancel()
	consumerProcessGuid, found := rpcps.fetchConsumerProcessGuidFromContext(srv.Context())
	if !found {
		return false, utils.LavaFormatWarning("Could not find consumer process GUID in context, which is required for subscription relays", nil)
	}

	// The reasons that we have a wait group here, and we pass it to the go routine is because we want to start the channel read before calling AddConsumer,
	// because it might stuck on writing to the channel if we don't do that, which will create a deadlock.
	// But, we still want to wait the go routine to finish before we return (because the gRPC stream will close on return), so we use a wait group to wait for the go routine to finish.
	wg := sync.WaitGroup{}
	wg.Add(1)

	// Process subscription messages
	go func() {
		defer wg.Done()

		for {
			select {
			case <-ctx.Done():
			case <-srv.Context().Done():
				utils.LavaFormatTrace("ctx or relay server context closed",
					utils.LogAttr("GUID", ctx),
					utils.LogAttr("consumerAddr", consumerAddress),
				)

				err := rpcps.providerNodeSubscriptionManager.RemoveConsumer(ctx, chainMessage, consumerAddress, true, consumerProcessGuid)
				if err != nil {
					errRet = utils.LavaFormatError("Error RemoveConsumer", err, utils.LogAttr("GUID", ctx))
				}
				return
			case subscribeReply, ok := <-subscribeRepliesChan:
				if !ok { // channel is closed
					errRet = utils.LavaFormatTrace("subscribeRepliesChan closed",
						utils.LogAttr("GUID", ctx),
						utils.LogAttr("consumerAddr", consumerAddress),
					)
					err := rpcps.providerNodeSubscriptionManager.RemoveConsumer(ctx, chainMessage, consumerAddress, false, consumerProcessGuid) // false because the channel is already closed
					if err != nil {
						errRet = utils.LavaFormatError("Error RemoveConsumer", err, utils.LogAttr("GUID", ctx))
					}
					return
				}

				errRet = srv.Send(subscribeReply)

				if errRet != nil {
					// usually triggered when client closes connection
					if strings.Contains(errRet.Error(), "Canceled desc = context canceled") {
						errRet = utils.LavaFormatWarning("Client closed connection", errRet, utils.Attribute{Key: "GUID", Value: ctx}, utils.Attribute{Key: utils.KEY_REQUEST_ID, Value: ctx}, utils.Attribute{Key: utils.KEY_TASK_ID, Value: ctx}, utils.Attribute{Key: utils.KEY_TRANSACTION_ID, Value: ctx})
					} else {
						errRet = utils.LavaFormatError("Got error from srv.Send()", errRet, utils.Attribute{Key: "GUID", Value: ctx}, utils.Attribute{Key: utils.KEY_REQUEST_ID, Value: ctx}, utils.Attribute{Key: utils.KEY_TASK_ID, Value: ctx}, utils.Attribute{Key: utils.KEY_TRANSACTION_ID, Value: ctx})
					}

					return
				}

				subscribedSuccessfully = true
				utils.LavaFormatTrace("Sending data to consumer",
					utils.LogAttr("GUID", ctx),
					utils.LogAttr("data", subscribeReply.Data),
					utils.LogAttr("consumerAddr", consumerAddress),
				)
			}
		}
	}()

	subscriptionId, err := rpcps.providerNodeSubscriptionManager.AddConsumer(ctx, request, chainMessage, consumerAddress, subscribeRepliesChan, consumerProcessGuid)
	if err != nil {
		// Subscription failed due to node error mark session as done and return
		relayError := rpcps.providerSessionManager.OnSessionFailure(relaySession, relayNumber)
		if relayError != nil {
			utils.LavaFormatError("Error OnSessionDone", relayError)
		}

		return false, utils.LavaFormatWarning("RPCProviderServer: Subscription failed", err,
			utils.LogAttr("GUID", ctx),
			utils.LogAttr("consumerAddr", consumerAddress),
		)
	}

	relayError := rpcps.providerSessionManager.OnSessionDone(relaySession, relayNumber)
	if relayError != nil {
		utils.LavaFormatError("Error OnSessionDone", relayError)
	}

	go rpcps.SendProof(ctx, relaySession.PairingEpoch, request, consumerAddress, chainMessage.GetApiCollection().CollectionData.ApiInterface)

	rpcps.rewardServer.SubscribeStarted(consumerAddress.String(), requestBlockHeight, subscriptionId)
	wg.Wait() // Block until subscription is done

	rpcps.rewardServer.SubscribeEnded(consumerAddress.String(), requestBlockHeight, subscriptionId)
	return subscribedSuccessfully, errRet
}

// verifies basic relay fields, and gets a provider session
func (rpcps *RPCProviderServer) verifyRelaySession(ctx context.Context, request *pairingtypes.RelayRequest) (singleProviderSession *lavasession.SingleProviderSession, extractedConsumerAddress sdk.AccAddress, err error) {
	valid := rpcps.providerSessionManager.IsValidEpoch(uint64(request.RelaySession.Epoch))
	if !valid {
		latestBlock := rpcps.stateTracker.LatestBlock()
		errorMessage := "user reported invalid lava block height"
		if request.RelaySession.Epoch > latestBlock {
			errorMessage = "provider is behind user's block height"
		} else if request.RelaySession.Epoch == 0 {
			errorMessage = "user reported lava block 0, either it's test rpcprovider or a consumer that has no node access"
		}
		utils.LavaFormatInfo(errorMessage,
			utils.Attribute{Key: "Info Type", Value: lavasession.EpochMismatchError},
			utils.Attribute{Key: "provider lava block", Value: latestBlock},
			utils.Attribute{Key: "consumer lava block", Value: request.RelaySession.Epoch},
			utils.Attribute{Key: "threshold", Value: rpcps.providerSessionManager.GetBlockedEpochHeight()},
			utils.Attribute{Key: "GUID", Value: ctx},
			utils.Attribute{Key: utils.KEY_REQUEST_ID, Value: ctx},
			utils.Attribute{Key: utils.KEY_TASK_ID, Value: ctx},
			utils.Attribute{Key: utils.KEY_TRANSACTION_ID, Value: ctx},
		)
		return nil, nil, lavasession.EpochMismatchError.Wrapf("provider lava block %d, consumer lava block %d, threshold: %d", latestBlock, request.RelaySession.Epoch, rpcps.providerSessionManager.GetBlockedEpochHeight())
	}

	// Check data
	err = rpcps.verifyRelayRequestMetaData(ctx, request.RelaySession, request.RelayData)
	if err != nil {
		return nil, nil, utils.LavaFormatWarning("did not pass relay validation", err, utils.Attribute{Key: "GUID", Value: ctx}, utils.Attribute{Key: utils.KEY_REQUEST_ID, Value: ctx}, utils.Attribute{Key: utils.KEY_TASK_ID, Value: ctx}, utils.Attribute{Key: utils.KEY_TRANSACTION_ID, Value: ctx})
	}

	// check signature
	extractedConsumerAddress, err = rpcps.ExtractConsumerAddress(ctx, request.RelaySession)
	if err != nil {
		return nil, nil, err
	}
	consumerAddressString := extractedConsumerAddress.String()

	// validate & fetch badge to send into provider session manager
	err = rpcps.validateBadgeSession(ctx, request.RelaySession)
	if err != nil {
		return nil, nil, utils.LavaFormatWarning("badge validation err", err, utils.Attribute{Key: "GUID", Value: ctx}, utils.Attribute{Key: utils.KEY_REQUEST_ID, Value: ctx}, utils.Attribute{Key: utils.KEY_TASK_ID, Value: ctx}, utils.Attribute{Key: utils.KEY_TRANSACTION_ID, Value: ctx})
	}

	singleProviderSession, err = rpcps.getSingleProviderSession(ctx, request.RelaySession, consumerAddressString)
	return singleProviderSession, extractedConsumerAddress, err
}

func (rpcps *RPCProviderServer) ExtractConsumerAddress(ctx context.Context, relaySession *pairingtypes.RelaySession) (extractedConsumerAddress sdk.AccAddress, err error) {
	if relaySession.Badge != nil {
		extractedConsumerAddress, err = sigs.ExtractSignerAddress(*relaySession.Badge)
		if err != nil {
			return nil, err
		}
	} else {
		extractedConsumerAddress, err = sigs.ExtractSignerAddress(relaySession)
		if err != nil {
			return nil, utils.LavaFormatWarning("failed to extract signer address from relay session", err, utils.LogAttr("GUID", ctx))
		}
	}
	return extractedConsumerAddress, nil
}

func (rpcps *RPCProviderServer) validateBadgeSession(ctx context.Context, relaySession *pairingtypes.RelaySession) error {
	if relaySession.Badge == nil { // not a badge session
		return nil
	}

	// validating badge signer
	badgeUserSigner, err := sigs.ExtractSignerAddress(relaySession)
	if err != nil {
		return utils.LavaFormatWarning("cannot extract badge user from relay", err, utils.LogAttr("GUID", ctx))
	}

	// validating badge signer
	if badgeUserSigner.String() != relaySession.Badge.Address {
		return utils.LavaFormatWarning("did not pass badge signer validation", nil, utils.LogAttr("GUID", ctx))
	}

	// validating badge lavaChainId
	if relaySession.LavaChainId != relaySession.Badge.LavaChainId {
		return utils.LavaFormatWarning("mismatch in badge lavaChainId", nil, utils.LogAttr("GUID", ctx))
	}

	// validating badge epoch
	if int64(relaySession.Badge.Epoch) != relaySession.Epoch {
		return utils.LavaFormatWarning("Badge epoch validation failed", nil,
			utils.LogAttr("badgeEpoch", relaySession.Badge.Epoch),
			utils.LogAttr("relayEpoch", relaySession.Epoch),
		)
	}

	if int64(relaySession.Badge.Epoch) != relaySession.Epoch {
		return utils.LavaFormatWarning("Badge epoch validation failed", nil, utils.LogAttr("badge_epoch", relaySession.Badge.Epoch), utils.LogAttr("relay_epoch", relaySession.Epoch))
	}
	return nil
}

func (rpcps *RPCProviderServer) getSingleProviderSession(ctx context.Context, request *pairingtypes.RelaySession, consumerAddressString string) (*lavasession.SingleProviderSession, error) {
	// regular session, verifies pairing epoch and relay number
	singleProviderSession, err := rpcps.providerSessionManager.GetSession(ctx, consumerAddressString, uint64(request.Epoch), request.SessionId, request.RelayNum, request.Badge)
	if err != nil {
		if lavasession.ConsumerNotRegisteredYet.Is(err) {
			valid, pairedProviders, projectId, verifyPairingError := rpcps.stateTracker.VerifyPairing(ctx, consumerAddressString, rpcps.providerAddress.String(), uint64(request.Epoch), request.SpecId)
			if verifyPairingError != nil {
				return nil, utils.LavaFormatInfo("Failed to VerifyPairing for new consumer",
					utils.Attribute{Key: "Error", Value: verifyPairingError},
					utils.Attribute{Key: "GUID", Value: ctx},
					utils.Attribute{Key: utils.KEY_REQUEST_ID, Value: ctx},
					utils.Attribute{Key: utils.KEY_TASK_ID, Value: ctx},
					utils.Attribute{Key: utils.KEY_TRANSACTION_ID, Value: ctx},
					utils.Attribute{Key: "sessionID", Value: request.SessionId},
					utils.Attribute{Key: "consumer", Value: consumerAddressString},
					utils.Attribute{Key: "provider", Value: rpcps.providerAddress},
					utils.Attribute{Key: "relayNum", Value: request.RelayNum},
					utils.Attribute{Key: "Providers block", Value: rpcps.stateTracker.LatestBlock()},
				)
			}
			if !valid {
				return nil, utils.LavaFormatError("VerifyPairing, this consumer address is not valid with this provider", nil,
					utils.Attribute{Key: "GUID", Value: ctx},
					utils.Attribute{Key: utils.KEY_REQUEST_ID, Value: ctx},
					utils.Attribute{Key: utils.KEY_TASK_ID, Value: ctx},
					utils.Attribute{Key: utils.KEY_TRANSACTION_ID, Value: ctx},
					utils.Attribute{Key: "epoch", Value: request.Epoch},
					utils.Attribute{Key: "sessionID", Value: request.SessionId},
					utils.Attribute{Key: "consumer", Value: consumerAddressString},
					utils.Attribute{Key: "provider", Value: rpcps.providerAddress},
					utils.Attribute{Key: "relayNum", Value: request.RelayNum},
				)
			}
			maxCuForConsumer, getMaxCuError := rpcps.stateTracker.GetMaxCuForUser(ctx, consumerAddressString, request.SpecId, uint64(request.Epoch))
			if getMaxCuError != nil {
				return nil, utils.LavaFormatError("ConsumerNotRegisteredYet: GetMaxCuForUser failed", getMaxCuError,
					utils.Attribute{Key: "GUID", Value: ctx},
					utils.Attribute{Key: utils.KEY_REQUEST_ID, Value: ctx},
					utils.Attribute{Key: utils.KEY_TASK_ID, Value: ctx},
					utils.Attribute{Key: utils.KEY_TRANSACTION_ID, Value: ctx},
					utils.Attribute{Key: "epoch", Value: request.Epoch},
					utils.Attribute{Key: "sessionID", Value: request.SessionId},
					utils.Attribute{Key: "consumer", Value: consumerAddressString},
					utils.Attribute{Key: "provider", Value: rpcps.providerAddress},
					utils.Attribute{Key: "relayNum", Value: request.RelayNum},
				)
			}
			// After validating the consumer we can register it with provider session manager.
			singleProviderSession, err = rpcps.providerSessionManager.RegisterProviderSessionWithConsumer(ctx, consumerAddressString, uint64(request.Epoch), request.SessionId, request.RelayNum, maxCuForConsumer, pairedProviders, projectId, request.Badge)
			if err != nil {
				return nil, utils.LavaFormatError("Failed to RegisterProviderSessionWithConsumer", err,
					utils.Attribute{Key: "GUID", Value: ctx},
					utils.Attribute{Key: utils.KEY_REQUEST_ID, Value: ctx},
					utils.Attribute{Key: utils.KEY_TASK_ID, Value: ctx},
					utils.Attribute{Key: utils.KEY_TRANSACTION_ID, Value: ctx},
					utils.Attribute{Key: "sessionID", Value: request.SessionId},
					utils.Attribute{Key: "consumer", Value: consumerAddressString},
					utils.Attribute{Key: "relayNum", Value: request.RelayNum},
				)
			}
		} else {
			return nil, utils.LavaFormatError("Failed to get a provider session", err,
				utils.Attribute{Key: "GUID", Value: ctx},
				utils.Attribute{Key: utils.KEY_REQUEST_ID, Value: ctx},
				utils.Attribute{Key: utils.KEY_TASK_ID, Value: ctx},
				utils.Attribute{Key: utils.KEY_TRANSACTION_ID, Value: ctx},
				utils.Attribute{Key: "sessionID", Value: request.SessionId},
				utils.Attribute{Key: "consumer", Value: consumerAddressString},
				utils.Attribute{Key: "relayNum", Value: request.RelayNum},
			)
		}
	}
	return singleProviderSession, nil
}

func (rpcps *RPCProviderServer) verifyRelayRequestMetaData(ctx context.Context, requestSession *pairingtypes.RelaySession, relayData *pairingtypes.RelayPrivateData) error {
	providerAddress := rpcps.providerAddress.String()
	if requestSession.Provider != providerAddress {
		return utils.LavaFormatError("request had the wrong provider", nil, utils.Attribute{Key: "GUID", Value: ctx}, utils.Attribute{Key: utils.KEY_REQUEST_ID, Value: ctx}, utils.Attribute{Key: utils.KEY_TASK_ID, Value: ctx}, utils.Attribute{Key: utils.KEY_TRANSACTION_ID, Value: ctx}, utils.Attribute{Key: "providerAddress", Value: providerAddress}, utils.Attribute{Key: "request_provider", Value: requestSession.Provider})
	}
	if requestSession.SpecId != rpcps.rpcProviderEndpoint.ChainID {
		return utils.LavaFormatError("request had the wrong specID", nil, utils.Attribute{Key: "GUID", Value: ctx}, utils.Attribute{Key: utils.KEY_REQUEST_ID, Value: ctx}, utils.Attribute{Key: utils.KEY_TASK_ID, Value: ctx}, utils.Attribute{Key: utils.KEY_TRANSACTION_ID, Value: ctx}, utils.Attribute{Key: "request_specID", Value: requestSession.SpecId}, utils.Attribute{Key: "chainID", Value: rpcps.rpcProviderEndpoint.ChainID})
	}
	if requestSession.LavaChainId != rpcps.lavaChainID {
		return utils.LavaFormatError("request had the wrong lava chain ID", nil, utils.Attribute{Key: "GUID", Value: ctx}, utils.Attribute{Key: utils.KEY_REQUEST_ID, Value: ctx}, utils.Attribute{Key: utils.KEY_TASK_ID, Value: ctx}, utils.Attribute{Key: utils.KEY_TRANSACTION_ID, Value: ctx}, utils.Attribute{Key: "request_lavaChainID", Value: requestSession.LavaChainId}, utils.Attribute{Key: "lava chain id", Value: rpcps.lavaChainID})
	}

	if !bytes.Equal(requestSession.ContentHash, sigs.HashMsg(relayData.GetContentHashData())) {
		return utils.LavaFormatError("content hash mismatch between consumer and provider", nil,
			utils.Attribute{Key: "ApiInterface", Value: relayData.ApiInterface},
			utils.Attribute{Key: "ApiUrl", Value: relayData.ApiUrl},
			utils.Attribute{Key: "RequestBlock", Value: relayData.RequestBlock},
			utils.Attribute{Key: "ConnectionType", Value: relayData.ConnectionType},
			utils.Attribute{Key: "Metadata", Value: relayData.Metadata},
			utils.Attribute{Key: "GUID", Value: ctx},
			utils.Attribute{Key: utils.KEY_REQUEST_ID, Value: ctx},
			utils.Attribute{Key: utils.KEY_TASK_ID, Value: ctx},
			utils.Attribute{Key: utils.KEY_TRANSACTION_ID, Value: ctx})
	}

	return nil
}

func (rpcps *RPCProviderServer) handleRelayErrorStatus(err error) error {
	if err == nil {
		return nil
	}
	if lavasession.SessionOutOfSyncError.Is(err) {
		err = status.Error(codes.Code(lavasession.SessionOutOfSyncError.ABCICode()), err.Error())
	} else if lavasession.EpochMismatchError.Is(err) {
		err = status.Error(codes.Code(lavasession.EpochMismatchError.ABCICode()), err.Error())
	}
	return err
}

func (rpcps *RPCProviderServer) TryRelayWithWrapper(ctx context.Context, request *pairingtypes.RelayRequest, consumerAddr sdk.AccAddress, chainMsg chainlib.ChainMessage) (*pairingtypes.RelayReply, *chainlib.RelayReplyWrapper, error) {
	errV := rpcps.ValidateRequest(chainMsg, request, ctx)
	if errV != nil {
		return nil, nil, errV
	}

	errV = rpcps.ValidateAddonsExtensions(request.RelayData.Addon, request.RelayData.Extensions, chainMsg)
	if errV != nil {
		return nil, nil, errV
	}

	var latestBlock int64
	var requestedBlockHash []byte
	var requestedHashes []*chaintracker.BlockStore
	var modifiedReqBlock int64

	finalized := false
	updatedChainMessage := false

	dataReliabilityEnabled, _ := rpcps.chainParser.DataReliabilityParams()
	blockLagForQosSync, averageBlockTime, blockDistanceToFinalization, blocksInFinalizationData := rpcps.chainParser.ChainBlockStats()
	relayTimeout := chainlib.GetRelayTimeout(chainMsg, averageBlockTime)

	if dataReliabilityEnabled {
		var err error
		latestBlock, requestedBlockHash, requestedHashes, modifiedReqBlock, finalized, updatedChainMessage, err = rpcps.GetParametersForRelayDataReliability(ctx, request, chainMsg, relayTimeout, blockLagForQosSync, averageBlockTime, blockDistanceToFinalization, blocksInFinalizationData)
		if err != nil {
			return nil, nil, err
		}
	}

	// TODO: handle cache on fork for dataReliability = false
	var reply *pairingtypes.RelayReply
	var ignoredMetadata []pairingtypes.Metadata
	var err error
	var replyWrapper *chainlib.RelayReplyWrapper

	if requestedBlockHash != nil || finalized { // try get reply from cache
		reply, ignoredMetadata, err = rpcps.tryGetRelayReplyFromCache(ctx, request, requestedBlockHash, finalized)
	}

	if err != nil || reply == nil {
		// we need to send relay, cache miss or invalid
		replyWrapper, err = rpcps.sendRelayMessageToNode(ctx, request, chainMsg, consumerAddr)
		if err != nil {
			return nil, nil, err
		}

		reply = replyWrapper.RelayReply

		reply.Metadata, _, ignoredMetadata = rpcps.chainParser.HandleHeaders(reply.Metadata, chainMsg.GetApiCollection(), spectypes.Header_pass_reply)
		// TODO: use overwriteReqBlock on the reply metadata to set the correct latest block
		if rpcps.cache.CacheActive() && (requestedBlockHash != nil || finalized) {
			rpcps.trySetRelayReplyInCache(ctx, request, chainMsg, replyWrapper, latestBlock, averageBlockTime, requestedBlockHash, finalized, ignoredMetadata)
		}
	} else if len(request.RelayData.Extensions) > 0 {
		// if cached, Add Archive trailer if requested by the consumer.
		grpc.SetTrailer(ctx, metadata.Pairs(chainlib.RPCProviderNodeExtension, lavasession.NewRouterKey(request.RelayData.Extensions).String()))
	}

	if dataReliabilityEnabled {
		err := rpcps.BuildRelayFinalizedBlockHashes(ctx, request, reply, latestBlock, requestedHashes, updatedChainMessage, relayTimeout, averageBlockTime, blockDistanceToFinalization, blocksInFinalizationData, modifiedReqBlock)
		if err != nil {
			return nil, nil, err
		}
	}

	// utils.LavaFormatDebug("response signing", utils.LogAttr("request block", request.RelayData.RequestBlock), utils.LogAttr("GUID", ctx), utils.LogAttr("latestBlock", reply.LatestBlock))
	reply, err = lavaprotocol.SignRelayResponse(consumerAddr, *request, rpcps.privKey, reply, dataReliabilityEnabled)
	if err != nil {
		return nil, nil, err
	}

	reply.Metadata = append(reply.Metadata, ignoredMetadata...) // appended here only after signing

	// return reply to user
	return reply, replyWrapper, nil
}

func (rpcps *RPCProviderServer) tryGetRelayReplyFromCache(ctx context.Context, request *pairingtypes.RelayRequest, requestedBlockHash []byte, finalized bool) (*pairingtypes.RelayReply, []pairingtypes.Metadata, error) {
	cache := rpcps.cache
	hashKey, outPutFormatter, hashErr := chainlib.HashCacheRequest(request.RelayData, rpcps.rpcProviderEndpoint.ChainID)
	if hashErr != nil {
		utils.LavaFormatError("TryRelay Failed computing hash for cache request", hashErr)
		return nil, nil, nil
	}
	cacheCtx, cancel := context.WithTimeout(ctx, common.CacheTimeout)
	cacheReply, err := cache.GetEntry(cacheCtx, &pairingtypes.RelayCacheGet{
		RequestHash:    hashKey,
		RequestedBlock: request.RelayData.RequestBlock,
		ChainId:        rpcps.rpcProviderEndpoint.ChainID,
		BlockHash:      requestedBlockHash,
		Finalized:      finalized,
		SeenBlock:      request.RelayData.SeenBlock,
	})
	cancel()

	if err != nil && performance.NotConnectedError.Is(err) {
		utils.LavaFormatDebug("cache not connected", utils.LogAttr("err", err), utils.Attribute{Key: "GUID", Value: ctx}, utils.Attribute{Key: utils.KEY_REQUEST_ID, Value: ctx}, utils.Attribute{Key: utils.KEY_TASK_ID, Value: ctx}, utils.Attribute{Key: utils.KEY_TRANSACTION_ID, Value: ctx})
		return nil, nil, err
	}

	reply := cacheReply.GetReply()
	if reply != nil {
		reply.Data = outPutFormatter(reply.Data) // setting request id back to reply.
	}

	ignoredMetadata := cacheReply.GetOptionalMetadata()

	return reply, ignoredMetadata, err
}

func (rpcps *RPCProviderServer) trySetRelayReplyInCache(ctx context.Context, request *pairingtypes.RelayRequest, chainMsg chainlib.ChainMessage, replyWrapper *chainlib.RelayReplyWrapper, latestBlock int64, averageBlockTime time.Duration, requestedBlockHash []byte, finalized bool, ignoredMetadata []pairingtypes.Metadata) {
	cache := rpcps.cache
	reply := replyWrapper.RelayReply

	isNodeError, _ := chainMsg.CheckResponseError(reply.Data, replyWrapper.StatusCode)
	// in case the error is a node error we don't want to cache
	if !isNodeError {
		// copy request and reply as they change later on and we call SetEntry in a routine.
		requestedBlock := request.RelayData.RequestBlock                                                       // get requested block before removing it from the data
		hashKey, _, hashErr := chainlib.HashCacheRequest(request.RelayData, rpcps.rpcProviderEndpoint.ChainID) // get the hash (this changes the data)
		copyReply := &pairingtypes.RelayReply{}
		copyReplyErr := protocopy.DeepCopyProtoObject(reply, copyReply)
		go func() {
			if hashErr != nil || copyReplyErr != nil {
				utils.LavaFormatError("Failed copying relay private data on TryRelay", nil, utils.LogAttr("copyReplyErr", copyReplyErr), utils.LogAttr("hashErr", hashErr))
				return
			}
			new_ctx := context.Background()
			new_ctx, cancel := context.WithTimeout(new_ctx, common.DataReliabilityTimeoutIncrease)
			defer cancel()
			err := cache.SetEntry(new_ctx, &pairingtypes.RelayCacheSet{
				RequestHash:      hashKey,
				RequestedBlock:   requestedBlock,
				BlockHash:        requestedBlockHash,
				ChainId:          rpcps.rpcProviderEndpoint.ChainID,
				Response:         copyReply,
				Finalized:        finalized,
				OptionalMetadata: ignoredMetadata,
				AverageBlockTime: int64(averageBlockTime),
				SeenBlock:        latestBlock,
				IsNodeError:      isNodeError,
			})
			if err != nil && request.RelaySession.Epoch != spectypes.NOT_APPLICABLE {
				utils.LavaFormatWarning("error updating cache with new entry", err, utils.Attribute{Key: "GUID", Value: ctx}, utils.Attribute{Key: utils.KEY_REQUEST_ID, Value: ctx}, utils.Attribute{Key: utils.KEY_TASK_ID, Value: ctx}, utils.Attribute{Key: utils.KEY_TRANSACTION_ID, Value: ctx})
			}
		}()
	}
}

func (rpcps *RPCProviderServer) sendRelayMessageToNode(ctx context.Context, request *pairingtypes.RelayRequest, chainMsg chainlib.ChainMessage, consumerAddr sdk.AccAddress) (*chainlib.RelayReplyWrapper, error) {
	if debugLatency {
		utils.LavaFormatDebug("sending relay to node", utils.Attribute{Key: "GUID", Value: ctx}, utils.Attribute{Key: utils.KEY_REQUEST_ID, Value: ctx}, utils.Attribute{Key: utils.KEY_TASK_ID, Value: ctx}, utils.Attribute{Key: utils.KEY_TRANSACTION_ID, Value: ctx}, utils.Attribute{Key: "specID", Value: rpcps.rpcProviderEndpoint.ChainID})
	}
	// add stickiness header
	chainMsg.AppendHeader([]pairingtypes.Metadata{{Name: RPCProviderStickinessHeaderName, Value: common.GetUniqueToken(common.UserData{DappId: consumerAddr.String(), ConsumerIp: common.GetTokenFromGrpcContext(ctx)})}})
	chainMsg.AppendHeader([]pairingtypes.Metadata{{Name: RPCProviderAddressHeader, Value: rpcps.providerAddress.String()}})
	if debugConsistency {
		utils.LavaFormatDebug("adding stickiness header", utils.LogAttr("tokenFromContext", common.GetTokenFromGrpcContext(ctx)), utils.LogAttr("unique_token", common.GetUniqueToken(common.UserData{DappId: consumerAddr.String(), ConsumerIp: common.GetIpFromGrpcContext(ctx)})))
	}
	// Add test mode context for user requests
	if rpcps.testModeConfig != nil && rpcps.testModeConfig.TestMode {
		ctx = context.WithValue(ctx, TestModeContextKey{}, true)
	}

	// use the provider state machine to send the messages
	relayReplayWrapper, latency, err := rpcps.providerStateMachine.SendNodeMessage(ctx, chainMsg, request)
	if latency.Milliseconds() != 0 { // if node error empty time is returned
		go rpcps.metrics.AddFunctionLatency(chainMsg.GetApi().Name, latency)
	}
	return relayReplayWrapper, err
}

func (rpcps *RPCProviderServer) TryRelayUnsubscribe(ctx context.Context, request *pairingtypes.RelayRequest, consumerAddress sdk.AccAddress, chainMessage chainlib.ChainMessage) (*pairingtypes.RelayReply, error) {
	errV := rpcps.ValidateRequest(chainMessage, request, ctx)
	if errV != nil {
		return nil, errV
	}

	utils.LavaFormatDebug("Provider got unsubscribe request", utils.LogAttr("GUID", ctx))

	consumerProcessGuid, found := rpcps.fetchConsumerProcessGuidFromContext(ctx)
	if !found {
		return nil, utils.LavaFormatWarning("Could not find consumer process GUID in context, which is required for unsubscribe relays", nil)
	}

	// Remove the consumer from the connected consumers list of the subscription
	err := rpcps.providerNodeSubscriptionManager.RemoveConsumer(ctx, chainMessage, consumerAddress, true, consumerProcessGuid)
	if err != nil {
		return nil, err
	}

	rpcResponse, err := lavaprotocol.CraftEmptyRPCResponseFromGenericMessage(chainMessage.GetRPCMessage())
	if err != nil {
		return nil, utils.LavaFormatError("failed crafting empty rpc response", err)
	}

	dataToSend, err := json.Marshal(rpcResponse)
	if err != nil {
		return nil, utils.LavaFormatError("failed marshaling json response", err)
	}

	reply := &pairingtypes.RelayReply{
		Data: dataToSend,
	}

	dataReliabilityEnabled, _ := rpcps.chainParser.DataReliabilityParams()
	if dataReliabilityEnabled {
		blockLagForQosSync, averageBlockTime, blockDistanceToFinalization, blocksInFinalizationData := rpcps.chainParser.ChainBlockStats()
		relayTimeout := chainlib.GetRelayTimeout(chainMessage, averageBlockTime)
		latestBlock, _, requestedHashes, modifiedReqBlock, _, updatedChainMessage, err := rpcps.GetParametersForRelayDataReliability(ctx, request, chainMessage, relayTimeout, blockLagForQosSync, averageBlockTime, blockDistanceToFinalization, blocksInFinalizationData)
		if err != nil {
			return nil, err
		}

		err = rpcps.BuildRelayFinalizedBlockHashes(ctx, request, reply, latestBlock, requestedHashes, updatedChainMessage, relayTimeout, averageBlockTime, blockDistanceToFinalization, blocksInFinalizationData, modifiedReqBlock)
		if err != nil {
			return nil, err
		}
	}

	var ignoredMetadata []pairingtypes.Metadata
	reply.Metadata, _, ignoredMetadata = rpcps.chainParser.HandleHeaders(reply.Metadata, chainMessage.GetApiCollection(), spectypes.Header_pass_reply)
	reply, err = lavaprotocol.SignRelayResponse(consumerAddress, *request, rpcps.privKey, reply, dataReliabilityEnabled)
	if err != nil {
		return nil, err
	}
	reply.Metadata = append(reply.Metadata, ignoredMetadata...) // appended here only after signing

	return reply, nil
}

func (rpcps *RPCProviderServer) GetParametersForRelayDataReliability(
	ctx context.Context,
	request *pairingtypes.RelayRequest,
	chainMsg chainlib.ChainMessage,
	relayTimeout time.Duration,
	blockLagForQosSync int64,
	averageBlockTime time.Duration,
	blockDistanceToFinalization,
	blocksInFinalizationData uint32,
) (latestBlock int64, requestedBlockHash []byte, requestedHashes []*chaintracker.BlockStore, modifiedReqBlock int64, finalized, updatedChainMessage bool, err error) {
	specificBlock := request.RelayData.RequestBlock
	if specificBlock < spectypes.LATEST_BLOCK {
		// cases of EARLIEST, FINALIZED, SAFE
		// GetLatestBlockData only supports latest relative queries or specific block numbers
		specificBlock = spectypes.NOT_APPLICABLE
	}

	// handle consistency, if the consumer requested information we do not have in the state tracker

	latestBlock, requestedHashes, _, err = rpcps.handleConsistency(ctx, relayTimeout, request.RelayData.GetSeenBlock(), request.RelayData.GetRequestBlock(), averageBlockTime, blockLagForQosSync, blockDistanceToFinalization, blocksInFinalizationData)
	if err != nil {
		return 0, nil, nil, 0, false, false, err
	}

	// get specific block data for caching
	_, specificRequestedHashes, _, getLatestBlockErr := rpcps.reliabilityManager.GetLatestBlockData(spectypes.NOT_APPLICABLE, spectypes.NOT_APPLICABLE, specificBlock)
	if getLatestBlockErr == nil && len(specificRequestedHashes) == 1 {
		requestedBlockHash = []byte(specificRequestedHashes[0].Hash)
	}

	// TODO: take latestBlock and lastSeenBlock and put the greater one of them
	updatedChainMessage = chainMsg.UpdateLatestBlockInMessage(latestBlock, true)

	modifiedReqBlock = lavaprotocol.ReplaceRequestedBlock(request.RelayData.RequestBlock, latestBlock)
	if modifiedReqBlock != request.RelayData.RequestBlock {
		request.RelayData.RequestBlock = modifiedReqBlock
		updatedChainMessage = true // meaning we can't bring a newer proof
	}
	// requestedBlockHash, finalizedBlockHashes = chaintracker.FindRequestedBlockHash(requestedHashes, request.RelayData.RequestBlock, toBlock, fromBlock, finalizedBlockHashes)
	finalized = spectypes.IsFinalizedBlock(modifiedReqBlock, latestBlock, int64(blockDistanceToFinalization))
	if !finalized && requestedBlockHash == nil && modifiedReqBlock != spectypes.NOT_APPLICABLE {
		// avoid using cache, but can still service
		utils.LavaFormatWarning("no hash data for requested block", nil, utils.Attribute{Key: "specID", Value: rpcps.rpcProviderEndpoint.ChainID}, utils.Attribute{Key: "GUID", Value: ctx}, utils.Attribute{Key: utils.KEY_REQUEST_ID, Value: ctx}, utils.Attribute{Key: utils.KEY_TASK_ID, Value: ctx}, utils.Attribute{Key: utils.KEY_TRANSACTION_ID, Value: ctx}, utils.Attribute{Key: "requestedBlock", Value: request.RelayData.RequestBlock}, utils.Attribute{Key: "latestBlock", Value: latestBlock}, utils.Attribute{Key: "modifiedReqBlock", Value: modifiedReqBlock}, utils.Attribute{Key: "specificBlock", Value: specificBlock})
	}

	return latestBlock, requestedBlockHash, requestedHashes, modifiedReqBlock, finalized, updatedChainMessage, nil
}

func (rpcps *RPCProviderServer) BuildRelayFinalizedBlockHashes(
	ctx context.Context,
	request *pairingtypes.RelayRequest,
	reply *pairingtypes.RelayReply,
	latestBlock int64,
	requestedHashes []*chaintracker.BlockStore,
	updatedChainMessage bool,
	relayTimeout time.Duration,
	averageBlockTime time.Duration,
	blockDistanceToFinalization uint32,
	blocksInFinalizationData uint32,
	modifiedReqBlock int64,
) (err error) {
	// now we need to provide the proof for the response
	proofBlock := latestBlock
	if !updatedChainMessage || len(requestedHashes) == 0 {
		// we can fetch a more advanced finalization proof, than we fetched previously
		proofBlock, requestedHashes, _, err = rpcps.GetLatestBlockData(ctx, blockDistanceToFinalization, blocksInFinalizationData)
		if err != nil {
			return err
		}
	} // else: we updated the chain message to request the specific latestBlock we fetched earlier, so use the previously fetched latest block and hashes
	if proofBlock < modifiedReqBlock && proofBlock < request.RelayData.SeenBlock {
		// we requested with a newer block, but don't necessarily have the finaliziation proof, chaintracker might be behind
		proofBlock = lavaslices.Min([]int64{modifiedReqBlock, request.RelayData.SeenBlock})

		proofBlock, requestedHashes, err = rpcps.GetBlockDataForOptimisticFetch(ctx, relayTimeout, proofBlock, blockDistanceToFinalization, blocksInFinalizationData, averageBlockTime)
		if err != nil {
			return utils.LavaFormatError("error getting block range for finalization proof", err)
		}
	}

	finalizedBlockHashes := chaintracker.BuildProofFromBlocks(requestedHashes)
	jsonStr, err := json.Marshal(finalizedBlockHashes)
	if err != nil {
		return utils.LavaFormatError("failed unmarshaling finalizedBlockHashes", err, utils.Attribute{Key: "GUID", Value: ctx}, utils.Attribute{Key: utils.KEY_REQUEST_ID, Value: ctx}, utils.Attribute{Key: utils.KEY_TASK_ID, Value: ctx}, utils.Attribute{Key: utils.KEY_TRANSACTION_ID, Value: ctx},
			utils.Attribute{Key: "finalizedBlockHashes", Value: finalizedBlockHashes}, utils.Attribute{Key: "specID", Value: rpcps.rpcProviderEndpoint.ChainID})
	}
	reply.FinalizedBlocksHashes = jsonStr
	reply.LatestBlock = proofBlock
	return nil
}

func (rpcps *RPCProviderServer) GetBlockDataForOptimisticFetch(ctx context.Context, relayBaseTimeout time.Duration, requiredProofBlock int64, blockDistanceToFinalization uint32, blocksInFinalizationData uint32, averageBlockTime time.Duration) (latestBlock int64, requestedHashes []*chaintracker.BlockStore, err error) {
	utils.LavaFormatDebug("getting new blockData for optimistic fetch", utils.Attribute{Key: "GUID", Value: ctx}, utils.Attribute{Key: utils.KEY_REQUEST_ID, Value: ctx}, utils.Attribute{Key: utils.KEY_TASK_ID, Value: ctx}, utils.Attribute{Key: utils.KEY_TRANSACTION_ID, Value: ctx}, utils.Attribute{Key: "requiredProofBlock", Value: requiredProofBlock})
	proofBlock := requiredProofBlock
	toBlock := proofBlock - int64(blockDistanceToFinalization)
	fromBlock := toBlock - int64(blocksInFinalizationData) + 1
	deadline, ok := ctx.Deadline()
	oneSideTravel := common.AverageWorldLatency / 2
	timeCanWait := time.Until(deadline) - oneSideTravel
	if !ok {
		timeCanWait = 0
	}
	timeSlept := 0 * time.Millisecond
	refreshTime := (averageBlockTime / chaintracker.MostFrequentPollingMultiplier) / 2
	sleepTime := lavaslices.Min([]time.Duration{10 * refreshTime, timeCanWait, relayBaseTimeout / 2})
	sleepContext, cancel := context.WithTimeout(context.Background(), sleepTime)
	fetchedWithoutError := func() bool {
		timeSlept += refreshTime
		proofBlock, requestedHashes, _, err = rpcps.reliabilityManager.GetLatestBlockData(fromBlock, toBlock, spectypes.NOT_APPLICABLE)
		return err != nil
	}
	rpcps.SleepUntilTimeOrConditionReached(sleepContext, refreshTime, fetchedWithoutError)
	cancel()

	for err != nil && ok && timeCanWait > refreshTime && timeSlept < 5*refreshTime {
		time.Sleep(refreshTime)

		proofBlock, requestedHashes, _, err = rpcps.reliabilityManager.GetLatestBlockData(fromBlock, toBlock, spectypes.NOT_APPLICABLE)
		deadline, ok = ctx.Deadline()
		timeCanWait = time.Until(deadline) - oneSideTravel
	}
	if err != nil {
		return 0, nil, utils.LavaFormatError("error getting block range for optimistic finalization proof", err, utils.Attribute{Key: "refreshTime", Value: refreshTime}, utils.Attribute{Key: "timeCanWait", Value: timeCanWait}, utils.Attribute{Key: "GUID", Value: ctx}, utils.Attribute{Key: utils.KEY_REQUEST_ID, Value: ctx}, utils.Attribute{Key: utils.KEY_TASK_ID, Value: ctx}, utils.Attribute{Key: utils.KEY_TRANSACTION_ID, Value: ctx}, utils.Attribute{Key: "fromBlock", Value: fromBlock}, utils.Attribute{Key: "requiredProofBlock", Value: requiredProofBlock}, utils.Attribute{Key: "timeWaited", Value: timeSlept}, utils.Attribute{Key: "proofBlock", Value: proofBlock}, utils.Attribute{Key: "toBlock", Value: toBlock}, utils.Attribute{Key: "specID", Value: rpcps.rpcProviderEndpoint.ChainID})
	}
	return proofBlock, requestedHashes, err
}

func (rpcps *RPCProviderServer) handleConsistency(ctx context.Context, baseRelayTimeout time.Duration, seenBlock int64, requestBlock int64, averageBlockTime time.Duration, blockLagForQosSync int64, blockDistanceToFinalization uint32, blocksInFinalizationData uint32) (latestBlock int64, requestedHashes []*chaintracker.BlockStore, timeSlept time.Duration, err error) {
	latestBlock, requestedHashes, changeTime, err := rpcps.GetLatestBlockData(ctx, blockDistanceToFinalization, blocksInFinalizationData)
	if err != nil {
		return 0, nil, 0, err
	}
	if requestBlock == spectypes.LATEST_BLOCK && seenBlock > latestBlock {
		// we can't just replace requested block here with what we have, it must be with at least seen block
		requestBlock = seenBlock
	}
	if requestBlock <= latestBlock || seenBlock <= latestBlock {
		// requested block is older than our information, or the consumer is asking a future block he has no information about
		return latestBlock, requestedHashes, 0, nil
	}
	// consumer asked for a block that is newer than our state tracker, we cant sign this for DR, calculate wether we should wait and try to update
	blockGap := requestBlock - latestBlock
	if seenBlock < requestBlock {
		// we don't have to wait until we reach requested block for consistency here, we just need to reach the seen block height
		blockGap = seenBlock - latestBlock
	}
	deadline, ok := ctx.Deadline()
	probabilityBlockError := 0.0
	halfTimeLeft := time.Until(deadline) / 2 // giving the node at least half the timeout time to process
	if baseRelayTimeout/2 < halfTimeLeft {
		// do not allow waiting the full timeout since now it's absurdly high
		halfTimeLeft = baseRelayTimeout / 2
	}
	if ok {
		timeProviderHasS := (time.Since(changeTime) + halfTimeLeft).Seconds() // add waiting half the timeout time
		if changeTime.IsZero() {
			// we don't have information on block changes
			timeProviderHasS = halfTimeLeft.Seconds()
		}
		averageBlockTimeS := averageBlockTime.Seconds()
		eventRate := timeProviderHasS / averageBlockTimeS // a new block every average block time, numerator is time we have, gamma=rt
		if eventRate < 0 {
			utils.LavaFormatError("invalid rate params", nil, utils.Attribute{Key: "changeTime", Value: changeTime}, utils.Attribute{Key: "averageBlockTime", Value: averageBlockTime}, utils.Attribute{Key: "eventRate", Value: eventRate}, utils.Attribute{Key: "time", Value: time.Until(deadline)}, utils.Attribute{Key: "GUID", Value: ctx}, utils.Attribute{Key: utils.KEY_REQUEST_ID, Value: ctx}, utils.Attribute{Key: utils.KEY_TASK_ID, Value: ctx}, utils.Attribute{Key: utils.KEY_TRANSACTION_ID, Value: ctx}, utils.Attribute{Key: "requestedBlock", Value: requestBlock}, utils.Attribute{Key: "latestBlock", Value: latestBlock}, utils.Attribute{Key: "blockGap", Value: blockGap})
		} else {
			probabilityBlockError = provideroptimizer.CumulativeProbabilityFunctionForPoissonDist(uint64(blockGap-1), eventRate) // this calculates the probability we received insufficient blocks. too few when we don't wait
			if debugConsistency {
				utils.LavaFormatDebug("consistency calculations breakdown", utils.Attribute{Key: "averageBlockTime", Value: averageBlockTime}, utils.Attribute{Key: "eventRate", Value: eventRate}, utils.Attribute{Key: "probabilityBlockError", Value: probabilityBlockError}, utils.Attribute{Key: "time", Value: time.Until(deadline)}, utils.Attribute{Key: "GUID", Value: ctx}, utils.Attribute{Key: utils.KEY_REQUEST_ID, Value: ctx}, utils.Attribute{Key: utils.KEY_TASK_ID, Value: ctx}, utils.Attribute{Key: utils.KEY_TRANSACTION_ID, Value: ctx}, utils.Attribute{Key: "requestedBlock", Value: requestBlock}, utils.Attribute{Key: "latestBlock", Value: latestBlock}, utils.Attribute{Key: "blockGap", Value: blockGap})
			}
		}
	}
	// we only bail if there is no chance for the provider to get to the requested block and the consumer has already got a response from a different provider with that block
	if (blockGap > blockLagForQosSync*2 || (blockGap > 1 && probabilityBlockError > 0.4)) && (seenBlock >= latestBlock) {
		return latestBlock, requestedHashes, 0, utils.LavaFormatWarning("Requested a block that is too new", protocolerrors.ConsistencyError, utils.Attribute{Key: "blockGap", Value: blockGap}, utils.Attribute{Key: "probabilityBlockError", Value: probabilityBlockError}, utils.Attribute{Key: "GUID", Value: ctx}, utils.Attribute{Key: utils.KEY_REQUEST_ID, Value: ctx}, utils.Attribute{Key: utils.KEY_TASK_ID, Value: ctx}, utils.Attribute{Key: utils.KEY_TRANSACTION_ID, Value: ctx}, utils.Attribute{Key: "seenBlock", Value: seenBlock}, utils.Attribute{Key: "requestedBlock", Value: requestBlock}, utils.Attribute{Key: "latestBlock", Value: latestBlock}, utils.Attribute{Key: "chainID", Value: rpcps.rpcProviderEndpoint.ChainID})
	}

	if !ok {
		// we didn't get any timeout so we are using a default waiting time
		deadline = time.Now().Add(500 * time.Millisecond)
	}
	// we are waiting for the state tracker to catch up with the requested block
	utils.LavaFormatDebug("waiting for state tracker to update", utils.Attribute{Key: "probabilityBlockError", Value: probabilityBlockError}, utils.Attribute{Key: "time", Value: time.Until(deadline)}, utils.Attribute{Key: "GUID", Value: ctx}, utils.Attribute{Key: utils.KEY_REQUEST_ID, Value: ctx}, utils.Attribute{Key: utils.KEY_TASK_ID, Value: ctx}, utils.Attribute{Key: utils.KEY_TRANSACTION_ID, Value: ctx}, utils.Attribute{Key: "requestedBlock", Value: requestBlock}, utils.Attribute{Key: "seenBlock", Value: seenBlock}, utils.Attribute{Key: "latestBlock", Value: latestBlock}, utils.Attribute{Key: "blockGap", Value: blockGap})
	sleepContext, cancel := context.WithTimeout(context.Background(), halfTimeLeft)
	getLatestBlock := func() bool {
		ret, _ := rpcps.reliabilityManager.GetLatestBlockNum()
		// if we hit either seen or requested we can return
		return ret >= requestBlock || ret >= seenBlock
	}
	sleptTime := rpcps.SleepUntilTimeOrConditionReached(sleepContext, 50*time.Millisecond, getLatestBlock)
	cancel()
	// see if there is an updated info
	latestBlock, requestedHashes, _, err = rpcps.GetLatestBlockData(ctx, blockDistanceToFinalization, blocksInFinalizationData)
	if err != nil {
		return 0, nil, sleptTime, utils.LavaFormatWarning("delayed fetch failed", err, utils.Attribute{Key: "chainID", Value: rpcps.rpcProviderEndpoint.ChainID})
	}
	if requestBlock > latestBlock && seenBlock > latestBlock {
		// meaning we can't guarantee it will work since chainTracker didn't see this requested block yet
		return 0, nil, sleptTime, utils.LavaFormatWarning("rquested block is too new", nil, utils.Attribute{Key: "sleptTime", Value: sleptTime}, utils.Attribute{Key: "requested", Value: requestBlock}, utils.Attribute{Key: "GUID", Value: ctx}, utils.Attribute{Key: utils.KEY_REQUEST_ID, Value: ctx}, utils.Attribute{Key: utils.KEY_TASK_ID, Value: ctx}, utils.Attribute{Key: utils.KEY_TRANSACTION_ID, Value: ctx}, utils.Attribute{Key: "latestBlock", Value: latestBlock}, utils.Attribute{Key: "chainID", Value: rpcps.rpcProviderEndpoint.ChainID}, utils.Attribute{Key: "seenBlock", Value: seenBlock})
	}
	if debugConsistency {
		utils.LavaFormatDebug("consistency sleep done", utils.Attribute{Key: "GUID", Value: ctx}, utils.Attribute{Key: utils.KEY_REQUEST_ID, Value: ctx}, utils.Attribute{Key: utils.KEY_TASK_ID, Value: ctx}, utils.Attribute{Key: utils.KEY_TRANSACTION_ID, Value: ctx}, utils.Attribute{Key: "sleptTime", Value: sleptTime})
	}
	return latestBlock, requestedHashes, sleptTime, nil
}

func (rpcps *RPCProviderServer) SleepUntilTimeOrConditionReached(ctx context.Context, queryTime time.Duration, condition func() bool) (sleepTime time.Duration) {
	sleepTime = 0
	blockReached := make(chan struct{})
	go func() {
		for {
			select {
			case <-ctx.Done():
				return // Context canceled, exit goroutine
			default:
				var sleeping time.Duration
				deadline, ok := ctx.Deadline()
				if ok {
					sleeping = lavaslices.Min([]time.Duration{queryTime, time.Until(deadline) / 4})
				} else {
					sleeping = queryTime
				}
				sleepTime += sleeping
				time.Sleep(sleeping)
				if condition() {
					close(blockReached) // Signal that the block is reached
					return
				}
			}
		}
	}()

	select {
	case <-blockReached:
		return sleepTime
	case <-ctx.Done():
		return sleepTime
	}
}

func (rpcps *RPCProviderServer) GetLatestBlockData(ctx context.Context, blockDistanceToFinalization uint32, blocksInFinalizationData uint32) (latestBlock int64, requestedHashes []*chaintracker.BlockStore, changeTime time.Time, err error) {
	toBlock := spectypes.LATEST_BLOCK - int64(blockDistanceToFinalization)
	fromBlock := toBlock - int64(blocksInFinalizationData) + 1
	latestBlock, requestedHashes, changeTime, err = rpcps.reliabilityManager.GetLatestBlockData(fromBlock, toBlock, spectypes.NOT_APPLICABLE)
	if err != nil {
		err = utils.LavaFormatError("failed fetching finalization block data", err, utils.Attribute{Key: "GUID", Value: ctx}, utils.Attribute{Key: utils.KEY_REQUEST_ID, Value: ctx}, utils.Attribute{Key: utils.KEY_TASK_ID, Value: ctx}, utils.Attribute{Key: utils.KEY_TRANSACTION_ID, Value: ctx}, utils.Attribute{Key: "fromBlock", Value: fromBlock}, utils.Attribute{Key: "latestBlock", Value: latestBlock}, utils.Attribute{Key: "toBlock", Value: toBlock})
	}
	return
}

func (rpcps *RPCProviderServer) Probe(ctx context.Context, probeReq *pairingtypes.ProbeRequest) (*pairingtypes.ProbeReply, error) {
	latestB, _ := rpcps.reliabilityManager.GetLatestBlockNum()
	verificationsStatus := []*pairingtypes.Verification{}
	if probeReq.WithVerifications {
		if rpcps.verificationsStatusGetter != nil {
			verificationsStatus = rpcps.verificationsStatusGetter.GetVerificationsStatus()
		}
	}
	probeReply := &pairingtypes.ProbeReply{
		Guid:                  probeReq.GetGuid(),
		LatestBlock:           latestB,
		FinalizedBlocksHashes: []byte{},
		LavaEpoch:             rpcps.providerSessionManager.GetCurrentEpochAtomic(),
		LavaLatestBlock:       uint64(rpcps.stateTracker.LatestBlock()),
		Verifications:         verificationsStatus,
	}
	trailer := metadata.Pairs(common.VersionMetadataKey, upgrade.GetCurrentVersion().ProviderVersion)
	trailer.Append(chainlib.RpcProviderUniqueIdHeader, rpcps.providerUniqueId)
	trailer.Append(common.LavaChainIdMetadataKey, rpcps.lavaChainID)
	grpc.SetTrailer(ctx, trailer) // we ignore this error here since this code can be triggered not from grpc
	return probeReply, nil
}

func (rpcps *RPCProviderServer) fetchConsumerProcessGuidFromContext(ctx context.Context) (string, bool) {
	incomingMetaData, found := metadata.FromIncomingContext(ctx)
	if !found {
		utils.LavaFormatDebug("fetchConsumerProcessGuidFromContext: no incoming meta found in context")
		return "", false
	}
	for key, value := range incomingMetaData {
		if key == common.LAVA_CONSUMER_PROCESS_GUID {
			for _, metaDataValue := range value {
				return metaDataValue, true
			}
		}
	}
	utils.LavaFormatDebug("incoming meta data does not contain process guid", utils.LogAttr("incoming_meta_data", incomingMetaData))
	return "", false
}

func (rpcps *RPCProviderServer) tryGetTimeoutFromRequest(ctx context.Context) (time.Duration, bool, error) {
	incomingMetaData, found := metadata.FromIncomingContext(ctx)
	if !found {
		return 0, false, nil
	}
	for key, listOfMetaDataValues := range incomingMetaData {
		if key == "lava-sdk-relay-timeout" {
			var timeout int64
			var err error
			for _, metaDataValue := range listOfMetaDataValues {
				timeout, err = strconv.ParseInt(metaDataValue, 10, 64)
			}
			if err != nil {
				return 0, false, utils.LavaFormatInfo("invalid relay request, timeout is not a number", utils.Attribute{Key: "error", Value: err})
			}
			if timeout < 0 {
				return 0, false, utils.LavaFormatInfo("invalid relay request, timeout is negative", utils.Attribute{Key: "error", Value: err})
			}
			return time.Duration(timeout) * time.Millisecond, true, nil
		}
	}
	return 0, false, nil
}

func (rpcps *RPCProviderServer) IsHealthy() bool {
	return rpcps.relaysMonitor.IsHealthy()
}

// loadTestModeConfig loads test mode configuration from a JSON file
func (rpcps *RPCProviderServer) loadTestModeConfig(testMode bool, responseFile string) error {
	if !testMode {
		return nil
	}

	if responseFile == "" {
		return errors.New("test_responses file is required when test_mode is enabled")
	}

	// Load test responses from JSON file
	data, err := os.ReadFile(responseFile)
	if err != nil {
		return err
	}

	var config TestModeConfig
	err = json.Unmarshal(data, &config)
	if err != nil {
		return err
	}

	config.TestMode = true
	config.ResponseFile = responseFile
	rpcps.testModeConfig = &config

	utils.LavaFormatInfo("Test mode enabled", utils.LogAttr("responseFile", responseFile))
	return nil
}<|MERGE_RESOLUTION|>--- conflicted
+++ resolved
@@ -352,7 +352,6 @@
 			}
 			err = sdkerrors.Wrapf(relayFailureError, "On relay failure: %s", extraInfo)
 		}
-<<<<<<< HEAD
 
 		// Check if this is an unsupported method error
 		var unsupportedMethodError *chainlib.UnsupportedMethodError
@@ -372,7 +371,6 @@
 				utils.Attribute{Key: "timed_out", Value: common.ContextOutOfTime(ctx)},
 			)
 		}
-=======
 		err = utils.LavaFormatError("TryRelay Failed", err,
 			utils.Attribute{Key: "request.SessionId", Value: request.RelaySession.SessionId},
 			utils.Attribute{Key: "request.userAddr", Value: consumerAddress},
@@ -382,7 +380,6 @@
 			utils.Attribute{Key: utils.KEY_TRANSACTION_ID, Value: ctx},
 			utils.Attribute{Key: "timed_out", Value: common.ContextOutOfTime(ctx)},
 		)
->>>>>>> f3f16d0b
 		return err
 	}
 
