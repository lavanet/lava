package rpcprovider

import (
	"bytes"
	"context"
	"encoding/json"
	"strings"

	"github.com/btcsuite/btcd/btcec"
	sdk "github.com/cosmos/cosmos-sdk/types"
	sdkerrors "github.com/cosmos/cosmos-sdk/types/errors"
	"github.com/gogo/status"
	"github.com/lavanet/lava/protocol/chainlib"
	"github.com/lavanet/lava/protocol/chainlib/chainproxy/rpcInterfaceMessages"
	"github.com/lavanet/lava/protocol/chainlib/chainproxy/rpcclient"
	"github.com/lavanet/lava/protocol/chaintracker"
	"github.com/lavanet/lava/protocol/common"
	"github.com/lavanet/lava/protocol/lavaprotocol"
	"github.com/lavanet/lava/protocol/lavasession"
	"github.com/lavanet/lava/protocol/metrics"
	"github.com/lavanet/lava/protocol/performance"
	"github.com/lavanet/lava/utils"
	"github.com/lavanet/lava/utils/sigs"
	pairingtypes "github.com/lavanet/lava/x/pairing/types"
	spectypes "github.com/lavanet/lava/x/spec/types"
	"google.golang.org/grpc/codes"
)

type RPCProviderServer struct {
	cache                     *performance.Cache
	chainProxy                chainlib.ChainProxy
	privKey                   *btcec.PrivateKey
	reliabilityManager        ReliabilityManagerInf
	providerSessionManager    *lavasession.ProviderSessionManager
	rewardServer              RewardServerInf
	chainParser               chainlib.ChainParser
	rpcProviderEndpoint       *lavasession.RPCProviderEndpoint
	stateTracker              StateTrackerInf
	providerAddress           sdk.AccAddress
	lavaChainID               string
	allowedMissingCUThreshold float64
	metrics                   *metrics.ProviderMetrics
}

type ReliabilityManagerInf interface {
	GetLatestBlockData(fromBlock int64, toBlock int64, specificBlock int64) (latestBlock int64, requestedHashes []*chaintracker.BlockStore, err error)
	GetLatestBlockNum() int64
}

type RewardServerInf interface {
	SendNewProof(ctx context.Context, proof *pairingtypes.RelaySession, epoch uint64, consumerAddr string, apiInterface string) (existingCU uint64, updatedWithProof bool)
	SubscribeStarted(consumer string, epoch uint64, subscribeID string)
	SubscribeEnded(consumer string, epoch uint64, subscribeID string)
}

type StateTrackerInf interface {
	LatestBlock() int64
	GetMaxCuForUser(ctx context.Context, consumerAddress string, chainID string, epocu uint64) (maxCu uint64, err error)
	VerifyPairing(ctx context.Context, consumerAddress string, providerAddress string, epoch uint64, chainID string) (valid bool, total int64, err error)
}

func (rpcps *RPCProviderServer) ServeRPCRequests(
	ctx context.Context, rpcProviderEndpoint *lavasession.RPCProviderEndpoint,
	chainParser chainlib.ChainParser,
	rewardServer RewardServerInf,
	providerSessionManager *lavasession.ProviderSessionManager,
	reliabilityManager ReliabilityManagerInf,
	privKey *btcec.PrivateKey,
	cache *performance.Cache, chainProxy chainlib.ChainProxy,
	stateTracker StateTrackerInf,
	providerAddress sdk.AccAddress,
	lavaChainID string,
	allowedMissingCUThreshold float64,
	providerMetrics *metrics.ProviderMetrics,
) {
	rpcps.cache = cache
	rpcps.chainProxy = chainProxy
	rpcps.privKey = privKey
	rpcps.providerSessionManager = providerSessionManager
	rpcps.reliabilityManager = reliabilityManager
	rpcps.rewardServer = rewardServer
	rpcps.chainParser = chainParser
	rpcps.rpcProviderEndpoint = rpcProviderEndpoint
	rpcps.stateTracker = stateTracker
	rpcps.providerAddress = providerAddress
	rpcps.lavaChainID = lavaChainID
	rpcps.allowedMissingCUThreshold = allowedMissingCUThreshold
	rpcps.metrics = providerMetrics
}

// function used to handle relay requests from a consumer, it is called by a provider_listener by calling RegisterReceiver
func (rpcps *RPCProviderServer) Relay(ctx context.Context, request *pairingtypes.RelayRequest) (*pairingtypes.RelayReply, error) {
	if request.RelayData == nil || request.RelaySession == nil {
		return nil, utils.LavaFormatWarning("invalid relay request, internal fields are nil", nil)
	}
	ctx = utils.AppendUniqueIdentifier(ctx, lavaprotocol.GetSalt(request.RelayData))
	utils.LavaFormatDebug("Provider got relay request",
		utils.Attribute{Key: "GUID", Value: ctx},
		utils.Attribute{Key: "request.SessionId", Value: request.RelaySession.SessionId},
		utils.Attribute{Key: "request.relayNumber", Value: request.RelaySession.RelayNum},
		utils.Attribute{Key: "request.cu", Value: request.RelaySession.CuSum},
		utils.Attribute{Key: "relay_timeout", Value: common.GetRemainingTimeoutFromContext(ctx)},
	)

	// Init relay
	relaySession, consumerAddress, chainMessage, err := rpcps.initRelay(ctx, request)
	if err != nil {
		return nil, rpcps.handleRelayErrorStatus(err)
	}

	// Try sending relay
	reply, err := rpcps.TryRelay(ctx, request, consumerAddress, chainMessage)

	if err != nil || common.ContextOutOfTime(ctx) {
		// failed to send relay. we need to adjust session state. cuSum and relayNumber.
		relayFailureError := rpcps.providerSessionManager.OnSessionFailure(relaySession, request.RelaySession.RelayNum)
		if relayFailureError != nil {
			var extraInfo string
			if err != nil {
				extraInfo = err.Error()
			}
			err = sdkerrors.Wrapf(relayFailureError, "On relay failure: "+extraInfo)
		}
		err = utils.LavaFormatError("TryRelay Failed", err,
			utils.Attribute{Key: "request.SessionId", Value: request.RelaySession.SessionId},
			utils.Attribute{Key: "request.userAddr", Value: consumerAddress},
			utils.Attribute{Key: "GUID", Value: ctx},
			utils.Attribute{Key: "timed_out", Value: common.ContextOutOfTime(ctx)},
		)
		go rpcps.metrics.AddError()
	} else {
		// On successful relay
		pairingEpoch := relaySession.PairingEpoch
		sendRewards := relaySession.IsPayingRelay() // when consumer mismatch causes this relay not to provide cu
		replyBlock := reply.LatestBlock
		go rpcps.metrics.AddRelay(consumerAddress.String(), relaySession.LatestRelayCu, request.RelaySession.QosReport)
		relayError := rpcps.providerSessionManager.OnSessionDone(relaySession, request.RelaySession.RelayNum)
		if relayError != nil {
			utils.LavaFormatError("OnSession Done failure: ", relayError)
		} else if sendRewards {
			// SendProof gets the request copy, as in the case of data reliability enabled the request.blockNumber is changed.
			// Therefore the signature changes, so we need the original copy to extract the address from it.
			// we want this code to run in parallel so it doesn't stop the flow

			go rpcps.SendProof(ctx, pairingEpoch, request, consumerAddress, chainMessage.GetApiCollection().CollectionData.ApiInterface)
			utils.LavaFormatDebug("Provider Finished Relay Successfully",
				utils.Attribute{Key: "request.SessionId", Value: request.RelaySession.SessionId},
				utils.Attribute{Key: "request.relayNumber", Value: request.RelaySession.RelayNum},
				utils.Attribute{Key: "GUID", Value: ctx},
				utils.Attribute{Key: "requestedBlock", Value: request.RelayData.RequestBlock},
				utils.Attribute{Key: "replyBlock", Value: replyBlock},
				utils.Attribute{Key: "method", Value: chainMessage.GetApi().Name},
			)
		}
	}
	utils.LavaFormatDebug("Provider returned a relay response",
		utils.Attribute{Key: "GUID", Value: ctx},
		utils.Attribute{Key: "request.SessionId", Value: request.RelaySession.SessionId},
		utils.Attribute{Key: "request.relayNumber", Value: request.RelaySession.RelayNum},
		utils.Attribute{Key: "request.cu", Value: request.RelaySession.CuSum},
		utils.Attribute{Key: "relay_timeout", Value: common.GetRemainingTimeoutFromContext(ctx)},
	)
	return reply, rpcps.handleRelayErrorStatus(err)
}

func (rpcps *RPCProviderServer) initRelay(ctx context.Context, request *pairingtypes.RelayRequest) (relaySession *lavasession.SingleProviderSession, consumerAddress sdk.AccAddress, chainMessage chainlib.ChainMessage, err error) {
	relaySession, consumerAddress, err = rpcps.verifyRelaySession(ctx, request)
	if err != nil {
		return nil, nil, nil, err
	}
	defer func(relaySession *lavasession.SingleProviderSession) {
		// if we error in here until PrepareSessionForUsage was called successfully we can't call OnSessionFailure
		if err != nil {
			relaySession.DisbandSession()
		}
	}(relaySession) // lock in the session address
	// parse the message to extract the cu and chainMessage for sending it
	chainMessage, err = rpcps.chainParser.ParseMsg(request.RelayData.ApiUrl, request.RelayData.Data, request.RelayData.ConnectionType, request.RelayData.GetMetadata())
	if err != nil {
		return nil, nil, nil, err
	}
<<<<<<< HEAD

	relayCU := chainMessage.GetApi().ComputeUnits
=======
	relayCU := chainMessage.GetServiceApi().ComputeUnits

>>>>>>> 000b6e90
	err = relaySession.PrepareSessionForUsage(ctx, relayCU, request.RelaySession.CuSum, rpcps.allowedMissingCUThreshold)
	if err != nil {
		// If PrepareSessionForUsage, session lose sync.
		// We then wrap the error with the SessionOutOfSyncError that has a unique error code.
		// The consumer knows the session lost sync using the code and will create a new session.
		return nil, nil, nil, utils.LavaFormatError("Session Out of sync", lavasession.SessionOutOfSyncError, utils.Attribute{Key: "PrepareSessionForUsage_Error", Value: err.Error()}, utils.Attribute{Key: "GUID", Value: ctx})
	}
	return relaySession, consumerAddress, chainMessage, nil
}

func (*RPCProviderServer) ValidateRequest(chainMessage chainlib.ChainMessage, request *pairingtypes.RelayRequest, ctx context.Context) error {
	if chainMessage.RequestedBlock() != request.RelayData.RequestBlock {
		// the consumer eiuther configured an invalid value or is modifying the requested block as part of a data reliability message
		// see if this modification is supported
		providerRequestedBlockPreUpdate := chainMessage.RequestedBlock()
		chainMessage.UpdateLatestBlockInMessage(request.RelayData.RequestBlock, true)
		// if after UpdateLatestBlockInMessage it's not aligned we have a problem
		if chainMessage.RequestedBlock() != request.RelayData.RequestBlock {
			return utils.LavaFormatError("requested block mismatch between consumer and provider", nil, utils.Attribute{Key: "provider_parsed_block_pre_update", Value: providerRequestedBlockPreUpdate}, utils.Attribute{Key: "provider_requested_block", Value: chainMessage.RequestedBlock()}, utils.Attribute{Key: "consumer_requested_block", Value: request.RelayData.RequestBlock}, utils.Attribute{Key: "GUID", Value: ctx}, utils.Attribute{Key: "metadata", Value: request.RelayData.Metadata})
		}
	}
	return nil
}

func (rpcps *RPCProviderServer) RelaySubscribe(request *pairingtypes.RelayRequest, srv pairingtypes.Relayer_RelaySubscribeServer) error {
	if request.RelayData == nil || request.RelaySession == nil {
		return utils.LavaFormatError("invalid relay subscribe request, internal fields are nil", nil)
	}
	ctx := utils.AppendUniqueIdentifier(context.Background(), lavaprotocol.GetSalt(request.RelayData))
	utils.LavaFormatDebug("Provider got relay subscribe request",
		utils.Attribute{Key: "request.SessionId", Value: request.RelaySession.SessionId},
		utils.Attribute{Key: "request.relayNumber", Value: request.RelaySession.RelayNum},
		utils.Attribute{Key: "request.cu", Value: request.RelaySession.CuSum},
		utils.Attribute{Key: "GUID", Value: ctx},
	)
	relaySession, consumerAddress, chainMessage, err := rpcps.initRelay(ctx, request)
	if err != nil {
		return rpcps.handleRelayErrorStatus(err)
	}
	subscribed, err := rpcps.TryRelaySubscribe(ctx, uint64(request.RelaySession.Epoch), srv, chainMessage, consumerAddress, relaySession, request.RelaySession.RelayNum) // this function does not return until subscription ends
	if subscribed {
		// meaning we created a subscription and used it for at least a message
		pairingEpoch := relaySession.PairingEpoch
		// no need to perform on session done as we did it in try relay subscribe
		go rpcps.SendProof(ctx, pairingEpoch, request, consumerAddress, chainMessage.GetApiCollection().CollectionData.ApiInterface)
		utils.LavaFormatDebug("Provider Finished Relay Successfully",
			utils.Attribute{Key: "request.SessionId", Value: request.RelaySession.SessionId},
			utils.Attribute{Key: "request.relayNumber", Value: request.RelaySession.RelayNum},
			utils.Attribute{Key: "GUID", Value: ctx},
		)
		err = nil // we don't want to return an error here
	} else {
		// we didn't even manage to subscribe
		relayFailureError := rpcps.providerSessionManager.OnSessionFailure(relaySession, request.RelaySession.RelayNum)
		if relayFailureError != nil {
			err = utils.LavaFormatError("failed subscribing", lavasession.SubscriptionInitiationError, utils.Attribute{Key: "GUID", Value: ctx}, utils.Attribute{Key: "onSessionFailureError", Value: relayFailureError.Error()}, utils.Attribute{Key: "error", Value: err})
		} else {
			err = utils.LavaFormatError("failed subscribing", lavasession.SubscriptionInitiationError, utils.Attribute{Key: "GUID", Value: ctx}, utils.Attribute{Key: "error", Value: err})
		}
	}
	return rpcps.handleRelayErrorStatus(err)
}

func (rpcps *RPCProviderServer) SendProof(ctx context.Context, epoch uint64, request *pairingtypes.RelayRequest, consumerAddress sdk.AccAddress, apiInterface string) error {
	storedCU, updatedWithProof := rpcps.rewardServer.SendNewProof(ctx, request.RelaySession, epoch, consumerAddress.String(), apiInterface)
	if !updatedWithProof && storedCU > request.RelaySession.CuSum {
		rpcps.providerSessionManager.UpdateSessionCU(consumerAddress.String(), epoch, request.RelaySession.SessionId, storedCU)
		err := utils.LavaFormatError("Cu in relay smaller than existing proof", lavasession.ProviderConsumerCuMisMatch, utils.Attribute{Key: "GUID", Value: ctx}, utils.Attribute{Key: "existing_proof_cu", Value: storedCU})
		return rpcps.handleRelayErrorStatus(err)
	}
	return nil
}

func (rpcps *RPCProviderServer) TryRelaySubscribe(ctx context.Context, requestBlockHeight uint64, srv pairingtypes.Relayer_RelaySubscribeServer, chainMessage chainlib.ChainMessage, consumerAddress sdk.AccAddress, relaySession *lavasession.SingleProviderSession, relayNumber uint64) (subscribed bool, errRet error) {
	var reply *pairingtypes.RelayReply
	var clientSub *rpcclient.ClientSubscription
	var subscriptionID string
	subscribeRepliesChan := make(chan interface{})
	reply, subscriptionID, clientSub, err := rpcps.chainProxy.SendNodeMsg(ctx, subscribeRepliesChan, chainMessage)
	if err != nil {
		return false, utils.LavaFormatError("Subscription failed", err, utils.Attribute{Key: "GUID", Value: ctx})
	}
	reply.Metadata, _ = rpcps.chainParser.HandleHeaders(reply.Metadata, chainMessage.GetApiCollection(), spectypes.Header_pass_reply)
	if clientSub == nil {
		// failed subscription, but not an error. (probably a node error)
		// return the response to the user, and close the session.
		relayError := rpcps.providerSessionManager.OnSessionDone(relaySession, relayNumber) // subscription failed due to node error mark session as done and return
		if relayError != nil {
			utils.LavaFormatError("Error OnSessionDone", relayError)
		}
		err = srv.Send(reply) // this reply contains the error to the subscription
		if err != nil {
			utils.LavaFormatError("Error returning response", err)
		}
		return true, nil // we already returned the error to the user so no need to return another error.
	}

	// if we got a node error clientSub will be nil and also err will be nil. in that case we need to check for clientSub
	subscription := &lavasession.RPCSubscription{
		Id:                   subscriptionID,
		Sub:                  clientSub,
		SubscribeRepliesChan: subscribeRepliesChan,
	}
	err = rpcps.providerSessionManager.ReleaseSessionAndCreateSubscription(relaySession, subscription, consumerAddress.String(), requestBlockHeight, relayNumber)
	if err != nil {
		return false, err
	}
	rpcps.rewardServer.SubscribeStarted(consumerAddress.String(), requestBlockHeight, subscriptionID)
	processSubscribeMessages := func() (subscribed bool, errRet error) {
		err = srv.Send(reply) // this reply contains the RPC ID
		if err != nil {
			utils.LavaFormatError("Error getting RPC ID", err, utils.Attribute{Key: "GUID", Value: ctx})
		} else {
			subscribed = true
		}

		for {
			select {
			case <-clientSub.Err():
				utils.LavaFormatError("client sub", err, utils.Attribute{Key: "GUID", Value: ctx})
				// delete this connection from the subs map

				return subscribed, err
			case subscribeReply := <-subscribeRepliesChan:
				data, err := json.Marshal(subscribeReply)
				if err != nil {
					return subscribed, utils.LavaFormatError("client sub unmarshal", err, utils.Attribute{Key: "GUID", Value: ctx})
				}

				err = srv.Send(
					&pairingtypes.RelayReply{
						Data: data,
					},
				)
				if err != nil {
					// usually triggered when client closes connection
					if strings.Contains(err.Error(), "Canceled desc = context canceled") {
						err = utils.LavaFormatWarning("Client closed connection", err, utils.Attribute{Key: "GUID", Value: ctx})
					} else {
						err = utils.LavaFormatError("srv.Send", err, utils.Attribute{Key: "GUID", Value: ctx})
					}
					return subscribed, err
				} else {
					subscribed = true
				}

				utils.LavaFormatDebug("Sending data", utils.Attribute{Key: "data", Value: string(data)}, utils.Attribute{Key: "GUID", Value: ctx})
			}
		}
	}
	subscribed, errRet = processSubscribeMessages()
	rpcps.providerSessionManager.SubscriptionEnded(consumerAddress.String(), requestBlockHeight, subscriptionID)
	rpcps.rewardServer.SubscribeEnded(consumerAddress.String(), requestBlockHeight, subscriptionID)
	return subscribed, errRet
}

// verifies basic relay fields, and gets a provider session
func (rpcps *RPCProviderServer) verifyRelaySession(ctx context.Context, request *pairingtypes.RelayRequest) (singleProviderSession *lavasession.SingleProviderSession, extractedConsumerAddress sdk.AccAddress, err error) {
	valid := rpcps.providerSessionManager.IsValidEpoch(uint64(request.RelaySession.Epoch))
	if !valid {
		latestBlock := rpcps.stateTracker.LatestBlock()
		errorMessage := "user reported invalid lava block height"
		if request.RelaySession.Epoch > latestBlock {
			errorMessage = "provider is behind user's block height"
		} else if request.RelaySession.Epoch == 0 {
			errorMessage = "user reported lava block 0, either it's test rpcprovider or a consumer that has no node access"
		}
		return nil, nil, utils.LavaFormatWarning(errorMessage, lavasession.EpochMismatchError,
			utils.Attribute{Key: "current lava block", Value: latestBlock},
			utils.Attribute{Key: "requested lava block", Value: request.RelaySession.Epoch},
			utils.Attribute{Key: "threshold", Value: rpcps.providerSessionManager.GetBlockedEpochHeight()},
			utils.Attribute{Key: "GUID", Value: ctx},
		)
	}

	// Check data
	err = rpcps.verifyRelayRequestMetaData(ctx, request.RelaySession, request.RelayData)
	if err != nil {
		return nil, nil, utils.LavaFormatWarning("did not pass relay validation", err, utils.Attribute{Key: "GUID", Value: ctx})
	}

	// check signature
	extractedConsumerAddress, err = rpcps.ExtractConsumerAddress(ctx, request.RelaySession)
	if err != nil {
		return nil, nil, err
	}
	consumerAddressString := extractedConsumerAddress.String()

	// validate & fetch badge to send into provider session manager
	err = rpcps.validateBadgeSession(ctx, request.RelaySession)
	if err != nil {
		return nil, nil, utils.LavaFormatWarning("badge validation err", err, utils.Attribute{Key: "GUID", Value: ctx})
	}

	singleProviderSession, err = rpcps.getSingleProviderSession(ctx, request.RelaySession, consumerAddressString)
	return singleProviderSession, extractedConsumerAddress, err
}

func (rpcps *RPCProviderServer) ExtractConsumerAddress(ctx context.Context, relaySession *pairingtypes.RelaySession) (extractedConsumerAddress sdk.AccAddress, err error) {
	if relaySession.Badge != nil {
		extractedConsumerAddress, err = sigs.ExtractSignerAddressFromBadge(*relaySession.Badge)
		if err != nil {
			return nil, err
		}
	} else {
		extractedConsumerAddress, err = sigs.ExtractSignerAddress(relaySession)
		if err != nil {
			return nil, utils.LavaFormatWarning("extract signer address from relay", err, utils.Attribute{Key: "GUID", Value: ctx})
		}
	}
	return extractedConsumerAddress, nil
}

func (rpcps *RPCProviderServer) validateBadgeSession(ctx context.Context, relaySession *pairingtypes.RelaySession) error {
	if relaySession.Badge == nil { // not a badge session
		return nil
	}
	// validating badge signer
	badgeUserSigner, err := sigs.ExtractSignerAddress(relaySession)
	if err != nil {
		return utils.LavaFormatWarning("cannot extract badge user from relay", err, utils.Attribute{Key: "GUID", Value: ctx})
	}
	if badgeUserSigner.String() != relaySession.Badge.Address {
		return utils.LavaFormatWarning("did not pass badge signer validation", err, utils.Attribute{Key: "GUID", Value: ctx})
	}
	// validating badge lavaChainId
	if relaySession.LavaChainId != relaySession.Badge.LavaChainId {
		return utils.LavaFormatWarning("mismatch in badge lavaChainId", err, utils.Attribute{Key: "GUID", Value: ctx})
	}
	return nil
}

func (rpcps *RPCProviderServer) getSingleProviderSession(ctx context.Context, request *pairingtypes.RelaySession, consumerAddressString string) (*lavasession.SingleProviderSession, error) {
	// regular session, verifies pairing epoch and relay number
	singleProviderSession, err := rpcps.providerSessionManager.GetSession(ctx, consumerAddressString, uint64(request.Epoch), request.SessionId, request.RelayNum, request.Badge)
	if err != nil {
		if lavasession.ConsumerNotRegisteredYet.Is(err) {
			valid, pairedProviders, verifyPairingError := rpcps.stateTracker.VerifyPairing(ctx, consumerAddressString, rpcps.providerAddress.String(), uint64(request.Epoch), request.SpecId)
			if verifyPairingError != nil {
				return nil, utils.LavaFormatError("Failed to VerifyPairing after ConsumerNotRegisteredYet", verifyPairingError,
					utils.Attribute{Key: "GUID", Value: ctx},
					utils.Attribute{Key: "sessionID", Value: request.SessionId},
					utils.Attribute{Key: "consumer", Value: consumerAddressString},
					utils.Attribute{Key: "provider", Value: rpcps.providerAddress},
					utils.Attribute{Key: "relayNum", Value: request.RelayNum},
				)
			}
			if !valid {
				return nil, utils.LavaFormatError("VerifyPairing, this consumer address is not valid with this provider", nil,
					utils.Attribute{Key: "GUID", Value: ctx},
					utils.Attribute{Key: "epoch", Value: request.Epoch},
					utils.Attribute{Key: "sessionID", Value: request.SessionId},
					utils.Attribute{Key: "consumer", Value: consumerAddressString},
					utils.Attribute{Key: "provider", Value: rpcps.providerAddress},
					utils.Attribute{Key: "relayNum", Value: request.RelayNum},
				)
			}
			maxCuForConsumer, getMaxCuError := rpcps.stateTracker.GetMaxCuForUser(ctx, consumerAddressString, request.SpecId, uint64(request.Epoch))
			if getMaxCuError != nil {
				return nil, utils.LavaFormatError("ConsumerNotRegisteredYet: GetMaxCuForUser failed", getMaxCuError,
					utils.Attribute{Key: "GUID", Value: ctx},
					utils.Attribute{Key: "epoch", Value: request.Epoch},
					utils.Attribute{Key: "sessionID", Value: request.SessionId},
					utils.Attribute{Key: "consumer", Value: consumerAddressString},
					utils.Attribute{Key: "provider", Value: rpcps.providerAddress},
					utils.Attribute{Key: "relayNum", Value: request.RelayNum},
				)
			}
			// After validating the consumer we can register it with provider session manager.
			singleProviderSession, err = rpcps.providerSessionManager.RegisterProviderSessionWithConsumer(ctx, consumerAddressString, uint64(request.Epoch), request.SessionId, request.RelayNum, maxCuForConsumer, pairedProviders, request.Badge)
			if err != nil {
				return nil, utils.LavaFormatError("Failed to RegisterProviderSessionWithConsumer", err,
					utils.Attribute{Key: "GUID", Value: ctx},
					utils.Attribute{Key: "sessionID", Value: request.SessionId},
					utils.Attribute{Key: "consumer", Value: consumerAddressString},
					utils.Attribute{Key: "relayNum", Value: request.RelayNum},
				)
			}
		} else {
			return nil, utils.LavaFormatError("Failed to get a provider session", err,
				utils.Attribute{Key: "GUID", Value: ctx},
				utils.Attribute{Key: "sessionID", Value: request.SessionId},
				utils.Attribute{Key: "consumer", Value: consumerAddressString},
				utils.Attribute{Key: "relayNum", Value: request.RelayNum},
			)
		}
	}
	return singleProviderSession, nil
}

func (rpcps *RPCProviderServer) verifyRelayRequestMetaData(ctx context.Context, requestSession *pairingtypes.RelaySession, relayData *pairingtypes.RelayPrivateData) error {
	providerAddress := rpcps.providerAddress.String()
	if requestSession.Provider != providerAddress {
		return utils.LavaFormatError("request had the wrong provider", nil, utils.Attribute{Key: "GUID", Value: ctx}, utils.Attribute{Key: "providerAddress", Value: providerAddress}, utils.Attribute{Key: "request_provider", Value: requestSession.Provider})
	}
	if requestSession.SpecId != rpcps.rpcProviderEndpoint.ChainID {
		return utils.LavaFormatError("request had the wrong specID", nil, utils.Attribute{Key: "GUID", Value: ctx}, utils.Attribute{Key: "request_specID", Value: requestSession.SpecId}, utils.Attribute{Key: "chainID", Value: rpcps.rpcProviderEndpoint.ChainID})
	}
	if requestSession.LavaChainId != rpcps.lavaChainID {
		return utils.LavaFormatError("request had the wrong lava chain ID", nil, utils.Attribute{Key: "GUID", Value: ctx}, utils.Attribute{Key: "request_lavaChainID", Value: requestSession.LavaChainId}, utils.Attribute{Key: "lava chain id", Value: rpcps.lavaChainID})
	}

	if !bytes.Equal(requestSession.ContentHash, sigs.CalculateContentHashForRelayData(relayData)) {
		return utils.LavaFormatError("content hash mismatch between consumer and provider", nil,
			utils.Attribute{Key: "ApiInterface", Value: relayData.ApiInterface},
			utils.Attribute{Key: "ApiUrl", Value: relayData.ApiUrl},
			utils.Attribute{Key: "RequestBlock", Value: relayData.RequestBlock},
			utils.Attribute{Key: "ConnectionType", Value: relayData.ConnectionType},
			utils.Attribute{Key: "Metadata", Value: relayData.Metadata},
			utils.Attribute{Key: "GUID", Value: ctx})
	}

	return nil
}

func (rpcps *RPCProviderServer) handleRelayErrorStatus(err error) error {
	if err == nil {
		return nil
	}
	if lavasession.SessionOutOfSyncError.Is(err) {
		err = status.Error(codes.Code(lavasession.SessionOutOfSyncError.ABCICode()), err.Error())
	} else if lavasession.EpochMismatchError.Is(err) {
		err = status.Error(codes.Code(lavasession.EpochMismatchError.ABCICode()), err.Error())
	}
	return err
}

func (rpcps *RPCProviderServer) TryRelay(ctx context.Context, request *pairingtypes.RelayRequest, consumerAddr sdk.AccAddress, chainMsg chainlib.ChainMessage) (*pairingtypes.RelayReply, error) {
	errV := rpcps.ValidateRequest(chainMsg, request, ctx)
	if errV != nil {
		return nil, errV
	}
	// Send
	var reqMsg *rpcInterfaceMessages.JsonrpcMessage
	var reqParams interface{}
	switch msg := chainMsg.GetRPCMessage().(type) {
	case *rpcInterfaceMessages.JsonrpcMessage:
		reqMsg = msg
		reqParams = reqMsg.Params
	default:
		reqMsg = nil
	}
	latestBlock := int64(0)
	finalizedBlockHashes := map[int64]interface{}{}
	var requestedBlockHash []byte = nil
	finalized := false
	dataReliabilityEnabled, _ := rpcps.chainParser.DataReliabilityParams()
	if dataReliabilityEnabled {
		// Add latest block and finalization data
		var err error
		_, _, blockDistanceToFinalization, blocksInFinalizationData := rpcps.chainParser.ChainBlockStats()
		toBlock := spectypes.LATEST_BLOCK - int64(blockDistanceToFinalization)
		fromBlock := toBlock - int64(blocksInFinalizationData) + 1
		var requestedHashes []*chaintracker.BlockStore
		latestBlock, requestedHashes, err = rpcps.reliabilityManager.GetLatestBlockData(fromBlock, toBlock, request.RelayData.RequestBlock)
		if err != nil {
			if chaintracker.InvalidRequestedSpecificBlock.Is(err) {
				// specific block is invalid, try again without specific block
				latestBlock, requestedHashes, err = rpcps.reliabilityManager.GetLatestBlockData(fromBlock, toBlock, spectypes.NOT_APPLICABLE)
				if err != nil {
					return nil, utils.LavaFormatError("error getting range even without specific block", err, utils.Attribute{Key: "GUID", Value: ctx}, utils.Attribute{Key: "fromBlock", Value: fromBlock}, utils.Attribute{Key: "latestBlock", Value: latestBlock}, utils.Attribute{Key: "toBlock", Value: toBlock})
				}
			} else {
				return nil, utils.LavaFormatError("Could not guarantee data reliability", err, utils.Attribute{Key: "GUID", Value: ctx}, utils.Attribute{Key: "requestedBlock", Value: request.RelayData.RequestBlock}, utils.Attribute{Key: "latestBlock", Value: latestBlock}, utils.Attribute{Key: "fromBlock", Value: fromBlock}, utils.Attribute{Key: "toBlock", Value: toBlock})
			}
		}

		chainMsg.UpdateLatestBlockInMessage(latestBlock, true)

		request.RelayData.RequestBlock = lavaprotocol.ReplaceRequestedBlock(request.RelayData.RequestBlock, latestBlock)
		for _, block := range requestedHashes {
			if block.Block == request.RelayData.RequestBlock {
				requestedBlockHash = []byte(block.Hash)
				if int64(len(requestedHashes)) == (toBlock - fromBlock + 1) {
					finalizedBlockHashes[block.Block] = block.Hash
				}
			} else {
				finalizedBlockHashes[block.Block] = block.Hash
			}
		}
		if requestedBlockHash == nil && request.RelayData.RequestBlock != spectypes.NOT_APPLICABLE {
			// avoid using cache, but can still service
			utils.LavaFormatWarning("no hash data for requested block", nil, utils.Attribute{Key: "GUID", Value: ctx}, utils.Attribute{Key: "requestedBlock", Value: request.RelayData.RequestBlock}, utils.Attribute{Key: "latestBlock", Value: latestBlock})
		}

		// TODO: add a mechanism to handle this
		// if request.RelayData.RequestBlock > latestBlock {
		// 	// consumer asked for a block that is newer than our state tracker, we cant sign this for DR
		// 	return nil, utils.LavaFormatError("Requested a block that is too new", err, utils.Attribute{Key: "GUID", Value: ctx}, utils.Attribute{Key: "requestedBlock", Value: request.RelayData.RequestBlock}, utils.Attribute{Key: "latestBlock", Value: latestBlock})
		// }

		finalized = spectypes.IsFinalizedBlock(request.RelayData.RequestBlock, latestBlock, blockDistanceToFinalization)
	}
	cache := rpcps.cache
	// TODO: handle cache on fork for dataReliability = false
	var reply *pairingtypes.RelayReply = nil
	var err error = nil
	if requestedBlockHash != nil || finalized {
		reply, err = cache.GetEntry(ctx, request, rpcps.rpcProviderEndpoint.ApiInterface, requestedBlockHash, rpcps.rpcProviderEndpoint.ChainID, finalized)
	}
	if err != nil || reply == nil {
		if err != nil && performance.NotConnectedError.Is(err) {
			utils.LavaFormatWarning("cache not connected", err, utils.Attribute{Key: "GUID", Value: ctx})
		}
		// cache miss or invalid
		reply, _, _, err = rpcps.chainProxy.SendNodeMsg(ctx, nil, chainMsg)
		if err != nil {
			return nil, utils.LavaFormatError("Sending chainMsg failed", err, utils.Attribute{Key: "GUID", Value: ctx})
		}
		reply.Metadata, _ = rpcps.chainParser.HandleHeaders(reply.Metadata, chainMsg.GetApiCollection(), spectypes.Header_pass_reply)
		// TODO: use overwriteReqBlock to set the correct latest block
		if requestedBlockHash != nil || finalized {
			err := cache.SetEntry(ctx, request, rpcps.rpcProviderEndpoint.ApiInterface, requestedBlockHash, rpcps.rpcProviderEndpoint.ChainID, consumerAddr.String(), reply, finalized)
			if err != nil && !performance.NotInitialisedError.Is(err) && request.RelaySession.Epoch != spectypes.NOT_APPLICABLE {
				utils.LavaFormatWarning("error updating cache with new entry", err, utils.Attribute{Key: "GUID", Value: ctx})
			}
		}
	}

	apiName := chainMsg.GetApi().Name
	if reqMsg != nil && strings.Contains(apiName, "unsubscribe") {
		err := rpcps.processUnsubscribe(ctx, apiName, consumerAddr, reqParams, uint64(request.RelayData.RequestBlock))
		if err != nil {
			return nil, err
		}
	}

	jsonStr, err := json.Marshal(finalizedBlockHashes)
	if err != nil {
		return nil, utils.LavaFormatError("failed unmarshaling finalizedBlockHashes", err, utils.Attribute{Key: "GUID", Value: ctx},
			utils.Attribute{Key: "finalizedBlockHashes", Value: finalizedBlockHashes})
	}
	reply.FinalizedBlocksHashes = jsonStr
	reply.LatestBlock = latestBlock

	reply, err = lavaprotocol.SignRelayResponse(consumerAddr, *request, rpcps.privKey, reply, dataReliabilityEnabled)
	if err != nil {
		return nil, err
	}

	// return reply to user
	return reply, nil
}

func (rpcps *RPCProviderServer) processUnsubscribe(ctx context.Context, apiName string, consumerAddr sdk.AccAddress, reqParams interface{}, epoch uint64) error {
	var subscriptionID string
	switch reqParamsCasted := reqParams.(type) {
	case []interface{}:
		var ok bool
		subscriptionID, ok = reqParamsCasted[0].(string)
		if !ok {
			return utils.LavaFormatError("processUnsubscribe - p[0].(string) - type assertion failed", nil, utils.Attribute{Key: "GUID", Value: ctx}, utils.Attribute{Key: "type", Value: reqParamsCasted[0]})
		}
	case map[string]interface{}:
		if apiName == "unsubscribe" {
			var ok bool
			subscriptionID, ok = reqParamsCasted["query"].(string)
			if !ok {
				return utils.LavaFormatError("processUnsubscribe - p['query'].(string) - type assertion failed", nil, utils.Attribute{Key: "GUID", Value: ctx}, utils.Attribute{Key: "type", Value: reqParamsCasted["query"]})
			}
		}
	}
	return rpcps.providerSessionManager.ProcessUnsubscribe(apiName, subscriptionID, consumerAddr.String(), epoch)
}<|MERGE_RESOLUTION|>--- conflicted
+++ resolved
@@ -179,13 +179,8 @@
 	if err != nil {
 		return nil, nil, nil, err
 	}
-<<<<<<< HEAD
 
 	relayCU := chainMessage.GetApi().ComputeUnits
-=======
-	relayCU := chainMessage.GetServiceApi().ComputeUnits
-
->>>>>>> 000b6e90
 	err = relaySession.PrepareSessionForUsage(ctx, relayCU, request.RelaySession.CuSum, rpcps.allowedMissingCUThreshold)
 	if err != nil {
 		// If PrepareSessionForUsage, session lose sync.
