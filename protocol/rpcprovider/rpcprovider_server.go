package rpcprovider

import (
	"bytes"
	"context"
<<<<<<< HEAD
	"encoding/json"
	"errors"
=======
>>>>>>> 3c937116
	"strconv"
	"strings"
	"sync"
	"time"

	"github.com/goccy/go-json"

	sdkerrors "cosmossdk.io/errors"
	"github.com/btcsuite/btcd/btcec"
	sdk "github.com/cosmos/cosmos-sdk/types"
	"github.com/gogo/status"
	"github.com/lavanet/lava/protocol/chainlib"
	"github.com/lavanet/lava/protocol/chainlib/extensionslib"
	"github.com/lavanet/lava/protocol/chaintracker"
	"github.com/lavanet/lava/protocol/common"
	"github.com/lavanet/lava/protocol/lavaprotocol"
	"github.com/lavanet/lava/protocol/lavasession"
	"github.com/lavanet/lava/protocol/metrics"
	"github.com/lavanet/lava/protocol/performance"
	"github.com/lavanet/lava/protocol/provideroptimizer"
	"github.com/lavanet/lava/protocol/upgrade"
	"github.com/lavanet/lava/utils"
	"github.com/lavanet/lava/utils/lavaslices"
	"github.com/lavanet/lava/utils/protocopy"
	"github.com/lavanet/lava/utils/sigs"
	pairingtypes "github.com/lavanet/lava/x/pairing/types"
	spectypes "github.com/lavanet/lava/x/spec/types"
	grpc "google.golang.org/grpc"
	"google.golang.org/grpc/codes"
	"google.golang.org/grpc/metadata"
)

const (
	debugConsistency = false
	debugLatency     = false
)

var RPCProviderStickinessHeaderName = "X-Node-Sticky"

type RPCProviderServer struct {
	cache                           *performance.Cache
	chainRouter                     chainlib.ChainRouter
	privKey                         *btcec.PrivateKey
	reliabilityManager              ReliabilityManagerInf
	providerSessionManager          *lavasession.ProviderSessionManager
	rewardServer                    RewardServerInf
	chainParser                     chainlib.ChainParser
	rpcProviderEndpoint             *lavasession.RPCProviderEndpoint
	stateTracker                    StateTrackerInf
	providerAddress                 sdk.AccAddress
	lavaChainID                     string
	allowedMissingCUThreshold       float64
	metrics                         *metrics.ProviderMetrics
	relaysMonitor                   *metrics.RelaysMonitor
	providerNodeSubscriptionManager *ProviderNodeSubscriptionManager
}

type ReliabilityManagerInf interface {
	GetLatestBlockData(fromBlock, toBlock, specificBlock int64) (latestBlock int64, requestedHashes []*chaintracker.BlockStore, changeTime time.Time, err error)
	GetLatestBlockNum() (int64, time.Time)
}

type RewardServerInf interface {
	SendNewProof(ctx context.Context, proof *pairingtypes.RelaySession, epoch uint64, consumerAddr, apiInterface string) (existingCU uint64, updatedWithProof bool)
	SubscribeStarted(consumer string, epoch uint64, subscribeID string)
	SubscribeEnded(consumer string, epoch uint64, subscribeID string)
}

type StateTrackerInf interface {
	LatestBlock() int64
	GetMaxCuForUser(ctx context.Context, consumerAddress, chainID string, epocu uint64) (maxCu uint64, err error)
	VerifyPairing(ctx context.Context, consumerAddress, providerAddress string, epoch uint64, chainID string) (valid bool, total int64, projectId string, err error)
	GetVirtualEpoch(epoch uint64) uint64
}

func (rpcps *RPCProviderServer) ServeRPCRequests(
	ctx context.Context, rpcProviderEndpoint *lavasession.RPCProviderEndpoint,
	chainParser chainlib.ChainParser,
	rewardServer RewardServerInf,
	providerSessionManager *lavasession.ProviderSessionManager,
	reliabilityManager ReliabilityManagerInf,
	privKey *btcec.PrivateKey,
	cache *performance.Cache,
	chainRouter chainlib.ChainRouter,
	stateTracker StateTrackerInf,
	providerAddress sdk.AccAddress,
	lavaChainID string,
	allowedMissingCUThreshold float64,
	providerMetrics *metrics.ProviderMetrics,
	relaysMonitor *metrics.RelaysMonitor,
	providerNodeSubscriptionManager *ProviderNodeSubscriptionManager,
) {
	rpcps.cache = cache
	rpcps.chainRouter = chainRouter
	rpcps.privKey = privKey
	rpcps.providerSessionManager = providerSessionManager
	rpcps.reliabilityManager = reliabilityManager
	rpcps.rewardServer = rewardServer
	rpcps.chainParser = chainParser
	rpcps.rpcProviderEndpoint = rpcProviderEndpoint
	rpcps.stateTracker = stateTracker
	rpcps.providerAddress = providerAddress
	rpcps.lavaChainID = lavaChainID
	rpcps.allowedMissingCUThreshold = allowedMissingCUThreshold
	rpcps.metrics = providerMetrics
	rpcps.relaysMonitor = relaysMonitor
	rpcps.providerNodeSubscriptionManager = providerNodeSubscriptionManager

	rpcps.initRelaysMonitor(ctx)
}

func (rpcps *RPCProviderServer) initRelaysMonitor(ctx context.Context) {
	if rpcps.relaysMonitor == nil {
		return
	}

	rpcps.relaysMonitor.SetRelaySender(func() (bool, error) {
		chainMessage, err := rpcps.craftChainMessage()
		if err != nil {
			return false, err
		}

		_, _, _, _, _, err = rpcps.chainRouter.SendNodeMsg(ctx, nil, chainMessage, nil)
		return err == nil, err
	})

	rpcps.relaysMonitor.Start(ctx)
}

func (rpcps *RPCProviderServer) craftChainMessage() (chainMessage chainlib.ChainMessage, err error) {
	parsing, collectionData, ok := rpcps.chainParser.GetParsingByTag(spectypes.FUNCTION_TAG_GET_BLOCKNUM)
	if !ok {
		return nil, utils.LavaFormatWarning("did not send initial relays because the spec does not contain "+spectypes.FUNCTION_TAG_GET_BLOCKNUM.String(), nil,
			utils.LogAttr("chainID", rpcps.rpcProviderEndpoint.ChainID),
			utils.LogAttr("APIInterface", rpcps.rpcProviderEndpoint.ApiInterface),
		)
	}

	path := parsing.ApiName
	data := []byte(parsing.FunctionTemplate)
	chainMessage, err = rpcps.chainParser.ParseMsg(path, data, collectionData.Type, nil, extensionslib.ExtensionInfo{LatestBlock: 0})
	if err != nil {
		return nil, utils.LavaFormatError("failed creating chain message in rpc consumer init relays", err,
			utils.LogAttr("chainID", rpcps.rpcProviderEndpoint.ChainID),
			utils.LogAttr("APIInterface", rpcps.rpcProviderEndpoint.ApiInterface))
	}

	return chainMessage, nil
}

// function used to handle relay requests from a consumer, it is called by a provider_listener by calling RegisterReceiver
func (rpcps *RPCProviderServer) Relay(ctx context.Context, request *pairingtypes.RelayRequest) (*pairingtypes.RelayReply, error) {
	if request.RelayData == nil || request.RelaySession == nil {
		return nil, utils.LavaFormatWarning("invalid relay request, internal fields are nil", nil)
	}
	ctx = utils.AppendUniqueIdentifier(ctx, lavaprotocol.GetSalt(request.RelayData))
	startTime := time.Now()
	// This is for the SDK, since the timeout is not automatically added to the request like in Go
	timeout, timeoutFound, err := rpcps.tryGetTimeoutFromRequest(ctx)
	if err != nil {
		return nil, err
	}

	if timeoutFound {
		var cancel func()
		ctx, cancel = context.WithTimeout(ctx, timeout)
		defer cancel()
	}

	utils.LavaFormatDebug("Provider got relay request",
		utils.Attribute{Key: "GUID", Value: ctx},
		utils.Attribute{Key: "request.SessionId", Value: request.RelaySession.SessionId},
		utils.Attribute{Key: "request.relayNumber", Value: request.RelaySession.RelayNum},
		utils.Attribute{Key: "request.cu", Value: request.RelaySession.CuSum},
		utils.Attribute{Key: "relay_timeout", Value: common.GetRemainingTimeoutFromContext(ctx)},
		utils.Attribute{Key: "relay addon", Value: request.RelayData.Addon},
		utils.Attribute{Key: "relay extensions", Value: request.RelayData.GetExtensions()},
		utils.Attribute{Key: "seenBlock", Value: request.RelayData.GetSeenBlock()},
		utils.Attribute{Key: "requestBlock", Value: request.RelayData.GetRequestBlock()},
	)
	// Init relay
	relaySession, consumerAddress, chainMessage, err := rpcps.initRelay(ctx, request)
	if err != nil {
		utils.LavaFormatDebug("got error from init relay", utils.LogAttr("error", err))
		return nil, rpcps.handleRelayErrorStatus(err)
	}

	// Check that this is not subscription related messages
	if chainlib.IsOfFunctionType(chainMessage, spectypes.FUNCTION_TAG_SUBSCRIBE) {
		return nil, errors.New("subscribe method is not supported through Relay")
	}

	if chainlib.IsOfFunctionType(chainMessage, spectypes.FUNCTION_TAG_UNSUBSCRIBE_ALL) {
		return nil, errors.New("unsubscribe_all method  is not supported through Relay")
	}

	var reply *pairingtypes.RelayReply
	if chainlib.IsOfFunctionType(chainMessage, spectypes.FUNCTION_TAG_UNSUBSCRIBE) {
		reply, err = rpcps.TryRelayUnsubscribe(ctx, request, consumerAddress, chainMessage)
	} else {
		// Try sending relay
		reply, err = rpcps.TryRelay(ctx, request, consumerAddress, chainMessage)
	}

	if err != nil || common.ContextOutOfTime(ctx) {
		// failed to send relay. we need to adjust session state. cuSum and relayNumber.
		relayFailureError := rpcps.providerSessionManager.OnSessionFailure(relaySession, request.RelaySession.RelayNum)
		if relayFailureError != nil {
			var extraInfo string
			if err != nil {
				extraInfo = err.Error()
			}
			err = sdkerrors.Wrapf(relayFailureError, "On relay failure: "+extraInfo)
		}
		err = utils.LavaFormatError("TryRelay Failed", err,
			utils.Attribute{Key: "request.SessionId", Value: request.RelaySession.SessionId},
			utils.Attribute{Key: "request.userAddr", Value: consumerAddress},
			utils.Attribute{Key: "GUID", Value: ctx},
			utils.Attribute{Key: "timed_out", Value: common.ContextOutOfTime(ctx)},
		)
		go rpcps.metrics.AddError()
	} else {
		// On successful relay
		pairingEpoch := relaySession.PairingEpoch
		sendRewards := relaySession.IsPayingRelay() // when consumer mismatch causes this relay not to provide cu
		replyBlock := reply.LatestBlock
		go rpcps.metrics.AddRelay(consumerAddress.String(), relaySession.LatestRelayCu, request.RelaySession.QosReport)
		relayError := rpcps.providerSessionManager.OnSessionDone(relaySession, request.RelaySession.RelayNum)
		if relayError != nil {
			utils.LavaFormatError("OnSession Done failure: ", relayError)
		} else if sendRewards {
			// SendProof gets the request copy, as in the case of data reliability enabled the request.blockNumber is changed.
			// Therefore the signature changes, so we need the original copy to extract the address from it.
			// we want this code to run in parallel so it doesn't stop the flow

			go rpcps.SendProof(ctx, pairingEpoch, request, consumerAddress, chainMessage.GetApiCollection().CollectionData.ApiInterface)
			utils.LavaFormatDebug("Provider Finished Relay Successfully",
				utils.Attribute{Key: "request.SessionId", Value: request.RelaySession.SessionId},
				utils.Attribute{Key: "request.relayNumber", Value: request.RelaySession.RelayNum},
				utils.Attribute{Key: "GUID", Value: ctx},
				utils.Attribute{Key: "requestedBlock", Value: request.RelayData.RequestBlock},
				utils.Attribute{Key: "replyBlock", Value: replyBlock},
				utils.Attribute{Key: "method", Value: chainMessage.GetApi().Name},
			)
		}
	}
	utils.LavaFormatDebug("Provider returned a relay response",
		utils.Attribute{Key: "GUID", Value: ctx},
		utils.Attribute{Key: "request.SessionId", Value: request.RelaySession.SessionId},
		utils.Attribute{Key: "request.relayNumber", Value: request.RelaySession.RelayNum},
		utils.Attribute{Key: "request.cu", Value: request.RelaySession.CuSum},
		utils.Attribute{Key: "relay_timeout", Value: common.GetRemainingTimeoutFromContext(ctx)},
		utils.Attribute{Key: "timeTaken", Value: time.Since(startTime)},
	)
	return reply, rpcps.handleRelayErrorStatus(err)
}

func (rpcps *RPCProviderServer) initRelay(ctx context.Context, request *pairingtypes.RelayRequest) (relaySession *lavasession.SingleProviderSession, consumerAddress sdk.AccAddress, chainMessage chainlib.ChainMessage, err error) {
	relaySession, consumerAddress, err = rpcps.verifyRelaySession(ctx, request)
	if err != nil {
		return nil, nil, nil, err
	}
	defer func(relaySession *lavasession.SingleProviderSession) {
		// if we error in here until PrepareSessionForUsage was called successfully we can't call OnSessionFailure
		if err != nil {
			relaySession.DisbandSession()
		}
	}(relaySession) // lock in the session address

	extensionInfo := extensionslib.ExtensionInfo{LatestBlock: 0, ExtensionOverride: request.RelayData.Extensions}
	if extensionInfo.ExtensionOverride == nil { // in case consumer did not set an extension, we skip the extension parsing and we are sending it to the regular url
		extensionInfo.ExtensionOverride = []string{}
	}
	// parse the message to extract the cu and chainMessage for sending it
	chainMessage, err = rpcps.chainParser.ParseMsg(request.RelayData.ApiUrl, request.RelayData.Data, request.RelayData.ConnectionType, request.RelayData.GetMetadata(), extensionInfo)
	if err != nil {
		return nil, nil, nil, err
	}
	relayCU := chainMessage.GetApi().ComputeUnits
	virtualEpoch := rpcps.stateTracker.GetVirtualEpoch(uint64(request.RelaySession.Epoch))
	err = relaySession.PrepareSessionForUsage(ctx, relayCU, request.RelaySession.CuSum, rpcps.allowedMissingCUThreshold, virtualEpoch)
	if err != nil {
		// If PrepareSessionForUsage, session lose sync.
		// We then wrap the error with the SessionOutOfSyncError that has a unique error code.
		// The consumer knows the session lost sync using the code and will create a new session.
		return nil, nil, nil, utils.LavaFormatError("Session Out of sync", lavasession.SessionOutOfSyncError, utils.Attribute{Key: "PrepareSessionForUsage_Error", Value: err.Error()}, utils.Attribute{Key: "GUID", Value: ctx})
	}
	return relaySession, consumerAddress, chainMessage, nil
}

func (rpcps *RPCProviderServer) ValidateAddonsExtensions(addon string, extensions []string, chainMessage chainlib.ChainMessage) error {
	// this validates all of the values are handled by chainParser
	_, _, err := rpcps.chainParser.SeparateAddonsExtensions(append(extensions, addon))
	if err != nil {
		return err
	}
	apiCollection := chainMessage.GetApiCollection()
	if apiCollection.CollectionData.AddOn != addon {
		return utils.LavaFormatWarning("invalid addon in relay, parsed addon is not the same as requested", nil, utils.Attribute{Key: "requested addon", Value: addon[0]}, utils.Attribute{Key: "parsed addon", Value: chainMessage.GetApiCollection().CollectionData.AddOn})
	}
	if !rpcps.chainRouter.ExtensionsSupported(extensions) {
		return utils.LavaFormatWarning("requested extensions are unsupported in chainRouter", nil, utils.Attribute{Key: "requested extensions", Value: extensions})
	}
	return nil
}

func (rpcps *RPCProviderServer) ValidateRequest(chainMessage chainlib.ChainMessage, request *pairingtypes.RelayRequest, ctx context.Context) error {
	// TODO: remove this if case, the reason its here is because lava-sdk does't have data reliability + block parsing.
	// this is a temporary solution until we have a working block parsing in lava-sdk
	if request.RelayData.RequestBlock == spectypes.NOT_APPLICABLE {
		return nil
	}
	seenBlock := request.RelayData.GetSeenBlock()
	if seenBlock < 0 {
		return utils.LavaFormatError("invalid seen block", nil, utils.Attribute{Key: "GUID", Value: ctx}, utils.Attribute{Key: "seenBlock", Value: seenBlock})
	}
	reqBlock, _ := chainMessage.RequestedBlock()
	if reqBlock != request.RelayData.RequestBlock {
		// the consumer either configured an invalid value or is modifying the requested block as part of a data reliability message
		// see if this modification is supported
		providerRequestedBlockPreUpdate := reqBlock
		chainMessage.UpdateLatestBlockInMessage(request.RelayData.RequestBlock, true)
		// if after UpdateLatestBlockInMessage it's not aligned we have a problem
		reqBlock, _ = chainMessage.RequestedBlock()
		if reqBlock != request.RelayData.RequestBlock {
			utils.LavaFormatDebug("requested block mismatch between consumer and provider",
				utils.LogAttr("request data", request.RelayData.Data),
				utils.LogAttr("request path", request.RelayData.ApiUrl),
				utils.LogAttr("method", chainMessage.GetApi().Name),
				utils.Attribute{Key: "provider_parsed_block_pre_update", Value: providerRequestedBlockPreUpdate},
				utils.Attribute{Key: "provider_requested_block", Value: reqBlock},
				utils.Attribute{Key: "consumer_requested_block", Value: request.RelayData.RequestBlock},
				utils.Attribute{Key: "GUID", Value: ctx})
			return utils.LavaFormatError("requested block mismatch between consumer and provider", nil, utils.LogAttr("method", chainMessage.GetApi().Name), utils.Attribute{Key: "provider_parsed_block_pre_update", Value: providerRequestedBlockPreUpdate}, utils.Attribute{Key: "provider_requested_block", Value: reqBlock}, utils.Attribute{Key: "consumer_requested_block", Value: request.RelayData.RequestBlock}, utils.Attribute{Key: "GUID", Value: ctx}, utils.Attribute{Key: "metadata", Value: request.RelayData.Metadata})
		}
	}
	return nil
}

func (rpcps *RPCProviderServer) RelaySubscribe(request *pairingtypes.RelayRequest, srv pairingtypes.Relayer_RelaySubscribeServer) error {
	if request.RelayData == nil || request.RelaySession == nil {
		return utils.LavaFormatError("invalid relay subscribe request, internal fields are nil", nil)
	}

	ctx := utils.AppendUniqueIdentifier(context.Background(), lavaprotocol.GetSalt(request.RelayData))
	utils.LavaFormatDebug("Provider got relay subscribe request",
		utils.LogAttr("request.SessionId", request.RelaySession.SessionId),
		utils.LogAttr("request.relayNumber", request.RelaySession.RelayNum),
		utils.LogAttr("request.cu", request.RelaySession.CuSum),
		utils.LogAttr("GUID", ctx),
	)

	relaySession, consumerAddress, chainMessage, err := rpcps.initRelay(ctx, request)
	if err != nil {
		utils.LavaFormatDebug("got error from init relay", utils.LogAttr("error", err))
		return rpcps.handleRelayErrorStatus(err)
	}

	// TryRelaySubscribe is blocking until subscription ends
	subscribed, err := rpcps.TryRelaySubscribe(ctx, uint64(request.RelaySession.Epoch), request, srv, chainMessage, consumerAddress, relaySession, request.RelaySession.RelayNum)
	if subscribed {
		// meaning we created a subscription and used it for at least a message
		pairingEpoch := relaySession.PairingEpoch

		// no need to perform on session done as we did it in try relay subscribe
		go rpcps.SendProof(ctx, pairingEpoch, request, consumerAddress, chainMessage.GetApiCollection().CollectionData.ApiInterface)

		utils.LavaFormatDebug("Provider Finished Relay Successfully",
			utils.LogAttr("request.SessionId", request.RelaySession.SessionId),
			utils.LogAttr("request.relayNumber", request.RelaySession.RelayNum),
			utils.LogAttr("GUID", ctx),
		)
		err = nil // we don't want to return an error here
	} else {
		// we didn't even manage to subscribe
		err = utils.LavaFormatError("failed subscribing", lavasession.SubscriptionInitiationError,
			utils.LogAttr("GUID", ctx),
			utils.LogAttr("error", err),
		)
	}

	return rpcps.handleRelayErrorStatus(err)
}

func (rpcps *RPCProviderServer) SendProof(ctx context.Context, epoch uint64, request *pairingtypes.RelayRequest, consumerAddress sdk.AccAddress, apiInterface string) error {
	storedCU, updatedWithProof := rpcps.rewardServer.SendNewProof(ctx, request.RelaySession, epoch, consumerAddress.String(), apiInterface)
	if !updatedWithProof && storedCU > request.RelaySession.CuSum {
		rpcps.providerSessionManager.UpdateSessionCU(consumerAddress.String(), epoch, request.RelaySession.SessionId, storedCU)
		err := utils.LavaFormatError("Cu in relay smaller than existing proof", lavasession.ProviderConsumerCuMisMatch, utils.Attribute{Key: "GUID", Value: ctx}, utils.Attribute{Key: "session_cu_sum", Value: request.RelaySession.CuSum}, utils.Attribute{Key: "existing_proof_cu", Value: storedCU}, utils.Attribute{Key: "sessionId", Value: request.RelaySession.SessionId}, utils.Attribute{Key: "chainID", Value: request.RelaySession.SpecId})
		return rpcps.handleRelayErrorStatus(err)
	}
	return nil
}

func (rpcps *RPCProviderServer) TryRelaySubscribe(ctx context.Context, requestBlockHeight uint64, request *pairingtypes.RelayRequest, srv pairingtypes.Relayer_RelaySubscribeServer, chainMessage chainlib.ChainMessage, consumerAddress sdk.AccAddress, relaySession *lavasession.SingleProviderSession, relayNumber uint64) (subscribed bool, errRet error) {
	subscribeRepliesChan := make(chan *pairingtypes.RelayReply)
	ctx, cancel := context.WithCancel(ctx)
	defer cancel()

	// The reasons that we have a wait group here, and we pass it to the go routine is because we want to start the channel read before calling AddConsumer,
	// because it might stuck on writing to the channel if we don't do that, which will create a deadlock.
	// But, we still want to wait the go routine to finish before we return (because the gRPC stream will close on return), so we use a wait group to wait for the go routine to finish.
	wg := sync.WaitGroup{}
	wg.Add(1)

	// Process subscription messages
	go func() {
		defer wg.Done()

		for {
			select {
			case <-ctx.Done():
			case <-srv.Context().Done():
				utils.LavaFormatTrace("ctx or relay server context closed",
					utils.LogAttr("GUID", ctx),
					utils.LogAttr("consumerAddr", consumerAddress),
				)

				err := rpcps.providerNodeSubscriptionManager.RemoveConsumer(ctx, chainMessage, consumerAddress, true)
				if err != nil {
					utils.LavaFormatError("Error RemoveConsumer", err, utils.LogAttr("GUID", ctx))
				}
				return
			case subscribeReply, ok := <-subscribeRepliesChan:
				if !ok { // channel is closed
					utils.LavaFormatTrace("subscribeRepliesChan closed, removing consumer",
						utils.LogAttr("GUID", ctx),
						utils.LogAttr("consumerAddr", consumerAddress),
					)

					err := rpcps.providerNodeSubscriptionManager.RemoveConsumer(ctx, chainMessage, consumerAddress, false) // false because the channel is already closed
					if err != nil {
						errRet = utils.LavaFormatError("Error RemoveConsumer", err, utils.LogAttr("GUID", ctx))
						return
					}
					errRet = err
					return
				}

				errRet = srv.Send(subscribeReply)

				if errRet != nil {
					// usually triggered when client closes connection
					if strings.Contains(errRet.Error(), "Canceled desc = context canceled") {
						errRet = utils.LavaFormatWarning("Client closed connection", errRet, utils.Attribute{Key: "GUID", Value: ctx})
					} else {
						errRet = utils.LavaFormatError("Got error from srv.Send()", errRet, utils.Attribute{Key: "GUID", Value: ctx})
					}

					return
				} else {
					subscribed = true
				}

				utils.LavaFormatTrace("Sending data to consumer",
					utils.LogAttr("GUID", ctx),
					utils.LogAttr("data", subscribeReply.Data),
					utils.LogAttr("consumerAddr", consumerAddress),
				)
			}
		}
	}()

	_, subscriptionId, err := rpcps.providerNodeSubscriptionManager.AddConsumer(ctx, request, chainMessage, consumerAddress, subscribeRepliesChan)
	if err != nil {
		// subscription failed due to node error mark session as done and return
		relayError := rpcps.providerSessionManager.OnSessionDone(relaySession, relayNumber) // subscription failed due to node error mark session as done and return
		if relayError != nil {
			utils.LavaFormatError("Error OnSessionDone", relayError)
		}

		return false, utils.LavaFormatWarning("RPCProviderServer: Subscription failed", err,
			utils.LogAttr("GUID", ctx),
			utils.LogAttr("consumerAddr", consumerAddress),
		)
	}

	relayError := rpcps.providerSessionManager.OnSessionDone(relaySession, relayNumber) // TODO: Both consumer and provider should be mark failure on first message fail
	if relayError != nil {
		utils.LavaFormatError("Error OnSessionDone", relayError)
	}

	rpcps.rewardServer.SubscribeStarted(consumerAddress.String(), requestBlockHeight, subscriptionId)
	wg.Wait()

	rpcps.rewardServer.SubscribeEnded(consumerAddress.String(), requestBlockHeight, subscriptionId)
	return subscribed, errRet
}

// verifies basic relay fields, and gets a provider session
func (rpcps *RPCProviderServer) verifyRelaySession(ctx context.Context, request *pairingtypes.RelayRequest) (singleProviderSession *lavasession.SingleProviderSession, extractedConsumerAddress sdk.AccAddress, err error) {
	valid := rpcps.providerSessionManager.IsValidEpoch(uint64(request.RelaySession.Epoch))
	if !valid {
		latestBlock := rpcps.stateTracker.LatestBlock()
		errorMessage := "user reported invalid lava block height"
		if request.RelaySession.Epoch > latestBlock {
			errorMessage = "provider is behind user's block height"
		} else if request.RelaySession.Epoch == 0 {
			errorMessage = "user reported lava block 0, either it's test rpcprovider or a consumer that has no node access"
		}
		utils.LavaFormatInfo(errorMessage,
			utils.Attribute{Key: "Info Type", Value: lavasession.EpochMismatchError},
			utils.Attribute{Key: "current lava block", Value: latestBlock},
			utils.Attribute{Key: "requested lava block", Value: request.RelaySession.Epoch},
			utils.Attribute{Key: "threshold", Value: rpcps.providerSessionManager.GetBlockedEpochHeight()},
			utils.Attribute{Key: "GUID", Value: ctx},
		)
		return nil, nil, lavasession.EpochMismatchError
	}

	// Check data
	err = rpcps.verifyRelayRequestMetaData(ctx, request.RelaySession, request.RelayData)
	if err != nil {
		return nil, nil, utils.LavaFormatWarning("did not pass relay validation", err, utils.Attribute{Key: "GUID", Value: ctx})
	}

	// check signature
	extractedConsumerAddress, err = rpcps.ExtractConsumerAddress(ctx, request.RelaySession)
	if err != nil {
		return nil, nil, err
	}
	consumerAddressString := extractedConsumerAddress.String()

	// validate & fetch badge to send into provider session manager
	err = rpcps.validateBadgeSession(ctx, request.RelaySession)
	if err != nil {
		return nil, nil, utils.LavaFormatWarning("badge validation err", err, utils.Attribute{Key: "GUID", Value: ctx})
	}

	singleProviderSession, err = rpcps.getSingleProviderSession(ctx, request.RelaySession, consumerAddressString)
	return singleProviderSession, extractedConsumerAddress, err
}

func (rpcps *RPCProviderServer) ExtractConsumerAddress(ctx context.Context, relaySession *pairingtypes.RelaySession) (extractedConsumerAddress sdk.AccAddress, err error) {
	if relaySession.Badge != nil {
		extractedConsumerAddress, err = sigs.ExtractSignerAddress(*relaySession.Badge)
		if err != nil {
			return nil, err
		}
	} else {
		extractedConsumerAddress, err = sigs.ExtractSignerAddress(relaySession)
		if err != nil {
			return nil, utils.LavaFormatWarning("extract signer address from relay", err, utils.Attribute{Key: "GUID", Value: ctx})
		}
	}
	return extractedConsumerAddress, nil
}

func (rpcps *RPCProviderServer) validateBadgeSession(ctx context.Context, relaySession *pairingtypes.RelaySession) error {
	if relaySession.Badge == nil { // not a badge session
		return nil
	}

	// validating badge signer
	badgeUserSigner, err := sigs.ExtractSignerAddress(relaySession)
	if err != nil {
		return utils.LavaFormatWarning("cannot extract badge user from relay", err, utils.LogAttr("GUID", ctx))
	}

	// validating badge signer
	if badgeUserSigner.String() != relaySession.Badge.Address {
		return utils.LavaFormatWarning("did not pass badge signer validation", nil, utils.LogAttr("GUID", ctx))
	}

	// validating badge lavaChainId
	if relaySession.LavaChainId != relaySession.Badge.LavaChainId {
		return utils.LavaFormatWarning("mismatch in badge lavaChainId", nil, utils.LogAttr("GUID", ctx))
	}

	// validating badge epoch
	if int64(relaySession.Badge.Epoch) != relaySession.Epoch {
		return utils.LavaFormatWarning("Badge epoch validation failed", nil,
			utils.LogAttr("badgeEpoch", relaySession.Badge.Epoch),
			utils.LogAttr("relayEpoch", relaySession.Epoch),
		)
	}

	if int64(relaySession.Badge.Epoch) != relaySession.Epoch {
		return utils.LavaFormatWarning("Badge epoch validation failed", nil, utils.LogAttr("badge_epoch", relaySession.Badge.Epoch), utils.LogAttr("relay_epoch", relaySession.Epoch))
	}
	return nil
}

func (rpcps *RPCProviderServer) getSingleProviderSession(ctx context.Context, request *pairingtypes.RelaySession, consumerAddressString string) (*lavasession.SingleProviderSession, error) {
	// regular session, verifies pairing epoch and relay number
	singleProviderSession, err := rpcps.providerSessionManager.GetSession(ctx, consumerAddressString, uint64(request.Epoch), request.SessionId, request.RelayNum, request.Badge)
	if err != nil {
		if lavasession.ConsumerNotRegisteredYet.Is(err) {
			valid, pairedProviders, projectId, verifyPairingError := rpcps.stateTracker.VerifyPairing(ctx, consumerAddressString, rpcps.providerAddress.String(), uint64(request.Epoch), request.SpecId)
			if verifyPairingError != nil {
				return nil, utils.LavaFormatInfo("Failed to VerifyPairing for new consumer",
					utils.Attribute{Key: "Error", Value: verifyPairingError},
					utils.Attribute{Key: "GUID", Value: ctx},
					utils.Attribute{Key: "sessionID", Value: request.SessionId},
					utils.Attribute{Key: "consumer", Value: consumerAddressString},
					utils.Attribute{Key: "provider", Value: rpcps.providerAddress},
					utils.Attribute{Key: "relayNum", Value: request.RelayNum},
					utils.Attribute{Key: "Providers block", Value: rpcps.stateTracker.LatestBlock()},
				)
			}
			if !valid {
				return nil, utils.LavaFormatError("VerifyPairing, this consumer address is not valid with this provider", nil,
					utils.Attribute{Key: "GUID", Value: ctx},
					utils.Attribute{Key: "epoch", Value: request.Epoch},
					utils.Attribute{Key: "sessionID", Value: request.SessionId},
					utils.Attribute{Key: "consumer", Value: consumerAddressString},
					utils.Attribute{Key: "provider", Value: rpcps.providerAddress},
					utils.Attribute{Key: "relayNum", Value: request.RelayNum},
				)
			}
			maxCuForConsumer, getMaxCuError := rpcps.stateTracker.GetMaxCuForUser(ctx, consumerAddressString, request.SpecId, uint64(request.Epoch))
			if getMaxCuError != nil {
				return nil, utils.LavaFormatError("ConsumerNotRegisteredYet: GetMaxCuForUser failed", getMaxCuError,
					utils.Attribute{Key: "GUID", Value: ctx},
					utils.Attribute{Key: "epoch", Value: request.Epoch},
					utils.Attribute{Key: "sessionID", Value: request.SessionId},
					utils.Attribute{Key: "consumer", Value: consumerAddressString},
					utils.Attribute{Key: "provider", Value: rpcps.providerAddress},
					utils.Attribute{Key: "relayNum", Value: request.RelayNum},
				)
			}
			// After validating the consumer we can register it with provider session manager.
			singleProviderSession, err = rpcps.providerSessionManager.RegisterProviderSessionWithConsumer(ctx, consumerAddressString, uint64(request.Epoch), request.SessionId, request.RelayNum, maxCuForConsumer, pairedProviders, projectId, request.Badge)
			if err != nil {
				return nil, utils.LavaFormatError("Failed to RegisterProviderSessionWithConsumer", err,
					utils.Attribute{Key: "GUID", Value: ctx},
					utils.Attribute{Key: "sessionID", Value: request.SessionId},
					utils.Attribute{Key: "consumer", Value: consumerAddressString},
					utils.Attribute{Key: "relayNum", Value: request.RelayNum},
				)
			}
		} else {
			return nil, utils.LavaFormatError("Failed to get a provider session", err,
				utils.Attribute{Key: "GUID", Value: ctx},
				utils.Attribute{Key: "sessionID", Value: request.SessionId},
				utils.Attribute{Key: "consumer", Value: consumerAddressString},
				utils.Attribute{Key: "relayNum", Value: request.RelayNum},
			)
		}
	}
	return singleProviderSession, nil
}

func (rpcps *RPCProviderServer) verifyRelayRequestMetaData(ctx context.Context, requestSession *pairingtypes.RelaySession, relayData *pairingtypes.RelayPrivateData) error {
	providerAddress := rpcps.providerAddress.String()
	if requestSession.Provider != providerAddress {
		return utils.LavaFormatError("request had the wrong provider", nil, utils.Attribute{Key: "GUID", Value: ctx}, utils.Attribute{Key: "providerAddress", Value: providerAddress}, utils.Attribute{Key: "request_provider", Value: requestSession.Provider})
	}
	if requestSession.SpecId != rpcps.rpcProviderEndpoint.ChainID {
		return utils.LavaFormatError("request had the wrong specID", nil, utils.Attribute{Key: "GUID", Value: ctx}, utils.Attribute{Key: "request_specID", Value: requestSession.SpecId}, utils.Attribute{Key: "chainID", Value: rpcps.rpcProviderEndpoint.ChainID})
	}
	if requestSession.LavaChainId != rpcps.lavaChainID {
		return utils.LavaFormatError("request had the wrong lava chain ID", nil, utils.Attribute{Key: "GUID", Value: ctx}, utils.Attribute{Key: "request_lavaChainID", Value: requestSession.LavaChainId}, utils.Attribute{Key: "lava chain id", Value: rpcps.lavaChainID})
	}

	if !bytes.Equal(requestSession.ContentHash, sigs.HashMsg(relayData.GetContentHashData())) {
		return utils.LavaFormatError("content hash mismatch between consumer and provider", nil,
			utils.Attribute{Key: "ApiInterface", Value: relayData.ApiInterface},
			utils.Attribute{Key: "ApiUrl", Value: relayData.ApiUrl},
			utils.Attribute{Key: "RequestBlock", Value: relayData.RequestBlock},
			utils.Attribute{Key: "ConnectionType", Value: relayData.ConnectionType},
			utils.Attribute{Key: "Metadata", Value: relayData.Metadata},
			utils.Attribute{Key: "GUID", Value: ctx})
	}

	return nil
}

func (rpcps *RPCProviderServer) handleRelayErrorStatus(err error) error {
	if err == nil {
		return nil
	}
	if lavasession.SessionOutOfSyncError.Is(err) {
		err = status.Error(codes.Code(lavasession.SessionOutOfSyncError.ABCICode()), err.Error())
	} else if lavasession.EpochMismatchError.Is(err) {
		err = status.Error(codes.Code(lavasession.EpochMismatchError.ABCICode()), err.Error())
	}
	return err
}

func (rpcps *RPCProviderServer) TryRelay(ctx context.Context, request *pairingtypes.RelayRequest, consumerAddr sdk.AccAddress, chainMsg chainlib.ChainMessage) (*pairingtypes.RelayReply, error) {
	errV := rpcps.ValidateRequest(chainMsg, request, ctx)
	if errV != nil {
		return nil, errV
	}

	errV = rpcps.ValidateAddonsExtensions(request.RelayData.Addon, request.RelayData.Extensions, chainMsg)
	if errV != nil {
		return nil, errV
	}

	var latestBlock int64
	var requestedBlockHash []byte
	var requestedHashes []*chaintracker.BlockStore
	var modifiedReqBlock int64

	finalized := false
	updatedChainMessage := false

	dataReliabilityEnabled, _ := rpcps.chainParser.DataReliabilityParams()
	blockLagForQosSync, averageBlockTime, blockDistanceToFinalization, blocksInFinalizationData := rpcps.chainParser.ChainBlockStats()
	relayTimeout := chainlib.GetRelayTimeout(chainMsg, averageBlockTime)

	if dataReliabilityEnabled {
		var err error
		latestBlock, requestedBlockHash, requestedHashes, modifiedReqBlock, finalized, updatedChainMessage, err = rpcps.handleRelayDataReliability(ctx, request, chainMsg, relayTimeout, blockLagForQosSync, averageBlockTime, blockDistanceToFinalization, blocksInFinalizationData)
		if err != nil {
			return nil, err
		}
	}

	// TODO: handle cache on fork for dataReliability = false
	var reply *pairingtypes.RelayReply
	var ignoredMetadata []pairingtypes.Metadata
	var err error
	if requestedBlockHash != nil || finalized { // try get reply from cache
		reply, ignoredMetadata, err = rpcps.tryGetRelayReplyFromCache(ctx, request, requestedBlockHash, finalized)
	}

	if err != nil || reply == nil { // we need to send relay, cache miss or invalid
		var replyWrapper *chainlib.RelayReplyWrapper
		replyWrapper, err = rpcps.sendRelayMessageToNode(ctx, request, chainMsg, consumerAddr)
		if err != nil {
			return nil, err
		}

		reply = replyWrapper.RelayReply

		reply.Metadata, _, ignoredMetadata = rpcps.chainParser.HandleHeaders(reply.Metadata, chainMsg.GetApiCollection(), spectypes.Header_pass_reply)
		// TODO: use overwriteReqBlock on the reply metadata to set the correct latest block

		if rpcps.cache.CacheActive() && (requestedBlockHash != nil || finalized) {
			rpcps.trySetRelayReplyInCache(ctx, request, chainMsg, replyWrapper, latestBlock, averageBlockTime, requestedBlockHash, finalized, ignoredMetadata)
		}
	}

	if dataReliabilityEnabled {
		err := rpcps.buildFinalizedBlockHashes(ctx, request, reply, latestBlock, requestedHashes, updatedChainMessage, relayTimeout, averageBlockTime, blockDistanceToFinalization, blocksInFinalizationData, modifiedReqBlock)
		if err != nil {
			return nil, err
		}
	}

	// utils.LavaFormatDebug("response signing", utils.LogAttr("request block", request.RelayData.RequestBlock), utils.LogAttr("GUID", ctx), utils.LogAttr("latestBlock", reply.LatestBlock))
	reply, err = lavaprotocol.SignRelayResponse(consumerAddr, *request, rpcps.privKey, reply, dataReliabilityEnabled)
	if err != nil {
		return nil, err
	}

	reply.Metadata = append(reply.Metadata, ignoredMetadata...) // appended here only after signing

	// return reply to user
	return reply, nil
}

func (rpcps *RPCProviderServer) tryGetRelayReplyFromCache(ctx context.Context, request *pairingtypes.RelayRequest, requestedBlockHash []byte, finalized bool) (*pairingtypes.RelayReply, []pairingtypes.Metadata, error) {
	cache := rpcps.cache
	hashKey, outPutFormatter, hashErr := chainlib.HashCacheRequest(request.RelayData, rpcps.rpcProviderEndpoint.ChainID)
	if hashErr != nil {
		utils.LavaFormatError("TryRelay Failed computing hash for cache request", hashErr)
		return nil, nil, nil
	}
	cacheCtx, cancel := context.WithTimeout(ctx, common.CacheTimeout)
	cacheReply, err := cache.GetEntry(cacheCtx, &pairingtypes.RelayCacheGet{
		RequestHash:    hashKey,
		RequestedBlock: request.RelayData.RequestBlock,
		ChainId:        rpcps.rpcProviderEndpoint.ChainID,
		BlockHash:      requestedBlockHash,
		Finalized:      finalized,
		SeenBlock:      request.RelayData.SeenBlock,
	})
	cancel()

	if err != nil && performance.NotConnectedError.Is(err) {
		utils.LavaFormatDebug("cache not connected", utils.LogAttr("err", err), utils.Attribute{Key: "GUID", Value: ctx})
		return nil, nil, err
	}

	reply := cacheReply.GetReply()
	if reply != nil {
		reply.Data = outPutFormatter(reply.Data) // setting request id back to reply.
	}

	ignoredMetadata := cacheReply.GetOptionalMetadata()

	return reply, ignoredMetadata, err
}

func (rpcps *RPCProviderServer) trySetRelayReplyInCache(ctx context.Context, request *pairingtypes.RelayRequest, chainMessage chainlib.ChainMessage, replyWrapper *chainlib.RelayReplyWrapper, latestBlock int64, averageBlockTime time.Duration, requestedBlockHash []byte, finalized bool, ignoredMetadata []pairingtypes.Metadata) {
	cache := rpcps.cache
	reply := replyWrapper.RelayReply

	// copy request and reply as they change later on and we call SetEntry in a routine.
	requestedBlock := request.RelayData.RequestBlock                                                       // get requested block before removing it from the data
	hashKey, _, hashErr := chainlib.HashCacheRequest(request.RelayData, rpcps.rpcProviderEndpoint.ChainID) // get the hash (this changes the data)
	copyReply := &pairingtypes.RelayReply{}
	copyReplyErr := protocopy.DeepCopyProtoObject(reply, copyReply)

	// get status code to decide if its a node error
	statusCode := replyWrapper.StatusCode
	go func() {
		if copyReplyErr != nil {
			utils.LavaFormatError("Failed copying relay private data on TryRelay", copyReplyErr)
			return
		}

		if hashErr != nil {
			utils.LavaFormatError("TryRelay failed calculating hash for cache.SetEntry", hashErr)
			return
		}

		new_ctx := context.Background()
		new_ctx, cancel := context.WithTimeout(new_ctx, common.DataReliabilityTimeoutIncrease)
		defer cancel()

		// in case the error is a node error we don't want to cache the response for a long period of time
		// so users wont get errors if the error was temporary
		isNodeError, _ := chainMessage.CheckResponseError(copyReply.Data, statusCode)

		err := cache.SetEntry(new_ctx, &pairingtypes.RelayCacheSet{
			RequestHash:      hashKey,
			RequestedBlock:   requestedBlock,
			BlockHash:        requestedBlockHash,
			ChainId:          rpcps.rpcProviderEndpoint.ChainID,
			Response:         copyReply,
			Finalized:        finalized,
			OptionalMetadata: ignoredMetadata,
			AverageBlockTime: int64(averageBlockTime),
			SeenBlock:        latestBlock,
			IsNodeError:      isNodeError,
		})
		if err != nil && request.RelaySession.Epoch != spectypes.NOT_APPLICABLE {
			utils.LavaFormatWarning("error updating cache with new entry", err, utils.LogAttr("GUID", ctx))
		}
	}()
}

func (rpcps *RPCProviderServer) sendRelayMessageToNode(ctx context.Context, request *pairingtypes.RelayRequest, chainMsg chainlib.ChainMessage, consumerAddr sdk.AccAddress) (*chainlib.RelayReplyWrapper, error) {
	sendTime := time.Now()
	if debugLatency {
		utils.LavaFormatDebug("sending relay to node", utils.Attribute{Key: "GUID", Value: ctx}, utils.Attribute{Key: "specID", Value: rpcps.rpcProviderEndpoint.ChainID})
	}

	// add stickiness header
	chainMsg.AppendHeader([]pairingtypes.Metadata{{Name: RPCProviderStickinessHeaderName, Value: common.GetUniqueToken(consumerAddr.String(), common.GetTokenFromGrpcContext(ctx))}})
	if debugConsistency {
		utils.LavaFormatDebug("adding stickiness header", utils.LogAttr("tokenFromContext", common.GetTokenFromGrpcContext(ctx)), utils.LogAttr("unique_token", common.GetUniqueToken(consumerAddr.String(), common.GetIpFromGrpcContext(ctx))))
	}

	replyWrapper, _, _, _, _, err := rpcps.chainRouter.SendNodeMsg(ctx, nil, chainMsg, request.RelayData.Extensions)
	if err != nil {
		return nil, utils.LavaFormatError("Sending chainMsg failed", err, utils.Attribute{Key: "GUID", Value: ctx}, utils.Attribute{Key: "specID", Value: rpcps.rpcProviderEndpoint.ChainID})
	}

	if replyWrapper == nil || replyWrapper.RelayReply == nil {
		return nil, utils.LavaFormatError("Relay Wrapper returned nil without an error", nil, utils.Attribute{Key: "GUID", Value: ctx}, utils.Attribute{Key: "specID", Value: rpcps.rpcProviderEndpoint.ChainID})
	}

	if debugLatency {
		utils.LavaFormatDebug("node reply received", utils.Attribute{Key: "timeTaken", Value: time.Since(sendTime)}, utils.Attribute{Key: "GUID", Value: ctx}, utils.Attribute{Key: "specID", Value: rpcps.rpcProviderEndpoint.ChainID})
	}

	return replyWrapper, nil
}

func (rpcps *RPCProviderServer) TryRelayUnsubscribe(ctx context.Context, request *pairingtypes.RelayRequest, consumerAddress sdk.AccAddress, chainMessage chainlib.ChainMessage) (*pairingtypes.RelayReply, error) {
	errV := rpcps.ValidateRequest(chainMessage, request, ctx)
	if errV != nil {
		return nil, errV
	}

	utils.LavaFormatDebug("Provider got unsubscribe request", utils.LogAttr("GUID", ctx))

	// Remove the consumer from the connected consumers list of the subscription
	err := rpcps.providerNodeSubscriptionManager.RemoveConsumer(ctx, chainMessage, consumerAddress, true)
	if err != nil {
		return nil, err
	}

	rpcResponse, err := lavaprotocol.CraftEmptyRPCResponseFromGenericMessage(chainMessage.GetRPCMessage())
	if err != nil {
		return nil, utils.LavaFormatError("failed crafting empty rpc response", err)
	}

	dataToSend, err := json.Marshal(rpcResponse)
	if err != nil {
		return nil, utils.LavaFormatError("failed marshaling json response", err)
	}

	reply := &pairingtypes.RelayReply{
		Data: dataToSend,
	}

	dataReliabilityEnabled, _ := rpcps.chainParser.DataReliabilityParams()
	if dataReliabilityEnabled {
		blockLagForQosSync, averageBlockTime, blockDistanceToFinalization, blocksInFinalizationData := rpcps.chainParser.ChainBlockStats()
		relayTimeout := chainlib.GetRelayTimeout(chainMessage, averageBlockTime)
		latestBlock, _, requestedHashes, modifiedReqBlock, _, updatedChainMessage, err := rpcps.handleRelayDataReliability(ctx, request, chainMessage, relayTimeout, blockLagForQosSync, averageBlockTime, blockDistanceToFinalization, blocksInFinalizationData)
		if err != nil {
			return nil, err
		}

		err = rpcps.buildFinalizedBlockHashes(ctx, request, reply, latestBlock, requestedHashes, updatedChainMessage, relayTimeout, averageBlockTime, blockDistanceToFinalization, blocksInFinalizationData, modifiedReqBlock)
		if err != nil {
			return nil, err
		}
	}

	var ignoredMetadata []pairingtypes.Metadata
	reply.Metadata, _, ignoredMetadata = rpcps.chainParser.HandleHeaders(reply.Metadata, chainMessage.GetApiCollection(), spectypes.Header_pass_reply)
	reply, err = lavaprotocol.SignRelayResponse(consumerAddress, *request, rpcps.privKey, reply, dataReliabilityEnabled)
	if err != nil {
		return nil, err
	}
	reply.Metadata = append(reply.Metadata, ignoredMetadata...) // appended here only after signing

	return reply, nil
}

func (rpcps *RPCProviderServer) handleRelayDataReliability(
	ctx context.Context,
	request *pairingtypes.RelayRequest,
	chainMsg chainlib.ChainMessage,
	relayTimeout time.Duration,
	blockLagForQosSync int64,
	averageBlockTime time.Duration,
	blockDistanceToFinalization,
	blocksInFinalizationData uint32,
) (latestBlock int64, requestedBlockHash []byte, requestedHashes []*chaintracker.BlockStore, modifiedReqBlock int64, finalized, updatedChainMessage bool, err error) {
	specificBlock := request.RelayData.RequestBlock
	if specificBlock < spectypes.LATEST_BLOCK {
		// cases of EARLIEST, FINALIZED, SAFE
		// GetLatestBlockData only supports latest relative queries or specific block numbers
		specificBlock = spectypes.NOT_APPLICABLE
	}

	// handle consistency, if the consumer requested information we do not have in the state tracker

	latestBlock, requestedHashes, _, err = rpcps.handleConsistency(ctx, relayTimeout, request.RelayData.GetSeenBlock(), request.RelayData.GetRequestBlock(), averageBlockTime, blockLagForQosSync, blockDistanceToFinalization, blocksInFinalizationData)
	if err != nil {
		return 0, nil, nil, 0, false, false, err
	}

	// get specific block data for caching
	_, specificRequestedHashes, _, getLatestBlockErr := rpcps.reliabilityManager.GetLatestBlockData(spectypes.NOT_APPLICABLE, spectypes.NOT_APPLICABLE, specificBlock)
	if getLatestBlockErr == nil && len(specificRequestedHashes) == 1 {
		requestedBlockHash = []byte(specificRequestedHashes[0].Hash)
	}

	// TODO: take latestBlock and lastSeenBlock and put the greater one of them
	updatedChainMessage = chainMsg.UpdateLatestBlockInMessage(latestBlock, true)

	modifiedReqBlock = lavaprotocol.ReplaceRequestedBlock(request.RelayData.RequestBlock, latestBlock)
	if modifiedReqBlock != request.RelayData.RequestBlock {
		request.RelayData.RequestBlock = modifiedReqBlock
		updatedChainMessage = true // meaning we can't bring a newer proof
	}
	// requestedBlockHash, finalizedBlockHashes = chaintracker.FindRequestedBlockHash(requestedHashes, request.RelayData.RequestBlock, toBlock, fromBlock, finalizedBlockHashes)
	finalized = spectypes.IsFinalizedBlock(modifiedReqBlock, latestBlock, blockDistanceToFinalization)
	if !finalized && requestedBlockHash == nil && modifiedReqBlock != spectypes.NOT_APPLICABLE {
		// avoid using cache, but can still service
		utils.LavaFormatWarning("no hash data for requested block", nil, utils.Attribute{Key: "specID", Value: rpcps.rpcProviderEndpoint.ChainID}, utils.Attribute{Key: "GUID", Value: ctx}, utils.Attribute{Key: "requestedBlock", Value: request.RelayData.RequestBlock}, utils.Attribute{Key: "latestBlock", Value: latestBlock}, utils.Attribute{Key: "modifiedReqBlock", Value: modifiedReqBlock}, utils.Attribute{Key: "specificBlock", Value: specificBlock})
	}
	return
}

func (rpcps *RPCProviderServer) buildFinalizedBlockHashes(
	ctx context.Context,
	request *pairingtypes.RelayRequest,
	reply *pairingtypes.RelayReply,
	latestBlock int64,
	requestedHashes []*chaintracker.BlockStore,
	updatedChainMessage bool,
	relayTimeout time.Duration,
	averageBlockTime time.Duration,
	blockDistanceToFinalization uint32,
	blocksInFinalizationData uint32,
	modifiedReqBlock int64,
) (err error) {
	// now we need to provide the proof for the response
	proofBlock := latestBlock
	if !updatedChainMessage || len(requestedHashes) == 0 {
		// we can fetch a more advanced finalization proof, than we fetched previously
		proofBlock, requestedHashes, _, err = rpcps.GetLatestBlockData(ctx, blockDistanceToFinalization, blocksInFinalizationData)
		if err != nil {
			return err
		}
	} // else: we updated the chain message to request the specific latestBlock we fetched earlier, so use the previously fetched latest block and hashes
	if proofBlock < modifiedReqBlock && proofBlock < request.RelayData.SeenBlock {
		// we requested with a newer block, but don't necessarily have the finaliziation proof, chaintracker might be behind
		proofBlock = lavaslices.Min([]int64{modifiedReqBlock, request.RelayData.SeenBlock})

		proofBlock, requestedHashes, err = rpcps.GetBlockDataForOptimisticFetch(ctx, relayTimeout, proofBlock, blockDistanceToFinalization, blocksInFinalizationData, averageBlockTime)
		if err != nil {
			return utils.LavaFormatError("error getting block range for finalization proof", err)
		}
	}

	finalizedBlockHashes := chaintracker.BuildProofFromBlocks(requestedHashes)
	jsonStr, err := json.Marshal(finalizedBlockHashes)
	if err != nil {
		return utils.LavaFormatError("failed unmarshaling finalizedBlockHashes", err, utils.Attribute{Key: "GUID", Value: ctx},
			utils.Attribute{Key: "finalizedBlockHashes", Value: finalizedBlockHashes}, utils.Attribute{Key: "specID", Value: rpcps.rpcProviderEndpoint.ChainID})
	}
	reply.FinalizedBlocksHashes = jsonStr
	reply.LatestBlock = proofBlock
	return nil
}

func (rpcps *RPCProviderServer) GetBlockDataForOptimisticFetch(ctx context.Context, relayBaseTimeout time.Duration, requiredProofBlock int64, blockDistanceToFinalization uint32, blocksInFinalizationData uint32, averageBlockTime time.Duration) (latestBlock int64, requestedHashes []*chaintracker.BlockStore, err error) {
	utils.LavaFormatDebug("getting new blockData for optimistic fetch", utils.Attribute{Key: "GUID", Value: ctx}, utils.Attribute{Key: "requiredProofBlock", Value: requiredProofBlock})
	proofBlock := requiredProofBlock
	toBlock := proofBlock - int64(blockDistanceToFinalization)
	fromBlock := toBlock - int64(blocksInFinalizationData) + 1
	deadline, ok := ctx.Deadline()
	oneSideTravel := common.AverageWorldLatency / 2
	timeCanWait := time.Until(deadline) - oneSideTravel
	if !ok {
		timeCanWait = 0
	}
	timeSlept := 0 * time.Millisecond
	refreshTime := (averageBlockTime / chaintracker.MostFrequentPollingMultiplier) / 2
	sleepTime := lavaslices.Min([]time.Duration{10 * refreshTime, timeCanWait, relayBaseTimeout / 2})
	sleepContext, cancel := context.WithTimeout(context.Background(), sleepTime)
	fetchedWithoutError := func() bool {
		timeSlept += refreshTime
		proofBlock, requestedHashes, _, err = rpcps.reliabilityManager.GetLatestBlockData(fromBlock, toBlock, spectypes.NOT_APPLICABLE)
		return err != nil
	}
	rpcps.SleepUntilTimeOrConditionReached(sleepContext, refreshTime, fetchedWithoutError)
	cancel()

	for err != nil && ok && timeCanWait > refreshTime && timeSlept < 5*refreshTime {
		time.Sleep(refreshTime)

		proofBlock, requestedHashes, _, err = rpcps.reliabilityManager.GetLatestBlockData(fromBlock, toBlock, spectypes.NOT_APPLICABLE)
		deadline, ok = ctx.Deadline()
		timeCanWait = time.Until(deadline) - oneSideTravel
	}
	if err != nil {
		return 0, nil, utils.LavaFormatError("error getting block range for optimistic finalization proof", err, utils.Attribute{Key: "refreshTime", Value: refreshTime}, utils.Attribute{Key: "timeCanWait", Value: timeCanWait}, utils.Attribute{Key: "GUID", Value: ctx}, utils.Attribute{Key: "fromBlock", Value: fromBlock}, utils.Attribute{Key: "requiredProofBlock", Value: requiredProofBlock}, utils.Attribute{Key: "timeWaited", Value: timeSlept}, utils.Attribute{Key: "proofBlock", Value: proofBlock}, utils.Attribute{Key: "toBlock", Value: toBlock}, utils.Attribute{Key: "specID", Value: rpcps.rpcProviderEndpoint.ChainID})
	}
	return proofBlock, requestedHashes, err
}

func (rpcps *RPCProviderServer) handleConsistency(ctx context.Context, baseRelayTimeout time.Duration, seenBlock int64, requestBlock int64, averageBlockTime time.Duration, blockLagForQosSync int64, blockDistanceToFinalization uint32, blocksInFinalizationData uint32) (latestBlock int64, requestedHashes []*chaintracker.BlockStore, timeSlept time.Duration, err error) {
	latestBlock, requestedHashes, changeTime, err := rpcps.GetLatestBlockData(ctx, blockDistanceToFinalization, blocksInFinalizationData)
	if err != nil {
		return 0, nil, 0, err
	}
	if requestBlock == spectypes.LATEST_BLOCK && seenBlock > latestBlock {
		// we can't just replace requested block here with what we have, it must be with at least seen block
		requestBlock = seenBlock
	}
	if requestBlock <= latestBlock || seenBlock <= latestBlock {
		// requested block is older than our information, or the consumer is asking a future block he has no information about
		return latestBlock, requestedHashes, 0, nil
	}
	// consumer asked for a block that is newer than our state tracker, we cant sign this for DR, calculate wether we should wait and try to update
	blockGap := requestBlock - latestBlock
	if seenBlock < requestBlock {
		// we don't have to wait until we reach requested block for consistency here, we just need to reach the seen block height
		blockGap = seenBlock - latestBlock
	}
	deadline, ok := ctx.Deadline()
	probabilityBlockError := 0.0
	halfTimeLeft := time.Until(deadline) / 2 // giving the node at least half the timeout time to process
	if baseRelayTimeout/2 < halfTimeLeft {
		// do not allow waiting the full timeout since now it's absurdly high
		halfTimeLeft = baseRelayTimeout / 2
	}
	if ok {
		timeProviderHasS := (time.Since(changeTime) + halfTimeLeft).Seconds() // add waiting half the timeout time
		if changeTime.IsZero() {
			// we don't have information on block changes
			timeProviderHasS = halfTimeLeft.Seconds()
		}
		averageBlockTimeS := averageBlockTime.Seconds()
		eventRate := timeProviderHasS / averageBlockTimeS // a new block every average block time, numerator is time we have, gamma=rt
		if eventRate < 0 {
			utils.LavaFormatError("invalid rate params", nil, utils.Attribute{Key: "changeTime", Value: changeTime}, utils.Attribute{Key: "averageBlockTime", Value: averageBlockTime}, utils.Attribute{Key: "eventRate", Value: eventRate}, utils.Attribute{Key: "time", Value: time.Until(deadline)}, utils.Attribute{Key: "GUID", Value: ctx}, utils.Attribute{Key: "requestedBlock", Value: requestBlock}, utils.Attribute{Key: "latestBlock", Value: latestBlock}, utils.Attribute{Key: "blockGap", Value: blockGap})
		} else {
			probabilityBlockError = provideroptimizer.CumulativeProbabilityFunctionForPoissonDist(uint64(blockGap-1), eventRate) // this calculates the probability we received insufficient blocks. too few when we don't wait
			if debugConsistency {
				utils.LavaFormatDebug("consistency calculations breakdown", utils.Attribute{Key: "averageBlockTime", Value: averageBlockTime}, utils.Attribute{Key: "eventRate", Value: eventRate}, utils.Attribute{Key: "probabilityBlockError", Value: probabilityBlockError}, utils.Attribute{Key: "time", Value: time.Until(deadline)}, utils.Attribute{Key: "GUID", Value: ctx}, utils.Attribute{Key: "requestedBlock", Value: requestBlock}, utils.Attribute{Key: "latestBlock", Value: latestBlock}, utils.Attribute{Key: "blockGap", Value: blockGap})
			}
		}
	}
	// we only bail if there is no chance for the provider to get to the requested block and the consumer has already got a response from a different provider with that block
	if (blockGap > blockLagForQosSync*2 || (blockGap > 1 && probabilityBlockError > 0.4)) && (seenBlock >= latestBlock) {
		return latestBlock, requestedHashes, 0, utils.LavaFormatWarning("Requested a block that is too new", lavaprotocol.ConsistencyError, utils.Attribute{Key: "blockGap", Value: blockGap}, utils.Attribute{Key: "probabilityBlockError", Value: probabilityBlockError}, utils.Attribute{Key: "GUID", Value: ctx}, utils.Attribute{Key: "seenBlock", Value: seenBlock}, utils.Attribute{Key: "requestedBlock", Value: requestBlock}, utils.Attribute{Key: "latestBlock", Value: latestBlock}, utils.Attribute{Key: "chainID", Value: rpcps.rpcProviderEndpoint.ChainID})
	}

	if !ok {
		// we didn't get any timeout so we are using a default waiting time
		deadline = time.Now().Add(500 * time.Millisecond)
	}
	// we are waiting for the state tracker to catch up with the requested block
	utils.LavaFormatDebug("waiting for state tracker to update", utils.Attribute{Key: "probabilityBlockError", Value: probabilityBlockError}, utils.Attribute{Key: "time", Value: time.Until(deadline)}, utils.Attribute{Key: "GUID", Value: ctx}, utils.Attribute{Key: "requestedBlock", Value: requestBlock}, utils.Attribute{Key: "seenBlock", Value: seenBlock}, utils.Attribute{Key: "latestBlock", Value: latestBlock}, utils.Attribute{Key: "blockGap", Value: blockGap})
	sleepContext, cancel := context.WithTimeout(context.Background(), halfTimeLeft)
	getLatestBlock := func() bool {
		ret, _ := rpcps.reliabilityManager.GetLatestBlockNum()
		// if we hit either seen or requested we can return
		return ret >= requestBlock || ret >= seenBlock
	}
	sleptTime := rpcps.SleepUntilTimeOrConditionReached(sleepContext, 50*time.Millisecond, getLatestBlock)
	cancel()
	// see if there is an updated info
	latestBlock, requestedHashes, _, err = rpcps.GetLatestBlockData(ctx, blockDistanceToFinalization, blocksInFinalizationData)
	if err != nil {
		return 0, nil, sleptTime, utils.LavaFormatWarning("delayed fetch failed", err, utils.Attribute{Key: "chainID", Value: rpcps.rpcProviderEndpoint.ChainID})
	}
	if requestBlock > latestBlock && seenBlock > latestBlock {
		// meaning we can't guarantee it will work since chainTracker didn't see this requested block yet
		return 0, nil, sleptTime, utils.LavaFormatWarning("rquested block is too new", nil, utils.Attribute{Key: "sleptTime", Value: sleptTime}, utils.Attribute{Key: "requested", Value: requestBlock}, utils.Attribute{Key: "GUID", Value: ctx}, utils.Attribute{Key: "latestBlock", Value: latestBlock}, utils.Attribute{Key: "chainID", Value: rpcps.rpcProviderEndpoint.ChainID}, utils.Attribute{Key: "seenBlock", Value: seenBlock})
	}
	if debugConsistency {
		utils.LavaFormatDebug("consistency sleep done", utils.Attribute{Key: "GUID", Value: ctx}, utils.Attribute{Key: "sleptTime", Value: sleptTime})
	}
	return latestBlock, requestedHashes, sleptTime, nil
}

func (rpcps *RPCProviderServer) SleepUntilTimeOrConditionReached(ctx context.Context, queryTime time.Duration, condition func() bool) (sleepTime time.Duration) {
	sleepTime = 0
	blockReached := make(chan struct{})
	go func() {
		for {
			select {
			case <-ctx.Done():
				return // Context canceled, exit goroutine
			default:
				var sleeping time.Duration
				deadline, ok := ctx.Deadline()
				if ok {
					sleeping = lavaslices.Min([]time.Duration{queryTime, time.Until(deadline) / 4})
				} else {
					sleeping = queryTime
				}
				sleepTime += sleeping
				time.Sleep(sleeping)
				if condition() {
					close(blockReached) // Signal that the block is reached
					return
				}
			}
		}
	}()

	select {
	case <-blockReached:
		return sleepTime
	case <-ctx.Done():
		return sleepTime
	}
}

func (rpcps *RPCProviderServer) GetLatestBlockData(ctx context.Context, blockDistanceToFinalization uint32, blocksInFinalizationData uint32) (latestBlock int64, requestedHashes []*chaintracker.BlockStore, changeTime time.Time, err error) {
	toBlock := spectypes.LATEST_BLOCK - int64(blockDistanceToFinalization)
	fromBlock := toBlock - int64(blocksInFinalizationData) + 1
	latestBlock, requestedHashes, changeTime, err = rpcps.reliabilityManager.GetLatestBlockData(fromBlock, toBlock, spectypes.NOT_APPLICABLE)
	if err != nil {
		err = utils.LavaFormatError("failed fetching finalization block data", err, utils.Attribute{Key: "GUID", Value: ctx}, utils.Attribute{Key: "fromBlock", Value: fromBlock}, utils.Attribute{Key: "latestBlock", Value: latestBlock}, utils.Attribute{Key: "toBlock", Value: toBlock})
	}
	return
}

func (rpcps *RPCProviderServer) Probe(ctx context.Context, probeReq *pairingtypes.ProbeRequest) (*pairingtypes.ProbeReply, error) {
	latestB, _ := rpcps.reliabilityManager.GetLatestBlockNum()
	probeReply := &pairingtypes.ProbeReply{
		Guid:                  probeReq.GetGuid(),
		LatestBlock:           latestB,
		FinalizedBlocksHashes: []byte{},
		LavaEpoch:             rpcps.providerSessionManager.GetCurrentEpochAtomic(),
		LavaLatestBlock:       uint64(rpcps.stateTracker.LatestBlock()),
	}
	trailer := metadata.Pairs(common.VersionMetadataKey, upgrade.GetCurrentVersion().ProviderVersion)
	grpc.SetTrailer(ctx, trailer) // we ignore this error here since this code can be triggered not from grpc
	return probeReply, nil
}

func (rpcps *RPCProviderServer) tryGetTimeoutFromRequest(ctx context.Context) (time.Duration, bool, error) {
	incomingMetaData, found := metadata.FromIncomingContext(ctx)
	if !found {
		return 0, false, nil
	}
	for key, listOfMetaDataValues := range incomingMetaData {
		if key == "lava-sdk-relay-timeout" {
			var timeout int64
			var err error
			for _, metaDataValue := range listOfMetaDataValues {
				timeout, err = strconv.ParseInt(metaDataValue, 10, 64)
			}
			if err != nil {
				return 0, false, utils.LavaFormatInfo("invalid relay request, timeout is not a number", utils.Attribute{Key: "error", Value: err})
			}
			if timeout < 0 {
				return 0, false, utils.LavaFormatInfo("invalid relay request, timeout is negative", utils.Attribute{Key: "error", Value: err})
			}
			return time.Duration(timeout) * time.Millisecond, true, nil
		}
	}
	return 0, false, nil
}

func (rpcps *RPCProviderServer) IsHealthy() bool {
	return rpcps.relaysMonitor.IsHealthy()
}<|MERGE_RESOLUTION|>--- conflicted
+++ resolved
@@ -3,11 +3,7 @@
 import (
 	"bytes"
 	"context"
-<<<<<<< HEAD
-	"encoding/json"
 	"errors"
-=======
->>>>>>> 3c937116
 	"strconv"
 	"strings"
 	"sync"
