--- conflicted
+++ resolved
@@ -2,23 +2,16 @@
 
 import (
 	"context"
+	"encoding/json"
 
 	btcSecp256k1 "github.com/btcsuite/btcd/btcec/v2"
 	sdk "github.com/cosmos/cosmos-sdk/types"
-<<<<<<< HEAD
-	"github.com/lavanet/lava/utils"
-	"github.com/lavanet/lava/utils/sigs"
-	conflicttypes "github.com/lavanet/lava/x/conflict/types"
-	pairingtypes "github.com/lavanet/lava/x/pairing/types"
-=======
 	"github.com/lavanet/lava/v2/protocol/chainlib/chainproxy/rpcInterfaceMessages"
+	"github.com/lavanet/lava/v2/protocol/lavaprotocol/protocolerrors"
 	"github.com/lavanet/lava/v2/utils"
-	"github.com/lavanet/lava/v2/utils/lavaslices"
 	"github.com/lavanet/lava/v2/utils/sigs"
 	conflicttypes "github.com/lavanet/lava/v2/x/conflict/types"
 	pairingtypes "github.com/lavanet/lava/v2/x/pairing/types"
-	spectypes "github.com/lavanet/lava/v2/x/spec/types"
->>>>>>> e942fcdc
 )
 
 func CraftEmptyRPCResponseFromGenericMessage(message rpcInterfaceMessages.GenericMessage) (*rpcInterfaceMessages.RPCResponse, error) {
@@ -98,110 +91,14 @@
 		return utils.LavaFormatWarning("Relay reply verification failed, AccAddressFromHexUnsafe returned error", err, utils.LogAttr("GUID", ctx))
 	}
 	if serverAddr.String() != addr {
-<<<<<<< HEAD
-		return utils.LavaFormatError("reply server address mismatch ", ProviderFinalizationDataError,
-			utils.LogAttr("GUID", ctx),
-			utils.LogAttr("parsed Address", serverAddr.String()),
-			utils.LogAttr("expected address", addr),
-=======
-		return utils.LavaFormatError("reply server address mismatch", ProviderFinalizationDataError,
+		return utils.LavaFormatError("reply server address mismatch", protocolerrors.ProviderFinalizationDataError,
 			utils.LogAttr("GUID", ctx),
 			utils.LogAttr("parsedAddress", serverAddr.String()),
 			utils.LogAttr("expectedAddress", addr),
->>>>>>> e942fcdc
 			utils.LogAttr("requestedBlock", relayRequest.RelayData.RequestBlock),
 			utils.LogAttr("latestBlock", reply.GetLatestBlock()),
 		)
 	}
 
 	return nil
-<<<<<<< HEAD
-=======
-}
-
-func VerifyFinalizationData(reply *pairingtypes.RelayReply, relayRequest *pairingtypes.RelayRequest, providerAddr string, consumerAcc sdk.AccAddress, latestSessionBlock int64, blockDistanceForfinalization uint32) (finalizedBlocks map[int64]string, finalizationConflict *conflicttypes.FinalizationConflict, errRet error) {
-	relayFinalization := pairingtypes.NewRelayFinalization(pairingtypes.NewRelayExchange(*relayRequest, *reply), consumerAcc)
-	serverKey, err := sigs.RecoverPubKey(relayFinalization)
-	if err != nil {
-		return nil, nil, utils.LavaFormatWarning("Finalization data verification failed, RecoverPubKey returned error", err)
-	}
-
-	serverAddr, err := sdk.AccAddressFromHexUnsafe(serverKey.Address().String())
-	if err != nil {
-		return nil, nil, utils.LavaFormatWarning("Finalization data verification failed, AccAddressFromHexUnsafe returned error", err)
-	}
-
-	if serverAddr.String() != providerAddr {
-		return nil, nil, utils.LavaFormatError("reply server address mismatch in finalization data ", ProviderFinalizationDataError, utils.Attribute{Key: "parsed Address", Value: serverAddr.String()}, utils.Attribute{Key: "expected address", Value: providerAddr})
-	}
-
-	finalizedBlocks = map[int64]string{} // TODO:: define struct in relay response
-	err = json.Unmarshal(reply.FinalizedBlocksHashes, &finalizedBlocks)
-	if err != nil {
-		return nil, nil, utils.LavaFormatError("failed in unmarshalling finalized blocks data", ProviderFinalizationDataError, utils.Attribute{Key: "FinalizedBlocksHashes", Value: string(reply.FinalizedBlocksHashes)}, utils.Attribute{Key: "errMsg", Value: err.Error()})
-	}
-
-	finalizationConflict, err = verifyFinalizationDataIntegrity(reply, latestSessionBlock, finalizedBlocks, blockDistanceForfinalization, providerAddr)
-	if err != nil {
-		return nil, finalizationConflict, err
-	}
-	providerLatestBlock := reply.LatestBlock
-	seenBlock := relayRequest.RelayData.SeenBlock
-	requestBlock := relayRequest.RelayData.RequestBlock
-	if providerLatestBlock < lavaslices.Min([]int64{seenBlock, requestBlock}) {
-		return nil, nil, utils.LavaFormatError("provider response does not meet consistency requirements", ProviderFinalizationDataError, utils.LogAttr("ProviderAddress", relayRequest.RelaySession.Provider), utils.LogAttr("providerLatestBlock", providerLatestBlock), utils.LogAttr("seenBlock", seenBlock), utils.LogAttr("requestBlock", requestBlock), utils.Attribute{Key: "provider address", Value: providerAddr})
-	}
-	return finalizedBlocks, finalizationConflict, errRet
-}
-
-func verifyFinalizationDataIntegrity(reply *pairingtypes.RelayReply, latestSessionBlock int64, finalizedBlocks map[int64]string, blockDistanceForfinalization uint32, providerAddr string) (finalizationConflict *conflicttypes.FinalizationConflict, err error) {
-	latestBlock := reply.LatestBlock
-	sorted := make([]int64, len(finalizedBlocks))
-	idx := 0
-	maxBlockNum := int64(0)
-	// TODO: compare finalizedBlocks len vs chain parser len to validate (get from same place as blockDistanceForfinalization arrives)
-
-	for blockNum := range finalizedBlocks {
-		if !spectypes.IsFinalizedBlock(blockNum, latestBlock, blockDistanceForfinalization) {
-			finalizationConflict = &conflicttypes.FinalizationConflict{RelayReply0: reply}
-			return finalizationConflict, utils.LavaFormatError("Simulation: provider returned non finalized block reply for reliability", ProviderFinalizationDataAccountabilityError, utils.Attribute{Key: "blockNum", Value: blockNum}, utils.Attribute{Key: "latestBlock", Value: latestBlock}, utils.Attribute{Key: "Provider", Value: providerAddr}, utils.Attribute{Key: "finalizedBlocks", Value: finalizedBlocks})
-		}
-
-		sorted[idx] = blockNum
-
-		if blockNum > maxBlockNum {
-			maxBlockNum = blockNum
-		}
-		idx++
-		// TODO: check blockhash length and format
-	}
-
-	// check for consecutive blocks
-	sort.Slice(sorted, func(i, j int) bool { return sorted[i] < sorted[j] })
-	for index := range sorted {
-		if index != 0 && sorted[index]-1 != sorted[index-1] {
-			// log.Println("provider returned non consecutive finalized blocks reply.\n Provider: %s", providerAcc)
-			finalizationConflict = &conflicttypes.FinalizationConflict{RelayReply0: reply}
-			return finalizationConflict, utils.LavaFormatError("Simulation: provider returned non consecutive finalized blocks reply", ProviderFinalizationDataAccountabilityError, utils.Attribute{Key: "curr block", Value: sorted[index]}, utils.Attribute{Key: "prev block", Value: sorted[index-1]}, utils.Attribute{Key: "Provider", Value: providerAddr}, utils.Attribute{Key: "finalizedBlocks", Value: finalizedBlocks})
-		}
-	}
-
-	// check that latest finalized block address + 1 points to a non finalized block
-	if spectypes.IsFinalizedBlock(maxBlockNum+1, latestBlock, blockDistanceForfinalization) {
-		finalizationConflict = &conflicttypes.FinalizationConflict{RelayReply0: reply}
-		return finalizationConflict, utils.LavaFormatError("Simulation: provider returned finalized hashes for an older latest block", ProviderFinalizationDataAccountabilityError,
-			utils.Attribute{Key: "maxBlockNum", Value: maxBlockNum},
-			utils.Attribute{Key: "latestBlock", Value: latestBlock}, utils.Attribute{Key: "Provider", Value: providerAddr}, utils.Attribute{Key: "finalizedBlocks", Value: finalizedBlocks})
-	}
-
-	// New reply should have blocknum >= from block same provider
-	if latestSessionBlock > latestBlock {
-		finalizationConflict = &conflicttypes.FinalizationConflict{RelayReply0: reply}
-		return finalizationConflict, utils.LavaFormatError("Simulation: Provider supplied an older latest block than it has previously", ProviderFinalizationDataAccountabilityError,
-			utils.Attribute{Key: "session.LatestBlock", Value: latestSessionBlock},
-			utils.Attribute{Key: "latestBlock", Value: latestBlock}, utils.Attribute{Key: "Provider", Value: providerAddr})
-	}
-
-	return finalizationConflict, nil
->>>>>>> e942fcdc
 }