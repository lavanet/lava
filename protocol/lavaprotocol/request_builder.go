package lavaprotocol

import (
	"bytes"
	"context"
	"encoding/binary"

	"github.com/btcsuite/btcd/btcec/v2"
	"github.com/lavanet/lava/v4/protocol/common"
	"github.com/lavanet/lava/v4/protocol/lavasession"
	"github.com/lavanet/lava/v4/utils"
	"github.com/lavanet/lava/v4/utils/sigs"
	conflicttypes "github.com/lavanet/lava/v4/x/conflict/types"
	conflictconstruct "github.com/lavanet/lava/v4/x/conflict/types/construct"
	pairingtypes "github.com/lavanet/lava/v4/x/pairing/types"
	spectypes "github.com/lavanet/lava/v4/x/spec/types"
)

type HeaderFilterer interface {
	HandleHeaders(metadata []pairingtypes.Metadata, apiCollection *spectypes.ApiCollection, headersDirection spectypes.Header_HeaderType) (filtered []pairingtypes.Metadata, overwriteReqBlock string, ignoredMetadata []pairingtypes.Metadata)
}

type RelayRequestCommonData struct {
	ChainID        string `protobuf:"bytes,1,opt,name=chainID,proto3" json:"chainID,omitempty"`
	ConnectionType string `protobuf:"bytes,2,opt,name=connection_type,json=connectionType,proto3" json:"connection_type,omitempty"`
	ApiUrl         string `protobuf:"bytes,3,opt,name=api_url,json=apiUrl,proto3" json:"api_url,omitempty"`
	Data           []byte `protobuf:"bytes,4,opt,name=data,proto3" json:"data,omitempty"`
	RequestBlock   int64  `protobuf:"varint,5,opt,name=request_block,json=requestBlock,proto3" json:"request_block,omitempty"`
	ApiInterface   string `protobuf:"bytes,6,opt,name=apiInterface,proto3" json:"apiInterface,omitempty"`
}

func GetSalt(requestData *pairingtypes.RelayPrivateData) uint64 {
	salt := requestData.Salt
	if len(salt) < 8 {
		return 0
	}
	return binary.LittleEndian.Uint64(salt)
}

func SetSalt(requestData *pairingtypes.RelayPrivateData, value uint64) {
	nonceBytes := sigs.EncodeUint64(value)
	requestData.Salt = nonceBytes
}

func NewRelayData(ctx context.Context, connectionType, apiUrl string, data []byte, seenBlock int64, requestBlock int64, apiInterface string, metadata []pairingtypes.Metadata, addon string, extensions []string) *pairingtypes.RelayPrivateData {
	relayData := &pairingtypes.RelayPrivateData{
		ConnectionType: connectionType,
		ApiUrl:         apiUrl,
		Data:           data,
		RequestBlock:   requestBlock,
		SeenBlock:      seenBlock,
		ApiInterface:   apiInterface,
		Metadata:       metadata,
		Addon:          addon,
		Extensions:     extensions,
	}
	guid, found := utils.GetUniqueIdentifier(ctx)
	if !found {
		guid = utils.GenerateUniqueIdentifier()
	}
	SetSalt(relayData, guid)
	return relayData
}

func ConstructRelaySession(lavaChainID string, relayRequestData *pairingtypes.RelayPrivateData, chainID, providerPublicAddress string, singleConsumerSession *lavasession.SingleConsumerSession, epoch int64, reportedProviders []*pairingtypes.ReportedProvider) *pairingtypes.RelaySession {
	copyQoSServiceReport := func(reportToCopy *pairingtypes.QualityOfServiceReport) *pairingtypes.QualityOfServiceReport {
		if reportToCopy != nil {
			QOS := *reportToCopy
			return &QOS
		}
		return nil
	}

	copiedQOS := copyQoSServiceReport(singleConsumerSession.QoSManager.GetLastQoSReport(uint64(epoch), singleConsumerSession.SessionId))
	copiedReputation := copyQoSServiceReport(singleConsumerSession.QoSManager.GetLastReputationQoSReportRaw(uint64(epoch), singleConsumerSession.SessionId)) // copy raw report for the node

<<<<<<< HEAD
	// validate and fix QoS excellence report before sending it to the node
	copiedReputation.ValidateAndFixQoSExcellence()

=======
>>>>>>> e7ae90ee
	return &pairingtypes.RelaySession{
		SpecId:                chainID,
		ContentHash:           sigs.HashMsg(relayRequestData.GetContentHashData()),
		SessionId:             uint64(singleConsumerSession.SessionId),
		CuSum:                 singleConsumerSession.CuSum + singleConsumerSession.LatestRelayCu, // add the latestRelayCu which will be applied when session is returned properly,
		Provider:              providerPublicAddress,
		RelayNum:              singleConsumerSession.RelayNum, // RelayNum is always incremented
		QosReport:             copiedQOS,
		Epoch:                 epoch,
		UnresponsiveProviders: reportedProviders,
		LavaChainId:           lavaChainID,
		Sig:                   nil,
		Badge:                 nil,
		QosExcellenceReport:   copiedReputation,
	}
}

func ConstructRelayRequest(ctx context.Context, privKey *btcec.PrivateKey, lavaChainID, chainID string, relayRequestData *pairingtypes.RelayPrivateData, providerPublicAddress string, consumerSession *lavasession.SingleConsumerSession, epoch int64, reportedProviders []*pairingtypes.ReportedProvider) (*pairingtypes.RelayRequest, error) {
	relayRequest := &pairingtypes.RelayRequest{
		RelayData:    relayRequestData,
		RelaySession: ConstructRelaySession(lavaChainID, relayRequestData, chainID, providerPublicAddress, consumerSession, epoch, reportedProviders),
	}
	sig, err := sigs.Sign(privKey, *relayRequest.RelaySession)
	if err != nil {
		return nil, err
	}
	relayRequest.RelaySession.Sig = sig
	return relayRequest, nil
}

func UpdateRequestedBlock(request *pairingtypes.RelayPrivateData, response *pairingtypes.RelayReply) {
	// since sometimes the user is sending requested block that is a magic like latest, or earliest we need to specify to the reliability what it is
	request.RequestBlock = ReplaceRequestedBlock(request.RequestBlock, response.LatestBlock)
}

// currently used when cache hits. we don't want DR.
func SetRequestedBlockNotApplicable(request *pairingtypes.RelayPrivateData) {
	request.RequestBlock = spectypes.NOT_APPLICABLE
}

func ReplaceRequestedBlock(requestedBlock, latestBlock int64) int64 {
	switch requestedBlock {
	case spectypes.LATEST_BLOCK:
		return latestBlock
	case spectypes.SAFE_BLOCK:
		return latestBlock
	case spectypes.FINALIZED_BLOCK:
		return latestBlock
	case spectypes.PENDING_BLOCK:
		return latestBlock
	case spectypes.EARLIEST_BLOCK:
		return spectypes.NOT_APPLICABLE // TODO: add support for earliest block reliability
	}
	return requestedBlock
}

func VerifyReliabilityResults(ctx context.Context, originalResult, dataReliabilityResult *common.RelayResult, apiCollection *spectypes.ApiCollection, headerFilterer HeaderFilterer) (conflicts *conflicttypes.ResponseConflict) {
	conflict_now, detectionMessage := compareRelaysFindConflict(ctx, *originalResult.Reply, *originalResult.Request, *dataReliabilityResult.Reply, *dataReliabilityResult.Request, apiCollection, headerFilterer)
	if conflict_now {
		return detectionMessage
	}
	utils.LavaFormatInfo("Reliability verified successfully!", utils.Attribute{Key: "GUID", Value: ctx})
	return nil
}

func compareRelaysFindConflict(ctx context.Context, reply1 pairingtypes.RelayReply, request1 pairingtypes.RelayRequest, reply2 pairingtypes.RelayReply, request2 pairingtypes.RelayRequest, apiCollection *spectypes.ApiCollection, headerFilterer HeaderFilterer) (conflict bool, responseConflict *conflicttypes.ResponseConflict) {
	// remove ignored headers so we can compare metadata and also send the signatures properly on chain
	reply1.Metadata, _, _ = headerFilterer.HandleHeaders(reply1.Metadata, apiCollection, spectypes.Header_pass_reply)
	reply2.Metadata, _, _ = headerFilterer.HandleHeaders(reply2.Metadata, apiCollection, spectypes.Header_pass_reply)
	compare_result := bytes.Compare(reply1.Data, reply2.Data)
	// TODO: compare metadata too
	if compare_result == 0 {
		// they have equal data
		return false, nil
	}

	// they have different data! report!
	utils.LavaFormatWarning("Simulation: DataReliability detected mismatching results, Reporting...", nil,
		utils.LogAttr("GUID", ctx),
		utils.LogAttr("Request0", request1.RelayData),
		utils.LogAttr("Data0", string(reply1.Data)),
		utils.LogAttr("Request1", request2.RelayData),
		utils.LogAttr("Data1", string(reply2.Data)),
	)

	responseConflict = &conflicttypes.ResponseConflict{
		ConflictRelayData0: conflictconstruct.ConstructConflictRelayData(&reply1, &request1),
		ConflictRelayData1: conflictconstruct.ConstructConflictRelayData(&reply2, &request2),
	}
	if utils.IsTraceLogLevelEnabled() {
		firstAsString := string(reply1.Data)
		secondAsString := string(reply2.Data)
		_, idxDiff := findFirstDifferentChar(firstAsString, secondAsString)
		if idxDiff > 0 && idxDiff+100 < len(firstAsString) && idxDiff+100 < len(secondAsString) {
			utils.LavaFormatTrace("difference in responses detected",
				utils.LogAttr("index", idxDiff),
				utils.LogAttr("first_diff", firstAsString[idxDiff:idxDiff+100]),
				utils.LogAttr("second_diff", secondAsString[idxDiff:idxDiff+100]),
			)
		}
	}
	return true, responseConflict
}

func findFirstDifferentChar(str1, str2 string) (rune, int) {
	// Find the minimum length between the two strings
	minLen := len(str1)
	if len(str2) < minLen {
		minLen = len(str2)
	}

	// Iterate over the characters and find the first difference
	for i := 0; i < minLen; i++ {
		if str1[i] != str2[i] {
			return rune(str1[i]), i
		}
	}

	// If the loop completes without finding a difference,
	// return the first extra character from the longer string
	if len(str1) != len(str2) {
		if len(str1) < len(str2) {
			return rune(str2[minLen]), minLen
		}
		return rune(str1[minLen]), minLen
	}

	// Return -1 if the strings are identical
	return -1, -1
}<|MERGE_RESOLUTION|>--- conflicted
+++ resolved
@@ -74,12 +74,6 @@
 	copiedQOS := copyQoSServiceReport(singleConsumerSession.QoSManager.GetLastQoSReport(uint64(epoch), singleConsumerSession.SessionId))
 	copiedReputation := copyQoSServiceReport(singleConsumerSession.QoSManager.GetLastReputationQoSReportRaw(uint64(epoch), singleConsumerSession.SessionId)) // copy raw report for the node
 
-<<<<<<< HEAD
-	// validate and fix QoS excellence report before sending it to the node
-	copiedReputation.ValidateAndFixQoSExcellence()
-
-=======
->>>>>>> e7ae90ee
 	return &pairingtypes.RelaySession{
 		SpecId:                chainID,
 		ContentHash:           sigs.HashMsg(relayRequestData.GetContentHashData()),
