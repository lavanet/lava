package monitoring

import (
	"context"
	"fmt"
	"strings"
	"sync"
	"time"

	"github.com/goccy/go-json"

	"github.com/cosmos/cosmos-sdk/client"
	"github.com/gogo/status"
	lvutil "github.com/lavanet/lava/v2/ecosystem/lavavisor/pkg/util"
	"github.com/lavanet/lava/v2/protocol/chainlib"
	"github.com/lavanet/lava/v2/protocol/common"
	"github.com/lavanet/lava/v2/protocol/lavaprotocol/protocolerrors"
	"github.com/lavanet/lava/v2/protocol/lavasession"
	"github.com/lavanet/lava/v2/protocol/rpcprovider"
	"github.com/lavanet/lava/v2/utils"
	"github.com/lavanet/lava/v2/utils/rand"
	dualstakingtypes "github.com/lavanet/lava/v2/x/dualstaking/types"
	epochstoragetypes "github.com/lavanet/lava/v2/x/epochstorage/types"
	pairingtypes "github.com/lavanet/lava/v2/x/pairing/types"
	protocoltypes "github.com/lavanet/lava/v2/x/protocol/types"
	spectypes "github.com/lavanet/lava/v2/x/spec/types"
	subscriptiontypes "github.com/lavanet/lava/v2/x/subscription/types"
	"github.com/spf13/viper"
	"google.golang.org/grpc"
	"google.golang.org/grpc/codes"
	"google.golang.org/grpc/metadata"
)

var QueryRetries = uint64(3)

const (
	BasicQueryRetries = 3
	QuerySleepTime    = 100 * time.Millisecond
	NiceOutputLength  = 100
)

type LavaEntity struct {
	Address      string `json:"address"`
	SpecId       string `json:"specId"`
	ApiInterface string `json:"apiInterface"`
}

func (le LavaEntity) MarshalText() ([]byte, error) {
	return json.Marshal(le.String())
}

func (le *LavaEntity) MarshalJSON() ([]byte, error) {
	return json.Marshal(le.String())
}

func (e *LavaEntity) String() string {
	if e.SpecId == "" && e.ApiInterface == "" {
		return e.Address
	}
	return fmt.Sprintf("%s | %s | %s", e.Address, e.SpecId, e.ApiInterface)
}

type ReplyData struct {
	Block   int64         `json:"block"`
	Latency time.Duration `json:"latency"`
}

type SubscriptionData struct {
	FullMonthsLeft               uint64        `json:"fullMonthsLeft"`
	UsagePercentageLeftThisMonth float64       `json:"usagePercentageLeftThisMonth"`
	DurationLeft                 time.Duration `json:"durationLeft"`
}

func RunHealth(ctx context.Context,
	clientCtx client.Context,
	subscriptionAddresses []string,
	providerAddresses []string,
	consumerEndpoints []*HealthRPCEndpoint,
	referenceEndpoints []*HealthRPCEndpoint,
	prometheusListenAddr string,
	resultsPostGUID string,
	singleProviderSpecsInterfacesData map[string][]string,
) (*HealthResults, error) {
	specQuerier := spectypes.NewQueryClient(clientCtx)
	healthResults := &HealthResults{
		LatestBlocks:       map[string]int64{},
		ProviderData:       map[LavaEntity]ReplyData{},
		ConsumerBlocks:     map[LavaEntity]int64{},
		SubscriptionsData:  map[string]SubscriptionData{},
		FrozenProviders:    map[LavaEntity]struct{}{},
		UnhealthyProviders: map[LavaEntity]string{},
		UnhealthyConsumers: map[LavaEntity]string{},
		Specs:              map[string]*spectypes.Spec{},
		ResultsPostGUID:    resultsPostGUID,
		ProviderAddresses:  providerAddresses,
	}
	currentBlock := int64(0)
	for i := 0; i < BasicQueryRetries; i++ {
		resultStatus, err := clientCtx.Client.Status(ctx)
		if err == nil {
			currentBlock = resultStatus.SyncInfo.LatestBlockHeight
			break
		}
		time.Sleep(QuerySleepTime)
	}
	if currentBlock == 0 {
		return nil, utils.LavaFormatError("failed querying lava chain for block", nil)
	}
	var err error
	var allChains *spectypes.QueryShowAllChainsResponse
	for i := 0; i < BasicQueryRetries; i++ {
		allChains, err = specQuerier.ShowAllChains(ctx, &spectypes.QueryShowAllChainsRequest{})
		if err == nil {
			break
		}
		time.Sleep(QuerySleepTime)
	}
	if err != nil {
		return nil, err
	}
	chainIdToApiInterfaces := map[string][]string{}
	for _, chainInfo := range allChains.ChainInfoList {
		if len(chainInfo.EnabledApiInterfaces) > 0 {
			chainIdToApiInterfaces[chainInfo.ChainID] = chainInfo.EnabledApiInterfaces
		}
	}
	getAllProviders := false
	if len(providerAddresses) == 1 && providerAddresses[0] == AllProvidersMarker {
		getAllProviders = true
	}

	// we can limit the specs we are checking if those where given as arguments
	var lookupSpecsFromArg []string

	if singleProviderSpecsInterfacesData != nil {
		lookupSpecsFromArg = make([]string, 0, len(singleProviderSpecsInterfacesData))
		for k := range singleProviderSpecsInterfacesData {
			k = strings.ToUpper(strings.TrimSpace(k))
			if len(k) > 2 {
				lookupSpecsFromArg = append(lookupSpecsFromArg, k)
			}
		}
		if len(lookupSpecsFromArg) == 0 {
			lookupSpecsFromArg = nil
		}
	} else {
		lookupSpecsFromArg = nil
	}

	errCh := make(chan error, 1)

	// get a list of all necessary specs for the test
	dualStakingQuerier := dualstakingtypes.NewQueryClient(clientCtx)
	if getAllProviders {
		// var specResp *spectypes.QueryGetSpecResponse
		var specsResp *spectypes.QueryShowAllChainsResponse
		for i := 0; i < BasicQueryRetries; i++ {
			queryCtx, cancel := context.WithTimeout(ctx, 5*time.Second)
			specsResp, err = specQuerier.ShowAllChains(queryCtx, &spectypes.QueryShowAllChainsRequest{})
			cancel()
			if err == nil {
				break
			}
			time.Sleep(QuerySleepTime)
		}
		if err != nil {
			return nil, err
		}
		if specsResp == nil || len(specsResp.ChainInfoList) == 0 {
			return nil, utils.LavaFormatError("empty specs response", nil)
		}
		for _, specInfo := range specsResp.ChainInfoList {
			healthResults.setSpec(&spectypes.Spec{Index: specInfo.ChainID})
		}
	} else if len(singleProviderSpecsInterfacesData) > 0 && len(providerAddresses) > 1 {
		for _, providerAddress := range providerAddresses {
			for spec, apiInterfaces := range singleProviderSpecsInterfacesData {
				healthResults.setSpec(&spectypes.Spec{Index: spec})
				for _, apiInterface := range apiInterfaces {
					healthResults.SetProviderData(LavaEntity{
						Address:      providerAddress,
						SpecId:       spec,
						ApiInterface: apiInterface,
					}, ReplyData{})
				}
			}
		}
	} else {
		var wgproviders sync.WaitGroup
		wgproviders.Add(len(providerAddresses))
		processProvider := func(providerAddress string) {
			defer wgproviders.Done()
			var err error
			for i := 0; i < BasicQueryRetries; i++ {
				var response *dualstakingtypes.QueryDelegatorProvidersResponse
				queryCtx, cancel := context.WithTimeout(ctx, 2*time.Second)
				response, err = dualStakingQuerier.DelegatorProviders(queryCtx, &dualstakingtypes.QueryDelegatorProvidersRequest{
					Delegator:   providerAddress,
					WithPending: false,
				})

				cancel()
				if err != nil || response == nil {
					time.Sleep(QuerySleepTime)
					continue
				}

				delegations := response.GetDelegations()
				for _, delegation := range delegations {
					if delegation.Provider == providerAddress {
						healthResults.setSpec(&spectypes.Spec{Index: delegation.ChainID})
						for _, apiInterface := range chainIdToApiInterfaces[delegation.ChainID] {
							healthResults.SetProviderData(LavaEntity{
								Address:      providerAddress,
								SpecId:       delegation.ChainID,
								ApiInterface: apiInterface,
							}, ReplyData{})
						}
					}
				}
				return
			}
			if err != nil {
				select {
				case errCh <- err:
				default:
				}
			}
		}

		for _, providerAddress := range providerAddresses {
			go processProvider(providerAddress)
		}
		wgproviders.Wait()
	}
	for _, consumerEndpoint := range consumerEndpoints {
		healthResults.setSpec(&spectypes.Spec{Index: consumerEndpoint.ChainID})
	}

	for _, referenceEndpoint := range referenceEndpoints {
		healthResults.setSpec(&spectypes.Spec{Index: referenceEndpoint.ChainID})
	}

	if len(errCh) > 0 {
		return nil, utils.LavaFormatWarning("[-] process providers specs", <-errCh)
	}
	// add specs
	var wgspecs sync.WaitGroup
	specs := healthResults.getSpecs()
	processSpec := func(specId string) {
		defer wgspecs.Done()
		var err error
		for i := 0; i < BasicQueryRetries; i++ {
			var specResp *spectypes.QueryGetSpecResponse
			queryCtx, cancel := context.WithTimeout(ctx, 2*time.Second)
			specResp, err = specQuerier.Spec(queryCtx, &spectypes.QueryGetSpecRequest{
				ChainID: specId,
			})
			cancel()
			if err != nil || specResp == nil {
				time.Sleep(QuerySleepTime)
				continue
			}
			spec := specResp.GetSpec()
			healthResults.setSpec(&spec)
			return
		}
		select {
		case errCh <- err:
		default:
		}
	}

	wgspecs.Add(len(specs))
	// populate the specs
	utils.LavaFormatDebug("[+] populating specs")
	for specId := range specs {
		go processSpec(specId)
	}

	wgspecs.Wait()
	if len(errCh) > 0 {
		return nil, utils.LavaFormatWarning("[-] populating specs", <-errCh)
	}
	pairingQuerier := pairingtypes.NewQueryClient(clientCtx)

	utils.LavaFormatDebug("[+] Starting to get provider entries")

	stakeEntries := map[LavaEntity]epochstoragetypes.StakeEntry{}
	var mutex sync.Mutex // Mutex to protect concurrent access to stakeEntries
	if lookupSpecsFromArg == nil {
		wgspecs.Add(len(healthResults.getSpecs()))
	}

	processSpecProviders := func(specId string) {
		if lookupSpecsFromArg == nil {
			defer wgspecs.Done()
		}

		var err error
		for i := 0; i < BasicQueryRetries; i++ {
			utils.LavaFormatDebug("[+] Attempting to query providers", utils.LogAttr("attempt", i+1), utils.LogAttr("specId", specId))
			var response *pairingtypes.QueryProvidersResponse
			queryCtx, cancel := context.WithTimeout(ctx, 2*time.Second)
			response, err = pairingQuerier.Providers(queryCtx, &pairingtypes.QueryProvidersRequest{
				ChainID:    specId,
				ShowFrozen: true,
			})
			cancel()
			if err != nil || response == nil {
				utils.LavaFormatDebug("[!] Query failed or no response", utils.LogAttr("error", err), utils.LogAttr("response", response))
				time.Sleep(QuerySleepTime)
				continue
			}

			for _, providerEntry := range response.StakeEntry {
				if len(providerAddresses) > 0 {
					found := false
					for _, address := range providerAddresses {
						if address == providerEntry.Address {
							found = true
							break
						}
					}
					if !found {
						continue
					}
				}

				providerKey := LavaEntity{
					Address: providerEntry.Address,
					SpecId:  specId,
				}

				apiInterfaces := chainIdToApiInterfaces[specId]
				// just to check if this is a provider we need to check we need one of the apiInterfaces
				if len(apiInterfaces) == 0 {
					utils.LavaFormatError("[!] invalid state len(apiInterfaces) == 0", nil, utils.LogAttr("specId", specId))
					// shouldn't happen
					continue
				}

				lookupKey := LavaEntity{
					Address:      providerEntry.Address,
					SpecId:       specId,
					ApiInterface: apiInterfaces[0],
				}

				mutex.Lock() // Lock before updating stakeEntries

				if _, ok := healthResults.getProviderData(lookupKey); ok || getAllProviders {
					if providerEntry.StakeAppliedBlock > uint64(currentBlock) {
						healthResults.FreezeProvider(providerKey)
					} else {
						stakeEntries[providerKey] = providerEntry
					}
				}

				mutex.Unlock()
			}
			break
		}
		if err != nil {
			utils.LavaFormatError("[!] Error after retries", err)
			select {
			case errCh <- err:
				utils.LavaFormatDebug("[+] Error sent to channel", utils.LogAttr("error", err))
			default:
				utils.LavaFormatDebug("[!] Error channel full, error not sent", utils.LogAttr("error", err))
			}
		}
	}
	// get provider stake entries for each spec or only for the ones given as arguments
	if lookupSpecsFromArg != nil {
		for specId := range healthResults.getSpecs() {
			utils.LavaFormatDebug("[+] Processing specId", utils.LogAttr("specId", specId)) // Print the specId being processed
			for _, arg := range lookupSpecsFromArg {
				if arg == strings.ToUpper(specId) {
					utils.LavaFormatDebug("[+] Match found for specId", utils.LogAttr("specId", specId)) // Print when a match is found
					processSpecProviders(specId)
					break
				}
			}
		}
	} else {
		for specId := range healthResults.getSpecs() {
			go processSpecProviders(specId)
		}
	}

	if lookupSpecsFromArg == nil {
		wgspecs.Wait()
	}

	// check for mismtaches in the pairings query and the arguments
	// This flow can be triggered with the following command:
	// lavap test health health_all_providers.yml --node https://public-rpc.lavanet.xyz:443 --single-provider-address lava@1czgrha7ys2698xve2gz4xaccteplrzx8s9fh7e --post-results-guid 6IJN3OroilsAB030rXIeh3PeJbRpp5Wy --run-once-and-exit --post-results-skip-spec --single-provider-specs-interfaces-data '{"ARB1": ["grpc"] }' --log_level debug --post-results-address http://localhost:6510
	if len(providerAddresses) > 0 && len(singleProviderSpecsInterfacesData) > 0 {
		for _, address := range providerAddresses {
			for specId, apiInterfaces := range singleProviderSpecsInterfacesData {
				for _, apiInterface := range apiInterfaces {
					lookupKey := LavaEntity{
						Address:      address,
						SpecId:       specId,
						ApiInterface: apiInterface,
					}
					if _, ok := stakeEntries[lookupKey]; !ok {
						healthResults.SetUnhealthyProvider(lookupKey, "no pairings found")
					}
				}
			}
		}
	}

	if len(errCh) > 0 {
		return nil, utils.LavaFormatWarning("[-] processing providers entries", <-errCh)
	}

	utils.LavaFormatDebug("[+] checking subscriptions")
	err = checkSubscriptions(ctx, clientCtx, subscriptionAddresses, healthResults)
	if err != nil {
		return nil, utils.LavaFormatWarning("[-] checking subscriptions", <-errCh)
	}
	utils.LavaFormatDebug("[+] checking providers")
	err = CheckProviders(ctx, clientCtx, healthResults, stakeEntries)
	if err != nil {
		return nil, utils.LavaFormatWarning("[-] checking providers health", <-errCh)
	}
	utils.LavaFormatDebug("[+] checking consumers")
	err = CheckConsumersAndReferences(ctx, clientCtx, referenceEndpoints, consumerEndpoints, healthResults)
	if err != nil {
		return nil, utils.LavaFormatWarning("[-] checking consumers and references", <-errCh)
	}
	utils.LavaFormatDebug("health results", utils.LogAttr("dump", healthResults))
	return healthResults, nil
}

type HealthPolicy struct {
	addons []string
}

func (pp *HealthPolicy) GetSupportedAddons(specID string) (addons []string, err error) {
	return pp.addons, nil
}

func (pp *HealthPolicy) GetSupportedExtensions(specID string) (extensions []epochstoragetypes.EndpointService, err error) {
	return []epochstoragetypes.EndpointService{}, nil
}

func CheckConsumersAndReferences(ctx context.Context,
	clientCtx client.Context,
	referenceEndpoints []*HealthRPCEndpoint,
	consumerEndpoints []*HealthRPCEndpoint,
	healthResults *HealthResults,
) error {
	// populate data from providers
	for entry, data := range healthResults.ProviderData {
		providerBlock := data.Block
		specId := entry.SpecId
		healthResults.updateLatestBlock(specId, providerBlock)
	}
	errCh := make(chan error, 1)
	queryEndpoint := func(endpoint *HealthRPCEndpoint, isReference bool) error {
		chainParser, err := chainlib.NewChainParser(endpoint.ApiInterface)
		if err != nil {
			return err
		}
		spec := healthResults.getSpec(endpoint.ChainID)
		if spec == nil {
			return err
		}
		chainParser.SetSpec(*spec)
		chainParser.SetPolicy(&HealthPolicy{
			addons: endpoint.Addons,
		}, endpoint.ChainID, endpoint.ApiInterface)

		compatibleEndpoint := &lavasession.RPCProviderEndpoint{
			NetworkAddress: lavasession.NetworkAddressData{},
			ChainID:        endpoint.ChainID,
			ApiInterface:   endpoint.ApiInterface,
			Geolocation:    0,
			NodeUrls: []common.NodeUrl{
				{
					Url: endpoint.NetworkAddress,
					AuthConfig: common.AuthConfig{
						UseTLS:        viper.GetBool(ConsumerGrpcTLSFlagName),
						AllowInsecure: viper.GetBool(allowInsecureConsumerDialingFlagName),
					},
					Addons: endpoint.Addons,
				},
			},
		}
		var chainRouter chainlib.ChainRouter
		for i := uint64(0); i <= QueryRetries; i++ {
			sendCtx, cancel := context.WithTimeout(ctx, 2*time.Second)
			chainRouter, err = chainlib.GetChainRouter(sendCtx, 1, compatibleEndpoint, chainParser)
			cancel()
			if err == nil {
				break
			}
		}
		if err != nil {
			utils.LavaFormatDebug("failed creating chain proxy, continuing with others endpoints", utils.LogAttr("reference", isReference), utils.Attribute{Key: "endpoint", Value: compatibleEndpoint})
			if !isReference {
				healthResults.updateConsumerError(endpoint, err)
			}
			return nil
		}
		chainFetcher := chainlib.NewChainFetcher(ctx, &chainlib.ChainFetcherOptions{ChainRouter: chainRouter, ChainParser: chainParser, Endpoint: compatibleEndpoint, Cache: nil})
		validationErr := chainFetcher.Validate(ctx)
		if validationErr != nil {
			if isReference {
				utils.LavaFormatDebug("failed validating reference", utils.LogAttr("endpoint", endpoint.String()))
			} else {
				healthResults.updateConsumerError(endpoint, validationErr)
			}
			return nil
		}
		var latestBlock int64
		for i := uint64(0); i <= QueryRetries; i++ {
			sendCtx, cancel := context.WithTimeout(ctx, 2*time.Second)
			latestBlock, err = chainFetcher.FetchLatestBlockNum(sendCtx)
			cancel()
			if err == nil {
				break
			}
		}
		if err != nil {
			if isReference {
				utils.LavaFormatDebug("failed querying latest block from reference", utils.LogAttr("endpoint", endpoint.String()))
			} else {
				healthResults.updateConsumerError(endpoint, err)
			}
			return nil
		}
		if !isReference {
			healthResults.updateConsumer(endpoint, latestBlock)
		}
		healthResults.updateLatestBlock(endpoint.ChainID, latestBlock)
		return nil
	}

	// populate data from references
	var wg sync.WaitGroup
	wg.Add(len(referenceEndpoints))
	wg.Add(len(consumerEndpoints))
	for _, endpoint := range referenceEndpoints {
		go func(ep *HealthRPCEndpoint) {
			// Decrement the WaitGroup counter when the goroutine completes
			defer wg.Done()
			err := queryEndpoint(ep, true)
			if err != nil {
				select {
				case errCh <- err:
				default:
				}
			}
		}(endpoint)
	}
	// query our consumers
	for _, endpoint := range consumerEndpoints {
		go func(ep *HealthRPCEndpoint) {
			// Decrement the WaitGroup counter when the goroutine completes
			defer wg.Done()
			err := queryEndpoint(ep, false)
			if err != nil {
				select {
				case errCh <- err:
				default:
				}
			}
		}(endpoint)
	}
	wg.Wait()
	if len(errCh) > 0 {
		return <-errCh
	}
	return nil
}

func checkSubscriptions(ctx context.Context, clientCtx client.Context, subscriptionAddresses []string, healthResults *HealthResults) error {
	subscriptionQuerier := subscriptiontypes.NewQueryClient(clientCtx)
	var wg sync.WaitGroup
	wg.Add(len(subscriptionAddresses))
	errCh := make(chan error, 1)
	for _, subscriptionAddr := range subscriptionAddresses {
		go func(addr string) {
			defer wg.Done()
			var err error
			for i := 0; i < BasicQueryRetries; i++ {
				var response *subscriptiontypes.QueryCurrentResponse
				queryCtx, cancel := context.WithTimeout(ctx, 2*time.Second)
				response, err = subscriptionQuerier.Current(queryCtx, &subscriptiontypes.QueryCurrentRequest{
					Consumer: addr,
				})
				cancel()
				if err != nil {
					time.Sleep(QuerySleepTime)
					continue
				}
				fullMonthsLeft := uint64(0)
				if response.Sub.DurationLeft > 0 {
					// DurationLeft is 0 when expired only, it is 1 for the last month
					fullMonthsLeft = response.Sub.DurationLeft - 1
				}
				healthResults.setSubscriptionData(addr, SubscriptionData{
					FullMonthsLeft:               fullMonthsLeft,
					UsagePercentageLeftThisMonth: float64(response.Sub.MonthCuLeft) / float64(response.Sub.MonthCuTotal),
					DurationLeft:                 time.Until(time.Unix(int64(response.Sub.MonthExpiryTime), 0)),
				})
				break
			}
			if err != nil {
				select {
				case errCh <- err:
				default:
				}
			}
		}(subscriptionAddr)
	}
	wg.Wait()
	if len(errCh) > 0 {
		return <-errCh
	}
	return nil
}

func CheckProviders(ctx context.Context, clientCtx client.Context, healthResults *HealthResults, providerEntries map[LavaEntity]epochstoragetypes.StakeEntry) error {
	protocolQuerier := protocoltypes.NewQueryClient(clientCtx)
	var param *protocoltypes.QueryParamsResponse
	var err error
	for i := 0; i < BasicQueryRetries; i++ {
		param, err = protocolQuerier.Params(ctx, &protocoltypes.QueryParamsRequest{})
		if err == nil {
			break
		}
	}
	if err != nil {
		return err
	}
	lavaVersion := param.GetParams().Version
	targetVersion := lvutil.ParseToSemanticVersion(lavaVersion.ProviderTarget)
	var wg sync.WaitGroup
	wg.Add(len(providerEntries))

	checkProviderEndpoints := func(providerEntry epochstoragetypes.StakeEntry) {
		defer wg.Done()
		for _, endpoint := range providerEntry.Endpoints {
			checkOneProvider := func(endpoint epochstoragetypes.Endpoint, apiInterface string, addon string, providerEntry epochstoragetypes.StakeEntry) (time.Duration, string, int64, error) {
				cswp := lavasession.ConsumerSessionsWithProvider{}
<<<<<<< HEAD

				var relayerClientPt *pairingtypes.RelayerClient
				var conn *grpc.ClientConn
				var err error

				for i := 0; i < 3; i++ {
					relayerClientPt, conn, err = cswp.ConnectRawClientWithTimeout(ctx, endpoint.IPPORT)
					if err == nil {
						break
					}
=======
				relayerClient, conn, err := cswp.ConnectRawClientWithTimeout(ctx, endpoint.IPPORT)
				if err != nil {
>>>>>>> 395a0541
					utils.LavaFormatDebug("failed connecting to provider endpoint", utils.LogAttr("error", err), utils.Attribute{Key: "apiInterface", Value: apiInterface}, utils.Attribute{Key: "addon", Value: addon}, utils.Attribute{Key: "chainID", Value: providerEntry.Chain}, utils.Attribute{Key: "network address", Value: endpoint.IPPORT})
				}

				if err != nil {
					return 0, "", 0, err
				}

				defer conn.Close()
				guid := uint64(rand.Int63())
				relaySentTime := time.Now()
				probeReq := &pairingtypes.ProbeRequest{
					Guid:         guid,
					SpecId:       providerEntry.Chain,
					ApiInterface: apiInterface,
				}
				var trailer metadata.MD
				probeResp, err := relayerClient.Probe(ctx, probeReq, grpc.Trailer(&trailer))
				if err != nil {
					utils.LavaFormatDebug("failed probing provider endpoint", utils.LogAttr("error", err), utils.Attribute{Key: "apiInterface", Value: apiInterface}, utils.Attribute{Key: "addon", Value: addon}, utils.Attribute{Key: "chainID", Value: providerEntry.Chain}, utils.Attribute{Key: "network address", Value: endpoint.IPPORT})
					return 0, "", 0, err
				}
				versions := strings.Join(trailer.Get(common.VersionMetadataKey), ",")
				relayLatency := time.Since(relaySentTime)
				if guid != probeResp.GetGuid() {
					return 0, versions, 0, utils.LavaFormatWarning("probe returned invalid value", err, utils.Attribute{Key: "returnedGuid", Value: probeResp.GetGuid()}, utils.Attribute{Key: "guid", Value: guid}, utils.Attribute{Key: "apiInterface", Value: apiInterface}, utils.Attribute{Key: "addon", Value: addon}, utils.Attribute{Key: "chainID", Value: providerEntry.Chain}, utils.Attribute{Key: "network address", Value: endpoint.IPPORT})
				}

				// CORS check
				if err := rpcprovider.PerformCORSCheck(endpoint); err != nil {
					return 0, versions, 0, err
				}

				relayRequest := &pairingtypes.RelayRequest{
					RelaySession: &pairingtypes.RelaySession{SpecId: providerEntry.Chain},
					RelayData:    &pairingtypes.RelayPrivateData{ApiInterface: apiInterface, Addon: addon},
				}
				_, err = relayerClient.Relay(ctx, relayRequest)
				if err == nil {
					return 0, "", 0, utils.LavaFormatWarning("relay Without signature did not error, unexpected", nil, utils.Attribute{Key: "apiInterface", Value: apiInterface}, utils.Attribute{Key: "addon", Value: addon}, utils.Attribute{Key: "chainID", Value: providerEntry.Chain}, utils.Attribute{Key: "network address", Value: endpoint.IPPORT})
				}
				code := status.Code(err)
				if code != codes.Code(lavasession.EpochMismatchError.ABCICode()) {
					return 0, versions, 0, utils.LavaFormatWarning("relay returned unexpected error", err, utils.Attribute{Key: "apiInterface", Value: apiInterface}, utils.Attribute{Key: "addon", Value: addon}, utils.Attribute{Key: "chainID", Value: providerEntry.Chain}, utils.Attribute{Key: "network address", Value: endpoint.IPPORT})
				}
				return relayLatency, versions, probeResp.GetLatestBlock(), nil
			}

			endpointServices := endpoint.GetSupportedServices()
			if len(endpointServices) == 0 {
				utils.LavaFormatWarning("endpoint has no supported services", nil, utils.Attribute{Key: "endpoint", Value: endpoint})
			}

			for _, endpointService := range endpointServices {
				providerKey := LavaEntity{
					Address:      providerEntry.Address,
					SpecId:       providerEntry.Chain,
					ApiInterface: endpointService.ApiInterface,
				}

				probeLatency, version, latestBlockFromProbe, err := checkOneProvider(endpoint, endpointService.ApiInterface, endpointService.Addon, providerEntry)

				utils.LavaFormatDebug("[+] checked provider",
					utils.LogAttr("endpoint", endpoint),
					utils.LogAttr("apiInterface", endpointService.ApiInterface),
					utils.LogAttr("addon", endpointService.Addon),
					utils.LogAttr("providerEntry", providerEntry),
					utils.LogAttr("probeLatency", probeLatency),
					utils.LogAttr("version", version),
					utils.LogAttr("latestBlockFromProbe", latestBlockFromProbe),
					utils.LogAttr("error", err))

				if err != nil {
					errMsg := prettifyProviderError(err)
					healthResults.SetUnhealthyProvider(providerKey, errMsg)
					continue
				}
				parsedVer := lvutil.ParseToSemanticVersion(strings.TrimPrefix(version, "v"))
				if lvutil.IsVersionLessThan(parsedVer, targetVersion) || lvutil.IsVersionGreaterThan(parsedVer, targetVersion) {
					healthResults.SetUnhealthyProvider(providerKey, "Version:"+version+" should be: "+lavaVersion.ProviderTarget)
					continue
				}
				latestData := ReplyData{
					Block:   latestBlockFromProbe,
					Latency: probeLatency,
				}
				healthResults.SetProviderData(providerKey, latestData)
			}
		}
	}

	for _, providerEntry := range providerEntries {
		go checkProviderEndpoints(providerEntry)
	}
	wg.Wait()
	return nil
}

func prettifyProviderError(err error) string {
	code := status.Code(err)
	if code == codes.Code(protocolerrors.UnhandledRelayReceiverError.ABCICode()) {
		return "provider running with unhandled support"
	}
	if code == codes.Code(protocolerrors.DisabledRelayReceiverError.ABCICode()) {
		return "provider running with disabled support due to verification"
	}
	if len(err.Error()) < NiceOutputLength {
		return err.Error()
	}
	return err.Error()[:NiceOutputLength]
}<|MERGE_RESOLUTION|>--- conflicted
+++ resolved
@@ -648,21 +648,8 @@
 		for _, endpoint := range providerEntry.Endpoints {
 			checkOneProvider := func(endpoint epochstoragetypes.Endpoint, apiInterface string, addon string, providerEntry epochstoragetypes.StakeEntry) (time.Duration, string, int64, error) {
 				cswp := lavasession.ConsumerSessionsWithProvider{}
-<<<<<<< HEAD
-
-				var relayerClientPt *pairingtypes.RelayerClient
-				var conn *grpc.ClientConn
-				var err error
-
-				for i := 0; i < 3; i++ {
-					relayerClientPt, conn, err = cswp.ConnectRawClientWithTimeout(ctx, endpoint.IPPORT)
-					if err == nil {
-						break
-					}
-=======
 				relayerClient, conn, err := cswp.ConnectRawClientWithTimeout(ctx, endpoint.IPPORT)
 				if err != nil {
->>>>>>> 395a0541
 					utils.LavaFormatDebug("failed connecting to provider endpoint", utils.LogAttr("error", err), utils.Attribute{Key: "apiInterface", Value: apiInterface}, utils.Attribute{Key: "addon", Value: addon}, utils.Attribute{Key: "chainID", Value: providerEntry.Chain}, utils.Attribute{Key: "network address", Value: endpoint.IPPORT})
 				}
 
