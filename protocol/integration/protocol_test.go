--- conflicted
+++ resolved
@@ -192,11 +192,7 @@
 	consumerCmdFlags := common.ConsumerCmdFlags{}
 	rpcconsumerLogs, err := metrics.NewRPCConsumerLogs(nil, nil)
 	require.NoError(t, err)
-<<<<<<< HEAD
-	err = rpcConsumerServer.ServeRPCRequests(ctx, rpcEndpoint, consumerStateTracker, chainParser, finalizationConsensus, consumerSessionManager, requiredResponses, account.SK, lavaChainID, nil, rpcconsumerLogs, account.Addr, consumerConsistency, nil, consumerCmdFlags, false, nil, nil)
-=======
-	err = rpcConsumerServer.ServeRPCRequests(ctx, rpcEndpoint, consumerStateTracker, chainParser, finalizationConsensus, consumerSessionManager, requiredResponses, account.SK, lavaChainID, nil, rpcsonumerLogs, account.Addr, consumerConsistency, nil, consumerCmdFlags, false, nil, nil, nil)
->>>>>>> 6bfb6309
+	err = rpcConsumerServer.ServeRPCRequests(ctx, rpcEndpoint, consumerStateTracker, chainParser, finalizationConsensus, consumerSessionManager, requiredResponses, account.SK, lavaChainID, nil, rpcconsumerLogs, account.Addr, consumerConsistency, nil, consumerCmdFlags, false, nil, nil, nil)
 	require.NoError(t, err)
 	// wait for consumer server to be up
 	consumerUp := checkServerStatusWithTimeout("http://"+consumerListenAddress, time.Millisecond*61)
@@ -285,12 +281,8 @@
 	chainTracker, err := chaintracker.NewChainTracker(ctx, mockChainFetcher, chainTrackerConfig)
 	require.NoError(t, err)
 	reliabilityManager := reliabilitymanager.NewReliabilityManager(chainTracker, &mockProviderStateTracker, account.Addr.String(), chainRouter, chainParser)
-<<<<<<< HEAD
 	mockReliabilityManager := NewMockReliabilityManager(reliabilityManager)
-	rpcProviderServer.ServeRPCRequests(ctx, rpcProviderEndpoint, chainParser, rws, providerSessionManager, mockReliabilityManager, account.SK, nil, chainRouter, &mockProviderStateTracker, account.Addr, lavaChainID, rpcprovider.DEFAULT_ALLOWED_MISSING_CU, nil, nil)
-=======
-	rpcProviderServer.ServeRPCRequests(ctx, rpcProviderEndpoint, chainParser, rws, providerSessionManager, reliabilityManager, account.SK, nil, chainRouter, &mockProviderStateTracker, account.Addr, lavaChainID, rpcprovider.DEFAULT_ALLOWED_MISSING_CU, nil, nil, nil)
->>>>>>> 6bfb6309
+	rpcProviderServer.ServeRPCRequests(ctx, rpcProviderEndpoint, chainParser, rws, providerSessionManager, mockReliabilityManager, account.SK, nil, chainRouter, &mockProviderStateTracker, account.Addr, lavaChainID, rpcprovider.DEFAULT_ALLOWED_MISSING_CU, nil, nil, nil)
 	listener := rpcprovider.NewProviderListener(ctx, rpcProviderEndpoint.NetworkAddress, "/health")
 	err = listener.RegisterReceiver(rpcProviderServer, rpcProviderEndpoint)
 	require.NoError(t, err)
@@ -708,7 +700,117 @@
 	}
 }
 
-<<<<<<< HEAD
+func TestConsumerProviderSubscriptionsHappyFlow(t *testing.T) {
+	playbook := []struct {
+		name         string
+		specId       string
+		method       string
+		expected     string
+		apiInterface string
+	}{
+		{
+			name:         "jsonrpc",
+			specId:       "ETH1",
+			method:       "eth_blockNumber",
+			expected:     `{"jsonrpc":"2.0","id":null,"result":{}}`,
+			apiInterface: spectypes.APIInterfaceJsonRPC,
+		},
+		{
+			name:         "tendermintrpc",
+			specId:       "LAV1",
+			method:       "status",
+			expected:     `{"jsonrpc":"2.0","result":{}}`,
+			apiInterface: spectypes.APIInterfaceTendermintRPC,
+		},
+	}
+	for _, play := range playbook {
+		t.Run(play.name, func(t *testing.T) {
+			ctx := context.Background()
+			// can be any spec and api interface
+			specId := play.specId
+			apiInterface := play.apiInterface
+			epoch := uint64(100)
+			requiredResponses := 1
+			lavaChainID := "lava"
+			numProviders := 5
+
+			consumerListenAddress := addressGen.GetAddress()
+			pairingList := map[uint64]*lavasession.ConsumerSessionsWithProvider{}
+			type providerData struct {
+				account          sigs.Account
+				endpoint         *lavasession.RPCProviderEndpoint
+				server           *rpcprovider.RPCProviderServer
+				replySetter      *ReplySetter
+				mockChainFetcher *MockChainFetcher
+			}
+			providers := []providerData{}
+
+			for i := 0; i < numProviders; i++ {
+				// providerListenAddress := "localhost:111" + strconv.Itoa(i)
+				account := sigs.GenerateDeterministicFloatingKey(randomizer)
+				providerDataI := providerData{account: account}
+				providers = append(providers, providerDataI)
+			}
+			consumerAccount := sigs.GenerateDeterministicFloatingKey(randomizer)
+			for i := 0; i < numProviders; i++ {
+				ctx := context.Background()
+				providerDataI := providers[i]
+				listenAddress := addressGen.GetAddress()
+				providers[i].server, providers[i].endpoint, providers[i].replySetter, providers[i].mockChainFetcher, _ = createRpcProvider(t, ctx, consumerAccount.Addr.String(), specId, apiInterface, listenAddress, providerDataI.account, lavaChainID, []string(nil))
+				providers[i].replySetter.replyDataBuf = []byte(fmt.Sprintf(`{"result": %d}`, i+1))
+			}
+			for i := 0; i < numProviders; i++ {
+				pairingList[uint64(i)] = &lavasession.ConsumerSessionsWithProvider{
+					PublicLavaAddress: providers[i].account.Addr.String(),
+					Endpoints: []*lavasession.Endpoint{
+						{
+							NetworkAddress: providers[i].endpoint.NetworkAddress.Address,
+							Enabled:        true,
+							Geolocation:    1,
+						},
+					},
+					Sessions:         map[int64]*lavasession.SingleConsumerSession{},
+					MaxComputeUnits:  10000,
+					UsedComputeUnits: 0,
+					PairingEpoch:     epoch,
+				}
+			}
+			rpcconsumerServer, _ := createRpcConsumer(t, ctx, specId, apiInterface, consumerAccount, consumerListenAddress, epoch, pairingList, requiredResponses, lavaChainID)
+			require.NotNil(t, rpcconsumerServer)
+
+			for i := 0; i < numProviders; i++ {
+				handler := func(req []byte, header http.Header) (data []byte, status int) {
+					var jsonRpcMessage rpcInterfaceMessages.JsonrpcMessage
+					err := json.Unmarshal(req, &jsonRpcMessage)
+					require.NoError(t, err)
+
+					response := fmt.Sprintf(`{"jsonrpc":"2.0","result": {}, "id": %v}`, string(jsonRpcMessage.ID))
+					return []byte(response), http.StatusOK
+				}
+				providers[i].replySetter.handler = handler
+			}
+
+			client := http.Client{Timeout: 500 * time.Millisecond}
+			jsonMsg := fmt.Sprintf(`{"jsonrpc":"2.0","method":"%v","params": [], "id":null}`, play.method)
+			msgBuffer := bytes.NewBuffer([]byte(jsonMsg))
+			req, err := http.NewRequest(http.MethodPost, "http://"+consumerListenAddress, msgBuffer)
+			require.NoError(t, err)
+			req.Header.Set("Content-Type", "application/json")
+
+			resp, err := client.Do(req)
+			require.NoError(t, err)
+
+			bodyBytes, err := io.ReadAll(resp.Body)
+			require.NoError(t, err)
+			require.Equal(t, http.StatusOK, resp.StatusCode, string(bodyBytes))
+
+			resp.Body.Close()
+
+			require.Equal(t, play.expected, string(bodyBytes))
+		})
+	}
+}
+
 func TestSameProviderConflictBasicResponseCheck(t *testing.T) {
 	playbook := []struct {
 		name                string
@@ -733,34 +835,10 @@
 			numOfProviders:      3,
 			numOfLyingProviders: 3,
 			shouldGetError:      true,
-=======
-func TestConsumerProviderSubscriptionsHappyFlow(t *testing.T) {
-	playbook := []struct {
-		name         string
-		specId       string
-		method       string
-		expected     string
-		apiInterface string
-	}{
-		{
-			name:         "jsonrpc",
-			specId:       "ETH1",
-			method:       "eth_blockNumber",
-			expected:     `{"jsonrpc":"2.0","id":null,"result":{}}`,
-			apiInterface: spectypes.APIInterfaceJsonRPC,
-		},
-		{
-			name:         "tendermintrpc",
-			specId:       "LAV1",
-			method:       "status",
-			expected:     `{"jsonrpc":"2.0","result":{}}`,
-			apiInterface: spectypes.APIInterfaceTendermintRPC,
->>>>>>> 6bfb6309
 		},
 	}
 	for _, play := range playbook {
 		t.Run(play.name, func(t *testing.T) {
-<<<<<<< HEAD
 			require.LessOrEqual(t, play.numOfLyingProviders, play.numOfProviders, "too many lying providers")
 			ctx := context.Background()
 			// can be any spec and api interface
@@ -781,56 +859,24 @@
 				replySetter            *ReplySetter
 				mockChainFetcher       *MockChainFetcher
 				mockReliabilityManager *MockReliabilityManager
-=======
-			ctx := context.Background()
-			// can be any spec and api interface
-			specId := play.specId
-			apiInterface := play.apiInterface
-			epoch := uint64(100)
-			requiredResponses := 1
-			lavaChainID := "lava"
-			numProviders := 5
-
-			consumerListenAddress := addressGen.GetAddress()
-			pairingList := map[uint64]*lavasession.ConsumerSessionsWithProvider{}
-			type providerData struct {
-				account          sigs.Account
-				endpoint         *lavasession.RPCProviderEndpoint
-				server           *rpcprovider.RPCProviderServer
-				replySetter      *ReplySetter
-				mockChainFetcher *MockChainFetcher
->>>>>>> 6bfb6309
 			}
 			providers := []providerData{}
 
 			for i := 0; i < numProviders; i++ {
-<<<<<<< HEAD
-=======
-				// providerListenAddress := "localhost:111" + strconv.Itoa(i)
->>>>>>> 6bfb6309
 				account := sigs.GenerateDeterministicFloatingKey(randomizer)
 				providerDataI := providerData{account: account}
 				providers = append(providers, providerDataI)
 			}
 			consumerAccount := sigs.GenerateDeterministicFloatingKey(randomizer)
-<<<<<<< HEAD
-
-=======
->>>>>>> 6bfb6309
+
 			for i := 0; i < numProviders; i++ {
 				ctx := context.Background()
 				providerDataI := providers[i]
 				listenAddress := addressGen.GetAddress()
-<<<<<<< HEAD
 				providers[i].server, providers[i].endpoint, providers[i].replySetter, providers[i].mockChainFetcher, providers[i].mockReliabilityManager = createRpcProvider(t, ctx, consumerAccount.Addr.String(), specId, apiInterface, listenAddress, providerDataI.account, lavaChainID, []string(nil))
 				providers[i].replySetter.replyDataBuf = []byte(fmt.Sprintf(`{"result": %d}`, i+1))
 			}
 
-=======
-				providers[i].server, providers[i].endpoint, providers[i].replySetter, providers[i].mockChainFetcher = createRpcProvider(t, ctx, consumerAccount.Addr.String(), specId, apiInterface, listenAddress, providerDataI.account, lavaChainID, []string(nil))
-				providers[i].replySetter.replyDataBuf = []byte(fmt.Sprintf(`{"result": %d}`, i+1))
-			}
->>>>>>> 6bfb6309
 			for i := 0; i < numProviders; i++ {
 				pairingList[uint64(i)] = &lavasession.ConsumerSessionsWithProvider{
 					PublicLavaAddress: providers[i].account.Addr.String(),
@@ -847,7 +893,6 @@
 					PairingEpoch:     epoch,
 				}
 			}
-<<<<<<< HEAD
 			rpcconsumerServer, _ := createRpcConsumer(t, ctx, specId, apiInterface, consumerAccount, consumerListenAddress, epoch, pairingList, requiredResponses, lavaChainID)
 			require.NotNil(t, rpcconsumerServer)
 
@@ -1082,40 +1127,4 @@
 		require.True(t, sameProviderConflictSent)
 		require.True(t, twoProvidersConflictSent)
 	})
-=======
-			rpcconsumerServer := createRpcConsumer(t, ctx, specId, apiInterface, consumerAccount, consumerListenAddress, epoch, pairingList, requiredResponses, lavaChainID)
-			require.NotNil(t, rpcconsumerServer)
-
-			for i := 0; i < numProviders; i++ {
-				handler := func(req []byte, header http.Header) (data []byte, status int) {
-					var jsonRpcMessage rpcInterfaceMessages.JsonrpcMessage
-					err := json.Unmarshal(req, &jsonRpcMessage)
-					require.NoError(t, err)
-
-					response := fmt.Sprintf(`{"jsonrpc":"2.0","result": {}, "id": %v}`, string(jsonRpcMessage.ID))
-					return []byte(response), http.StatusOK
-				}
-				providers[i].replySetter.handler = handler
-			}
-
-			client := http.Client{Timeout: 500 * time.Millisecond}
-			jsonMsg := fmt.Sprintf(`{"jsonrpc":"2.0","method":"%v","params": [], "id":null}`, play.method)
-			msgBuffer := bytes.NewBuffer([]byte(jsonMsg))
-			req, err := http.NewRequest(http.MethodPost, "http://"+consumerListenAddress, msgBuffer)
-			require.NoError(t, err)
-			req.Header.Set("Content-Type", "application/json")
-
-			resp, err := client.Do(req)
-			require.NoError(t, err)
-
-			bodyBytes, err := io.ReadAll(resp.Body)
-			require.NoError(t, err)
-			require.Equal(t, http.StatusOK, resp.StatusCode, string(bodyBytes))
-
-			resp.Body.Close()
-
-			require.Equal(t, play.expected, string(bodyBytes))
-		})
-	}
->>>>>>> 6bfb6309
 }