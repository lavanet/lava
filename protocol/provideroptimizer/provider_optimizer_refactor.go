--- conflicted
+++ resolved
@@ -175,7 +175,6 @@
 	)
 }
 
-<<<<<<< HEAD
 func (po *ProviderOptimizer_Refactor) CalculateQoSScoresForMetrics(allAddresses []string, ignoredProviders map[string]struct{}, cu uint64, requestedBlock int64) []*metrics.OptimizerQoSReport {
 	selectionTier, _, providersScores := po.CalculateSelectionTiers_Refactor(allAddresses, ignoredProviders, cu, requestedBlock)
 	reports := []*metrics.OptimizerQoSReport{}
@@ -200,8 +199,6 @@
 	return tierChancesString
 }
 
-=======
->>>>>>> 8fe023d1
 func (po *ProviderOptimizer_Refactor) CalculateSelectionTiers_Refactor(allAddresses []string, ignoredProviders map[string]struct{}, cu uint64, requestedBlock int64) (SelectionTier, Exploration_Refactor, map[string]*metrics.OptimizerQoSReport) {
 	explorationCandidate := Exploration_Refactor{address: "", time: time.Now().Add(time.Hour)}
 	selectionTier := NewSelectionTier()
@@ -223,11 +220,7 @@
 				fmt.Errorf("could not get QoS excellece report for provider"),
 				utils.LogAttr("provider", providerAddress),
 			)
-<<<<<<< HEAD
 			return NewSelectionTier(), Exploration_Refactor{}, providerScores
-=======
-			return NewSelectionTier(), Exploration_Refactor{}, nil
->>>>>>> 8fe023d1
 		}
 
 		utils.LavaFormatTrace("[Optimizer] scores information",
@@ -248,11 +241,7 @@
 				utils.LogAttr("provider", providerAddress),
 				utils.LogAttr("requested_block", requestedBlock),
 			)
-<<<<<<< HEAD
 			return NewSelectionTier(), Exploration_Refactor{}, providerScores
-=======
-			return NewSelectionTier(), Exploration_Refactor{}, nil
->>>>>>> 8fe023d1
 		}
 		score, err := qos.ComputeQoSExcellence_Refactor(opts...)
 		if err != nil {
@@ -260,16 +249,6 @@
 				utils.LogAttr("provider", providerAddress),
 				utils.LogAttr("qos_report", qos.String()),
 			)
-<<<<<<< HEAD
-			return NewSelectionTier(), Exploration_Refactor{}, providerScores
-		}
-
-		providerScores[providerAddress] = &metrics.OptimizerQoSReport{
-			ProviderAddress:   providerAddress,
-			SyncScore:         qos.Sync.MustFloat64(),
-			LatencyScore:      qos.Latency.MustFloat64(),
-			AvailabilityScore: qos.Availability.MustFloat64(),
-=======
 			return NewSelectionTier(), Exploration_Refactor{}, nil
 		}
 		providerScores[providerAddress] = &metrics.OptimizerQoSReport{
@@ -277,7 +256,6 @@
 			SyncScore:         qos.Sync.MustFloat64(),
 			AvailabilityScore: qos.Availability.MustFloat64(),
 			LatencyScore:      qos.Latency.MustFloat64(),
->>>>>>> 8fe023d1
 			GenericScore:      score.MustFloat64(),
 		}
 
@@ -526,11 +504,7 @@
 	return nil
 }
 
-<<<<<<< HEAD
-func NewProviderOptimizer_Refactor(strategy Strategy, averageBlockTIme time.Duration, wantedNumProvidersInConcurrency uint) *ProviderOptimizer_Refactor {
-=======
-func NewProviderOptimizer_Refactor(strategy Strategy_Refactor, averageBlockTIme time.Duration, wantedNumProvidersInConcurrency uint, consumerOptimizerQoSClient consumerOptimizerQoSClientInf_Refactor, chainId string) *ProviderOptimizer_Refactor {
->>>>>>> 8fe023d1
+func NewProviderOptimizer_Refactor(strategy Strategy, averageBlockTIme time.Duration, wantedNumProvidersInConcurrency uint, consumerOptimizerQoSClient consumerOptimizerQoSClientInf_Refactor, chainId string) *ProviderOptimizer_Refactor {
 	cache, err := ristretto.NewCache(&ristretto.Config{NumCounters: CacheNumCounters, MaxCost: CacheMaxCost, BufferItems: 64, IgnoreInternalCost: true})
 	if err != nil {
 		utils.LavaFormatFatal("failed setting up cache for queries", err)
