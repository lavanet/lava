package provideroptimizer

import (
	"strconv"
	"testing"
	"time"

	"cosmossdk.io/math"
	"github.com/lavanet/lava/v4/utils"
	"github.com/lavanet/lava/v4/utils/lavaslices"
	"github.com/lavanet/lava/v4/utils/rand"
	spectypes "github.com/lavanet/lava/v4/x/spec/types"
	"github.com/stretchr/testify/require"
)

const (
	TEST_AVERAGE_BLOCK_TIME = 10 * time.Second
	TEST_BASE_WORLD_LATENCY = 10 * time.Millisecond // same as score.DefaultLatencyNum
)

func setupProviderOptimizer(maxProvidersCount uint) *ProviderOptimizer {
	// LastTierChance = 0.1
	averageBlockTIme := TEST_AVERAGE_BLOCK_TIME
	return NewProviderOptimizer(StrategyBalanced, averageBlockTIme, maxProvidersCount, nil, "test")
}

type providersGenerator struct {
	providersAddresses []string
}

func (pg *providersGenerator) setupProvidersForTest(count int) *providersGenerator {
	pg.providersAddresses = make([]string, count)
	for i := range pg.providersAddresses {
		pg.providersAddresses[i] = "lava@test_" + strconv.Itoa(i)
	}
	return pg
}

// TestProviderOptimizerProviderDataSetGet tests that the providerData
// Get and Set methods work as expected
func TestProviderOptimizerProviderDataSetGet(t *testing.T) {
	providerOptimizer := setupProviderOptimizer(1)
	providersGen := (&providersGenerator{}).setupProvidersForTest(1)
	providerAddress := providersGen.providersAddresses[0]
	for i := 0; i < 100; i++ {
		providerData := ProviderData{SyncBlock: uint64(i)}
		address := providerAddress + strconv.Itoa(i)
		set := providerOptimizer.providersStorage.Set(address, providerData, 1)
		if set == false {
			utils.LavaFormatWarning("set in cache dropped", nil)
		}
	}
	time.Sleep(4 * time.Millisecond)
	for i := 0; i < 100; i++ {
		address := providerAddress + strconv.Itoa(i)
		providerData, found := providerOptimizer.getProviderData(address)
		require.Equal(t, uint64(i), providerData.SyncBlock, "failed getting entry %s", address)
		require.True(t, found)
	}
}

// TestProviderOptimizerBasicProbeData tests the basic provider optimizer operation
// when it is updated with probe relays. Providers with bad scores should have a worse chance
// to be picked (and vice versa).
// Scenario:
//  0. There are 10 providers, the optimizer is configured to pick a single provider
//  1. Choose between 10 identical providers -> none should be in the worst tier
//  2. Append bad probe relay data for providers 5-7 and pick providers -> should not be 6-8
//  3. Append good probe relay data for providers 0-2 and pick providers -> should often be 0-2
func TestProviderOptimizerBasicProbeData(t *testing.T) {
	providerOptimizer := setupProviderOptimizer(1)
	providersGen := (&providersGenerator{}).setupProvidersForTest(10)
	rand.InitRandomSeed()
	cu := uint64(10)
	requestBlock := int64(1000)

	// choose between 10 identical providers, none should be in the worst tier
	returnedProviders, tier := providerOptimizer.ChooseProvider(providersGen.providersAddresses, nil, cu, requestBlock)
	require.Equal(t, 1, len(returnedProviders))
	require.NotEqual(t, 4, tier)

	// damage providers 5-7 scores with bad latency probes relays
	// they should not be selected by the optimizer and should be in the worst tier
	badLatency := TEST_BASE_WORLD_LATENCY * 3
	providerOptimizer.AppendProbeRelayData(providersGen.providersAddresses[5], badLatency, true)
	providerOptimizer.AppendProbeRelayData(providersGen.providersAddresses[6], badLatency, true)
	providerOptimizer.AppendProbeRelayData(providersGen.providersAddresses[7], badLatency, true)
	time.Sleep(4 * time.Millisecond)
	returnedProviders, _ = providerOptimizer.ChooseProvider(providersGen.providersAddresses, nil, cu, requestBlock)
	require.Equal(t, 1, len(returnedProviders))
	require.NotEqual(t, 4, tier)
	require.NotEqual(t, returnedProviders[0], providersGen.providersAddresses[5]) // we shouldn't pick the worst provider
	require.NotEqual(t, returnedProviders[0], providersGen.providersAddresses[6]) // we shouldn't pick the worst provider
	require.NotEqual(t, returnedProviders[0], providersGen.providersAddresses[7]) // we shouldn't pick the worst provider

	// improve providers 0-2 scores with good latency probes relays
	// they should be selected by the optimizer more often and should be in the best tier
	goodLatency := TEST_BASE_WORLD_LATENCY / 2
	providerOptimizer.AppendProbeRelayData(providersGen.providersAddresses[0], goodLatency, true)
	providerOptimizer.AppendProbeRelayData(providersGen.providersAddresses[1], goodLatency, true)
	providerOptimizer.AppendProbeRelayData(providersGen.providersAddresses[2], goodLatency, true)
	time.Sleep(4 * time.Millisecond)
	results, tierResults := runChooseManyTimesAndReturnResults(t, providerOptimizer, providersGen.providersAddresses, nil, 1000, cu, requestBlock)
	require.Greater(t, tierResults[0], 600, tierResults) // we should pick the best tier most often

	// out of 10 providers, and with 3 providers in the top tier we should pick
	// tier-0 providers around a third of that
	require.Greater(t, results[providersGen.providersAddresses[0]], 200, results) // we should pick the best tier most often
}

// runChooseManyTimesAndReturnResults uses the given optimizer and providers addresses
// to pick providers <times> times and return two results maps:
//  1. results: map of provider address to the number of times it was picked
//  2. tierResults: map of tier and the number of times a provider from the specific tier was picked
func runChooseManyTimesAndReturnResults(t *testing.T, providerOptimizer *ProviderOptimizer, providers []string, ignoredProviders map[string]struct{}, times int, cu uint64, requestBlock int64) (map[string]int, map[int]int) {
	tierResults := make(map[int]int)
	results := make(map[string]int)
	for i := 0; i < times; i++ {
		returnedProviders, tier := providerOptimizer.ChooseProvider(providers, ignoredProviders, cu, requestBlock)
		require.Equal(t, 1, len(returnedProviders))
		results[returnedProviders[0]]++
		tierResults[tier]++
	}
	return results, tierResults
}

// TestProviderOptimizerBasicRelayData tests the basic provider optimizer operation
// when it is updated with regular relays. Providers with bad scores should have a worse chance
// to be picked (and vice versa).
// Scenario:
//  0. There are 10 providers, the optimizer is configured to pick a single provider
//  1. Choose between 10 identical providers -> none should be in the worst tier
//  2. Append bad relay data for providers 5-7 and pick providers -> should not be 6-8
//  3. Append good relay data for providers 0-2 and pick providers -> should often be 0-2
func TestProviderOptimizerBasicRelayData(t *testing.T) {
	providerOptimizer := setupProviderOptimizer(1)
	providersGen := (&providersGenerator{}).setupProvidersForTest(10)
	rand.InitRandomSeed()
	cu := uint64(1)
	requestBlock := int64(1000)
	syncBlock := uint64(requestBlock)

	// choose between 10 identical providers, none should be in the worst tier
	returnedProviders, tier := providerOptimizer.ChooseProvider(providersGen.providersAddresses, nil, cu, requestBlock)
	require.Equal(t, 1, len(returnedProviders))
	require.NotEqual(t, 4, tier)

	// damage providers 5-7 scores with bad latency relays
	// they should not be selected by the optimizer and should be in the worst tier
	badLatency := TEST_BASE_WORLD_LATENCY * 3
	providerOptimizer.AppendRelayData(providersGen.providersAddresses[5], badLatency, cu, syncBlock)
	providerOptimizer.AppendRelayData(providersGen.providersAddresses[6], badLatency, cu, syncBlock)
	providerOptimizer.AppendRelayData(providersGen.providersAddresses[7], badLatency, cu, syncBlock)
	time.Sleep(4 * time.Millisecond)
	returnedProviders, tier = providerOptimizer.ChooseProvider(providersGen.providersAddresses, nil, cu, requestBlock)
	require.Equal(t, 1, len(returnedProviders))

	// there's a chance that some of the worst providers will be in part of a higher tier
	// because of a high minimum entries value, so filter the providers that are only in the worst tier
	selectionTier, _, _ := providerOptimizer.CalculateSelectionTiers(providersGen.providersAddresses, nil, cu, requestBlock)
	tier3Entries := selectionTier.GetTier(3, providerOptimizer.OptimizerNumTiers, 1)
	tier2Entries := selectionTier.GetTier(2, providerOptimizer.OptimizerNumTiers, 1)
	worstTierEntries := map[string]struct{}{}
	for _, entry := range tier3Entries {
		// verify that the worst providers are the ones with the bad latency
		if entry.Address != providersGen.providersAddresses[5] &&
			entry.Address != providersGen.providersAddresses[6] &&
			entry.Address != providersGen.providersAddresses[7] {
			t.Fatalf("entry %s is not in the worst tier", entry.Address)
		}
		worstTierEntries[entry.Address] = struct{}{}
	}
	for _, entry := range tier2Entries {
		// remove the providers that are also in tier 2
		delete(worstTierEntries, entry.Address)
	}

	require.NotEqual(t, tier, 3) // we shouldn't pick the low tier providers
	for address := range worstTierEntries {
		require.NotEqual(t, returnedProviders[0], address)
	}

	// improve providers 0-2 scores with good latency probes relays
	// they should be selected by the optimizer more often and should be in the best tier
	goodLatency := TEST_BASE_WORLD_LATENCY / 2
	providerOptimizer.AppendRelayData(providersGen.providersAddresses[0], goodLatency, cu, syncBlock)
	providerOptimizer.AppendRelayData(providersGen.providersAddresses[1], goodLatency, cu, syncBlock)
	providerOptimizer.AppendRelayData(providersGen.providersAddresses[2], goodLatency, cu, syncBlock)
	time.Sleep(4 * time.Millisecond)
	results, tierResults := runChooseManyTimesAndReturnResults(t, providerOptimizer, providersGen.providersAddresses, nil, 1000, cu, requestBlock)
	require.Greater(t, tierResults[0], 600, tierResults) // we should pick the best tier most often

	// out of 10 providers, and with 3 in the top tier we should pick 0 around a third of that
	require.Greater(t, results[providersGen.providersAddresses[0]], 200, results)

	// the bad providers shouldn't have been picked even once
	// Find the two least picked providers
	var leastPicked, secondLeastPicked string
<<<<<<< HEAD
	var leastCount, secondLeastCount = 0xffffffff, 0xffffffff
=======
	leastCount, secondLeastCount := 0xffffffff, 0xffffffff
>>>>>>> e6dd6c1b
	for addr, count := range results {
		if count < leastCount {
			secondLeastCount = leastCount
			secondLeastPicked = leastPicked
			leastCount = count
			leastPicked = addr
		} else if count < secondLeastCount {
			secondLeastCount = count
			secondLeastPicked = addr
		}
	}
	minimumScores := map[string]int{
		leastPicked:       leastCount,
		secondLeastPicked: secondLeastCount,
	}

	for address := range worstTierEntries {
		require.Contains(t, minimumScores, address)
	}
}

// TestProviderOptimizerAvailabilityProbeData tests the availability update when
// the optimizer is updated with failed probe relays. Providers with bad scores should have
// a worse chance to be picked (and vice versa).
// Scenario:
//  0. There are 100 providers, the optimizer is configured to pick a single provider
//  1. Append bad probe relay data for all provider but random three
//  2. Pick providers and check they're picked most often
func TestProviderOptimizerAvailabilityProbeData(t *testing.T) {
	providerOptimizer := setupProviderOptimizer(1)
	providersCount := 100
	cu := uint64(1)
	requestBlock := int64(1000)
	providersGen := (&providersGenerator{}).setupProvidersForTest(providersCount)
	rand.InitRandomSeed()

	// damage all the providers scores with failed probe relays but three random ones
	skipIndex := rand.Intn(providersCount - 3)
	providerOptimizer.OptimizerNumTiers = 33 // set many tiers so good providers can stand out in the test
	for i := range providersGen.providersAddresses {
		// give all providers a worse availability score except these 3
		if i == skipIndex || i == skipIndex+1 || i == skipIndex+2 {
			// skip 0
			continue
		}
		providerOptimizer.AppendProbeRelayData(providersGen.providersAddresses[i], TEST_BASE_WORLD_LATENCY, false)
	}

	// pick providers, the three random ones should be top-tier and picked more often
	time.Sleep(4 * time.Millisecond)
	results, tierResults := runChooseManyTimesAndReturnResults(t, providerOptimizer, providersGen.providersAddresses, nil, 1000, cu, requestBlock)
	require.Greater(t, tierResults[0], 300, tierResults) // 0.42 chance for top tier due to the algorithm to rebalance chances
	require.Greater(t, results[providersGen.providersAddresses[skipIndex]]+results[providersGen.providersAddresses[skipIndex+1]]+results[providersGen.providersAddresses[skipIndex+2]], 275)
	require.InDelta(t, results[providersGen.providersAddresses[skipIndex]], results[providersGen.providersAddresses[skipIndex+1]], 50)

	// pick providers again but this time ignore one of the random providers, it shouldn't be picked
	results, _ = runChooseManyTimesAndReturnResults(t, providerOptimizer, providersGen.providersAddresses, map[string]struct{}{providersGen.providersAddresses[skipIndex]: {}}, 1000, cu, requestBlock)
	require.Zero(t, results[providersGen.providersAddresses[skipIndex]])
}

// TestProviderOptimizerAvailabilityProbeData tests the availability update when
// the optimizer is updated with failed relays. Providers with bad scores should have
// a worse chance to be picked (and vice versa).
// Scenario:
//  0. There are 100 providers, the optimizer is configured to pick a single provider
//  1. Append bad probe relay data for all provider but random three
//  2. Pick providers and check they're picked most often
func TestProviderOptimizerAvailabilityRelayData(t *testing.T) {
	providerOptimizer := setupProviderOptimizer(1)
	providersCount := 100
	cu := uint64(10)
	requestBlock := int64(1000)
	providersGen := (&providersGenerator{}).setupProvidersForTest(providersCount)
	rand.InitRandomSeed()

	// damage all the providers scores with failed probe relays but three random ones
	skipIndex := rand.Intn(providersCount - 3)
	providerOptimizer.OptimizerNumTiers = 33 // set many tiers so good providers can stand out in the test
	for i := range providersGen.providersAddresses {
		// give all providers a worse availability score except these 3
		if i == skipIndex || i == skipIndex+1 || i == skipIndex+2 {
			// skip 0
			continue
		}
		providerOptimizer.AppendRelayFailure(providersGen.providersAddresses[i])
	}

	// pick providers, the three random ones should be top-tier and picked more often
	time.Sleep(4 * time.Millisecond)
	results, tierResults := runChooseManyTimesAndReturnResults(t, providerOptimizer, providersGen.providersAddresses, nil, 1000, cu, requestBlock)
	require.Greater(t, tierResults[0], 300, tierResults) // 0.42 chance for top tier due to the algorithm to rebalance chances
	require.Greater(t, results[providersGen.providersAddresses[skipIndex]]+results[providersGen.providersAddresses[skipIndex+1]]+results[providersGen.providersAddresses[skipIndex+2]], 270)
	require.InDelta(t, results[providersGen.providersAddresses[skipIndex]], results[providersGen.providersAddresses[skipIndex+1]], 50)

	// pick providers again but this time ignore one of the random providers, it shouldn't be picked
	results, _ = runChooseManyTimesAndReturnResults(t, providerOptimizer, providersGen.providersAddresses, map[string]struct{}{providersGen.providersAddresses[skipIndex]: {}}, 1000, cu, requestBlock)
	require.Zero(t, results[providersGen.providersAddresses[skipIndex]])
}

func TestProviderOptimizerAvailabilityBlockError(t *testing.T) {
	providerOptimizer := setupProviderOptimizer(1)
	providersCount := 10
	providersGen := (&providersGenerator{}).setupProvidersForTest(providersCount)
	rand.InitRandomSeed()
	cu := uint64(10)
	requestBlock := int64(1000)
	syncBlock := uint64(1000)
	badSyncBlock := syncBlock - 1

	// damage all the providers scores with bad sync relays but three random ones
	// the three random providers also get slightly worse latency
	// bad sync means an update that doesn't have the latest requested block
	chosenIndex := rand.Intn(providersCount - 2)
	for i := range providersGen.providersAddresses {
		time.Sleep(4 * time.Millisecond)
		if i == chosenIndex || i == chosenIndex+1 || i == chosenIndex+2 {
			slightlyBadLatency := TEST_BASE_WORLD_LATENCY + 1*time.Millisecond
			providerOptimizer.AppendRelayData(providersGen.providersAddresses[i], slightlyBadLatency, cu, syncBlock)
			continue
		}
		providerOptimizer.AppendRelayData(providersGen.providersAddresses[i], TEST_BASE_WORLD_LATENCY, cu, badSyncBlock)
	}

	// make the top tier chance to be 70%
	time.Sleep(4 * time.Millisecond)
	selectionTier, _, _ := providerOptimizer.CalculateSelectionTiers(providersGen.providersAddresses, nil, cu, requestBlock)
	tierChances := selectionTier.ShiftTierChance(OptimizerNumTiers, map[int]float64{0: ATierChance, OptimizerNumTiers - 1: LastTierChance})
	require.Greater(t, tierChances[0], 0.7, tierChances)

	// pick providers, the top-tier should be picked picked more often (at least half the times)
	results, tierResults := runChooseManyTimesAndReturnResults(t, providerOptimizer, providersGen.providersAddresses, nil, 1000, cu, requestBlock)
	require.Greater(t, tierResults[0], 500, tierResults)

	// out of 10 providers, and with 3 in the top tier we should pick 0 around a third of that
	require.Greater(t, results[providersGen.providersAddresses[chosenIndex]], 200, results)
	sumResults := results[providersGen.providersAddresses[chosenIndex]] + results[providersGen.providersAddresses[chosenIndex+1]] + results[providersGen.providersAddresses[chosenIndex+2]]
	require.Greater(t, sumResults, 500, results) // we should pick the best tier most often

	// now try to get a previous block, our chosenIndex should be inferior in latency and blockError chance should be the same
	results, tierResults = runChooseManyTimesAndReturnResults(t, providerOptimizer, providersGen.providersAddresses, nil, 10000, cu, requestBlock-1)
	require.Greater(t, tierResults[0], 5000, tierResults) // we should pick the best tier most often
	// out of 10 providers, and with 3 in the top tier we should pick 0 around a third of that
	require.Less(t, results[providersGen.providersAddresses[chosenIndex]], 500, results) // chosen indexes shoulnt be in the tier
	sumResults = results[providersGen.providersAddresses[chosenIndex]] + results[providersGen.providersAddresses[chosenIndex+1]] + results[providersGen.providersAddresses[chosenIndex+2]]
	require.Less(t, sumResults, 1700, results) // we should pick the best tier most often
}

// TestProviderOptimizerUpdatingLatency tests checks that repeatedly adding better results
// (with both probes and relays) makes the latency score improve
func TestProviderOptimizerUpdatingLatency(t *testing.T) {
	providerOptimizer := setupProviderOptimizer(1)
	providersCount := 2
	providersGen := (&providersGenerator{}).setupProvidersForTest(providersCount)
	providerAddress := providersGen.providersAddresses[0]
	cu := uint64(10)
	requestBlock := int64(1000)
	syncBlock := uint64(requestBlock)

	// add an average latency probe relay to determine average score
	providerOptimizer.AppendProbeRelayData(providerAddress, TEST_BASE_WORLD_LATENCY, true)
	time.Sleep(4 * time.Millisecond)

	// add good latency probe relays, score should improve
	for i := 0; i < 10; i++ {
		// get current score
		qos, _ := providerOptimizer.GetExcellenceQoSReportForProvider(providerAddress)
		require.NotNil(t, qos)
		score, err := qos.ComputeQoSExcellence()
		require.NoError(t, err)

		// add good latency probe
		providerOptimizer.AppendProbeRelayData(providerAddress, TEST_BASE_WORLD_LATENCY/10, true)
		time.Sleep(4 * time.Millisecond)

		// check score again and compare to the last score
		qos, _ = providerOptimizer.GetExcellenceQoSReportForProvider(providerAddress)
		require.NotNil(t, qos)
		newScore, err := qos.ComputeQoSExcellence()
		require.NoError(t, err)
		require.True(t, newScore.LT(score), "newScore: "+newScore.String()+", score: "+score.String())
	}

	// add an average latency probe relay to determine average score
	providerAddress = providersGen.providersAddresses[1]
	providerOptimizer.AppendRelayData(providerAddress, TEST_BASE_WORLD_LATENCY, cu, syncBlock)
	time.Sleep(4 * time.Millisecond)

	// add good latency relays, score should improve
	for i := 0; i < 10; i++ {
		// get current score
		qos, _ := providerOptimizer.GetExcellenceQoSReportForProvider(providerAddress)
		require.NotNil(t, qos)
		score, err := qos.ComputeQoSExcellence()
		require.NoError(t, err)

		// add good latency relay
		providerOptimizer.AppendRelayData(providerAddress, TEST_BASE_WORLD_LATENCY/10, cu, syncBlock)
		time.Sleep(4 * time.Millisecond)

		// check score again and compare to the last score
		qos, _ = providerOptimizer.GetExcellenceQoSReportForProvider(providerAddress)
		require.NotNil(t, qos)
		newScore, err := qos.ComputeQoSExcellence()
		require.NoError(t, err)
		require.True(t, newScore.LT(score), "newScore: "+newScore.String()+", score: "+score.String())
	}
}

func TestProviderOptimizerExploration(t *testing.T) {
	providerOptimizer := setupProviderOptimizer(2)
	providersCount := 10
	providersGen := (&providersGenerator{}).setupProvidersForTest(providersCount)
	cu := uint64(10)
	requestBlock := int64(1000)
	syncBlock := uint64(requestBlock)

	rand.InitRandomSeed()
	// start with a disabled chosen index
	chosenIndex := -1
	testProvidersExploration := func(iterations int) float64 {
		exploration := 0.0
		for i := 0; i < iterations; i++ {
			returnedProviders, _ := providerOptimizer.ChooseProvider(providersGen.providersAddresses, nil, cu, requestBlock)
			if len(returnedProviders) > 1 {
				exploration++
				// check if we have a specific chosen index
				if chosenIndex >= 0 {
					// there's only one provider eligible for exploration it must be him
					require.Equal(t, providersGen.providersAddresses[chosenIndex], returnedProviders[1])
				}
			}
		}
		return exploration
	}

	// make sure exploration works when providers are defaulted (no data at all)
	exploration := testProvidersExploration(1000)
	require.Greater(t, exploration, float64(10))

	chosenIndex = rand.Intn(providersCount - 2)
	// set chosen index with a value in the past so it can be selected for exploration
	providerOptimizer.appendRelayData(providersGen.providersAddresses[chosenIndex], TEST_BASE_WORLD_LATENCY*2, true, cu, syncBlock, time.Now().Add(-35*time.Second))
	// set a basic state for all other provider, with a recent time (so they can't be selected for exploration)
	for i := 0; i < 10; i++ {
		for index, address := range providersGen.providersAddresses {
			if index == chosenIndex {
				// we set chosenIndex with a past time so it can be selected for exploration
				continue
			}
			// set samples in the future so they are never a candidate for exploration
			providerOptimizer.appendRelayData(address, TEST_BASE_WORLD_LATENCY*2, true, cu, syncBlock, time.Now().Add(1*time.Second))
		}
		time.Sleep(4 * time.Millisecond)
	}

	// with a cost strategy we expect exploration at a 10% rate
	providerOptimizer.strategy = StrategyBalanced         // that's the default but to be explicit
	providerOptimizer.wantedNumProvidersInConcurrency = 2 // that's in the constructor but to be explicit
	iterations := 10000
	exploration = testProvidersExploration(iterations)
	require.Less(t, exploration, float64(1.4)*float64(iterations)*DefaultExplorationChance)    // allow mistake buffer of 40% because of randomness
	require.Greater(t, exploration, float64(0.6)*float64(iterations)*DefaultExplorationChance) // allow mistake buffer of 40% because of randomness

	// with a cost strategy we expect exploration to happen once in 100 samples
	providerOptimizer.strategy = StrategyCost
	exploration = testProvidersExploration(iterations)
	require.Less(t, exploration, float64(1.4)*float64(iterations)*CostExplorationChance)    // allow mistake buffer of 40% because of randomness
	require.Greater(t, exploration, float64(0.6)*float64(iterations)*CostExplorationChance) // allow mistake buffer of 40% because of randomness

	// privacy disables exploration
	providerOptimizer.strategy = StrategyPrivacy
	exploration = testProvidersExploration(iterations)
	require.Equal(t, exploration, float64(0))
}

func TestProviderOptimizerSyncScore(t *testing.T) {
	providerOptimizer := setupProviderOptimizer(1)
	providersGen := (&providersGenerator{}).setupProvidersForTest(10)
	rand.InitRandomSeed()
	cu := uint64(10)
	requestBlock := spectypes.LATEST_BLOCK

	syncBlock := uint64(1000)

	chosenIndex := rand.Intn(len(providersGen.providersAddresses))
	sampleTime := time.Now()
	for j := 0; j < 3; j++ { // repeat several times because a sync score is only correct after all providers sent their first block otherwise its giving favor to the first one
		for i := range providersGen.providersAddresses {
			time.Sleep(4 * time.Millisecond)
			if i == chosenIndex {
				// give better syncBlock, latency is a tiny bit worse for the second check
				providerOptimizer.appendRelayData(providersGen.providersAddresses[i], TEST_BASE_WORLD_LATENCY*2+1*time.Microsecond, true, cu, syncBlock+5, sampleTime)
				continue
			}
			providerOptimizer.appendRelayData(providersGen.providersAddresses[i], TEST_BASE_WORLD_LATENCY*2, true, cu, syncBlock, sampleTime) // update that he doesn't have the latest requested block
		}
		sampleTime = sampleTime.Add(time.Millisecond * 5)
	}
	time.Sleep(4 * time.Millisecond)
	selectionTier, _, _ := providerOptimizer.CalculateSelectionTiers(providersGen.providersAddresses, nil, cu, requestBlock)
	tier0 := selectionTier.GetTier(0, 4, 3)
	require.Greater(t, len(tier0), 0) // shouldn't be empty
	// we have the best score on the top tier and it's sorted
	require.Equal(t, providersGen.providersAddresses[chosenIndex], tier0[0].Address)

	// now choose with a specific block that all providers have
	selectionTier, _, _ = providerOptimizer.CalculateSelectionTiers(providersGen.providersAddresses, nil, cu, int64(syncBlock))
	tier0 = selectionTier.GetTier(0, 4, 3)
	for idx := range tier0 {
		// sync score doesn't matter now so the tier0 is recalculated and chosenIndex has worst latency
		require.NotEqual(t, providersGen.providersAddresses[chosenIndex], tier0[idx].Address)
	}
}

func TestProviderOptimizerStrategiesScoring(t *testing.T) {
	rand.InitRandomSeed()
	providerOptimizer := setupProviderOptimizer(1)
	providersCount := 10
	providersGen := (&providersGenerator{}).setupProvidersForTest(providersCount)
	cu := uint64(10)
	requestBlock := spectypes.LATEST_BLOCK
	syncBlock := uint64(1000)

	// set a basic state for all providers
	sampleTime := time.Now()
	for i := 0; i < 10; i++ {
		for _, address := range providersGen.providersAddresses {
			providerOptimizer.appendRelayData(address, TEST_BASE_WORLD_LATENCY*2, true, cu, syncBlock, sampleTime)
		}
		time.Sleep(4 * time.Millisecond)
	}
	// provider 2 doesn't get a probe availability hit, this is the most meaningful factor
	for idx, address := range providersGen.providersAddresses {
		if idx != 2 {
			providerOptimizer.AppendProbeRelayData(address, TEST_BASE_WORLD_LATENCY*2, false)
			time.Sleep(4 * time.Millisecond)
		}
		providerOptimizer.AppendProbeRelayData(address, TEST_BASE_WORLD_LATENCY*2, true)
		time.Sleep(4 * time.Millisecond)
		providerOptimizer.AppendProbeRelayData(address, TEST_BASE_WORLD_LATENCY*2, false)
		time.Sleep(4 * time.Millisecond)
		providerOptimizer.AppendProbeRelayData(address, TEST_BASE_WORLD_LATENCY*2, true)
		time.Sleep(4 * time.Millisecond)
		providerOptimizer.AppendProbeRelayData(address, TEST_BASE_WORLD_LATENCY*2, true)
		time.Sleep(4 * time.Millisecond)
	}

	sampleTime = time.Now()
	improvedLatency := TEST_BASE_WORLD_LATENCY / 2
	normalLatency := TEST_BASE_WORLD_LATENCY * 2
	improvedBlock := syncBlock + 1
	// provider 0 gets a good latency
	providerOptimizer.appendRelayData(providersGen.providersAddresses[0], improvedLatency, true, cu, syncBlock, sampleTime)

	// providers 3,4 get a regular entry
	providerOptimizer.appendRelayData(providersGen.providersAddresses[3], normalLatency, true, cu, syncBlock, sampleTime)
	providerOptimizer.appendRelayData(providersGen.providersAddresses[4], normalLatency, true, cu, syncBlock, sampleTime)

	// provider 1 gets a good sync
	providerOptimizer.appendRelayData(providersGen.providersAddresses[1], normalLatency, true, cu, improvedBlock, sampleTime)

	sampleTime = sampleTime.Add(10 * time.Millisecond)
	// now repeat to modify all providers scores across sync calculation
	providerOptimizer.appendRelayData(providersGen.providersAddresses[0], improvedLatency, true, cu, syncBlock, sampleTime)
	providerOptimizer.appendRelayData(providersGen.providersAddresses[3], normalLatency, true, cu, syncBlock, sampleTime)
	providerOptimizer.appendRelayData(providersGen.providersAddresses[4], normalLatency, true, cu, syncBlock, sampleTime)
	providerOptimizer.appendRelayData(providersGen.providersAddresses[1], normalLatency, true, cu, improvedBlock, sampleTime)

	time.Sleep(4 * time.Millisecond)
	providerOptimizer.strategy = StrategyBalanced
	// a balanced strategy should pick provider 2 because of it's high availability
	selectionTier, _, _ := providerOptimizer.CalculateSelectionTiers(providersGen.providersAddresses, nil, cu, requestBlock)
	tier0 := selectionTier.GetTier(0, 4, 3)
	require.Greater(t, len(tier0), 0) // shouldn't be empty
	// we have the best score on the top tier and it's sorted
	require.Equal(t, providersGen.providersAddresses[2], tier0[0].Address)

	providerOptimizer.strategy = StrategyCost
	// with a cost strategy we expect the same as balanced
	selectionTier, _, _ = providerOptimizer.CalculateSelectionTiers(providersGen.providersAddresses, nil, cu, requestBlock)
	tier0 = selectionTier.GetTier(0, 4, 3)
	require.Greater(t, len(tier0), 0) // shouldn't be empty
	// we have the best score on the top tier and it's sorted
	require.Equal(t, providersGen.providersAddresses[2], tier0[0].Address)

	providerOptimizer.strategy = StrategyLatency
	// latency strategy should pick the best latency
	selectionTier, _, _ = providerOptimizer.CalculateSelectionTiers(providersGen.providersAddresses, map[string]struct{}{providersGen.providersAddresses[2]: {}}, cu, requestBlock)
	tier0 = selectionTier.GetTier(0, 4, 3)
	require.Greater(t, len(tier0), 0) // shouldn't be empty
	require.Equal(t, providersGen.providersAddresses[0], tier0[0].Address)

	providerOptimizer.strategy = StrategySyncFreshness
	// freshness strategy should pick the most advanced provider
	selectionTier, _, _ = providerOptimizer.CalculateSelectionTiers(providersGen.providersAddresses, map[string]struct{}{providersGen.providersAddresses[2]: {}}, cu, requestBlock)
	tier0 = selectionTier.GetTier(0, 4, 3)
	require.Greater(t, len(tier0), 0) // shouldn't be empty
	require.Equal(t, providersGen.providersAddresses[1], tier0[0].Address)

	// but if we request a past block, then it doesnt matter and we choose by latency:
	selectionTier, _, _ = providerOptimizer.CalculateSelectionTiers(providersGen.providersAddresses, map[string]struct{}{providersGen.providersAddresses[2]: {}}, cu, int64(syncBlock))
	tier0 = selectionTier.GetTier(0, 4, 3)
	require.Greater(t, len(tier0), 0) // shouldn't be empty
	require.Equal(t, providersGen.providersAddresses[0], tier0[0].Address)
}

func TestExcellence(t *testing.T) {
	providerOptimizer := setupProviderOptimizer(1)
	providersCount := 5
	providersGen := (&providersGenerator{}).setupProvidersForTest(providersCount)
	cu := uint64(10)
	syncBlock := uint64(1000)
	// set a basic state for all of them
	sampleTime := time.Now()
	for i := 0; i < 10; i++ {
		for _, address := range providersGen.providersAddresses {
			providerOptimizer.appendRelayData(address, TEST_BASE_WORLD_LATENCY*2, true, cu, syncBlock, sampleTime)
		}
		time.Sleep(4 * time.Millisecond)
	}
	report, sampleTime1 := providerOptimizer.GetExcellenceQoSReportForProvider(providersGen.providersAddresses[0])
	require.NotNil(t, report)
	require.True(t, sampleTime.Equal(sampleTime1))
	report2, sampleTime2 := providerOptimizer.GetExcellenceQoSReportForProvider(providersGen.providersAddresses[1])
	require.NotNil(t, report2)
	require.Equal(t, report, report2)
	require.True(t, sampleTime.Equal(sampleTime2))
}

// test low providers count 0-9
func TestProviderOptimizerProvidersCount(t *testing.T) {
	rand.InitRandomSeed()
	providerOptimizer := setupProviderOptimizer(1)
	providersCount := 10
	providersGen := (&providersGenerator{}).setupProvidersForTest(providersCount)
	cu := uint64(10)
	requestBlock := int64(1000)
	syncBlock := uint64(1000)
	sampleTime := time.Now()
	for i := 0; i < 10; i++ {
		for _, address := range providersGen.providersAddresses {
			providerOptimizer.appendRelayData(address, TEST_BASE_WORLD_LATENCY*2, true, cu, syncBlock, sampleTime)
		}
		time.Sleep(4 * time.Millisecond)
	}
	playbook := []struct {
		name      string
		providers int
	}{
		{name: "one", providers: 1},
		{name: "two", providers: 2},
		{name: "three", providers: 3},
		{name: "four", providers: 4},
		{name: "five", providers: 5},
		{name: "six", providers: 6},
		{name: "seven", providers: 7},
		{name: "eight", providers: 8},
		{name: "nine", providers: 9},
	}
	for _, play := range playbook {
		t.Run(play.name, func(t *testing.T) {
			for i := 0; i < 10; i++ {
				returnedProviders, _ := providerOptimizer.ChooseProvider(providersGen.providersAddresses[:play.providers], nil, cu, requestBlock)
				require.Greater(t, len(returnedProviders), 0)
			}
		})
	}
}

func TestProviderOptimizerWeights(t *testing.T) {
	rand.InitRandomSeed()
	providerOptimizer := setupProviderOptimizer(1)
	providersCount := 10
	providersGen := (&providersGenerator{}).setupProvidersForTest(providersCount)
	cu := uint64(10)
	requestBlock := spectypes.LATEST_BLOCK
	syncBlock := uint64(1000)
	sampleTime := time.Now()
	weights := map[string]int64{
		providersGen.providersAddresses[0]: 10000000000000, // simulating 10m tokens
	}
	for i := 1; i < 10; i++ {
		weights[providersGen.providersAddresses[i]] = 50000000000
	}

	normalLatency := TEST_BASE_WORLD_LATENCY * 2
	improvedLatency := normalLatency - 5*time.Millisecond
	improvedBlock := syncBlock + 2

	providerOptimizer.UpdateWeights(weights, 1)
	for i := 0; i < 10; i++ {
		for idx, address := range providersGen.providersAddresses {
			if idx == 0 {
				providerOptimizer.appendRelayData(address, normalLatency, true, cu, improvedBlock, sampleTime)
			} else {
				providerOptimizer.appendRelayData(address, improvedLatency, true, cu, syncBlock, sampleTime)
			}
			sampleTime = sampleTime.Add(5 * time.Millisecond)
			time.Sleep(4 * time.Millisecond)
		}
	}

	// verify 0 has the best score
	selectionTier, _, _ := providerOptimizer.CalculateSelectionTiers(providersGen.providersAddresses, nil, cu, requestBlock)
	tier0 := selectionTier.GetTier(0, 4, 3)
	require.Greater(t, len(tier0), 0) // shouldn't be empty
	require.Equal(t, providersGen.providersAddresses[0], tier0[0].Address)

	// if we pick by sync, provider 0 is in the top tier and should be selected very often
	results, tierResults := runChooseManyTimesAndReturnResults(t, providerOptimizer, providersGen.providersAddresses, nil, 1000, cu, requestBlock)
	require.Greater(t, tierResults[0], 600, tierResults) // we should pick the best tier most often
	// out of 10 providers, and with 3 in the top tier we should pick 0 around a third of that
	require.Greater(t, results[providersGen.providersAddresses[0]], 550, results) // we should pick the top provider in tier 0 most times due to weight

	// if we pick by latency only, provider 0 is in the worst tier and can't be selected at all
	results, tierResults = runChooseManyTimesAndReturnResults(t, providerOptimizer, providersGen.providersAddresses, nil, 1000, cu, int64(syncBlock))
	require.Greater(t, tierResults[0], 500, tierResults) // we should pick the best tier most often
	// out of 10 providers, and with 3 in the top tier we should pick 0 around a third of that
	require.Zero(t, results[providersGen.providersAddresses[0]])
}

func TestProviderOptimizerTiers(t *testing.T) {
	rand.InitRandomSeed()
	cu := uint64(10)
	requestBlock := int64(1000)
	providersCountList := []int{9, 10}
	for why, providersCount := range providersCountList {
		providerOptimizer := setupProviderOptimizer(1)
		providersGen := (&providersGenerator{}).setupProvidersForTest(providersCount)
		syncBlock := uint64(1000)
		sampleTime := time.Now()
		normalLatency := TEST_BASE_WORLD_LATENCY * 2
		for i := 0; i < 10; i++ {
			for _, address := range providersGen.providersAddresses {
				modifierLatency := rand.Int63n(3) - 1
				modifierSync := rand.Int63n(3) - 1
				providerOptimizer.appendRelayData(address, normalLatency+time.Duration(modifierLatency)*time.Millisecond, true, cu, syncBlock+uint64(modifierSync), sampleTime)
				sampleTime = sampleTime.Add(5 * time.Millisecond)
				time.Sleep(4 * time.Millisecond)
			}
		}
		selectionTier, _, _ := providerOptimizer.CalculateSelectionTiers(providersGen.providersAddresses, nil, cu, requestBlock)
		shiftedChances := selectionTier.ShiftTierChance(4, map[int]float64{0: 0.75})
		require.NotZero(t, shiftedChances[3])
		// if we pick by sync, provider 0 is in the top tier and should be selected very often
		_, tierResults := runChooseManyTimesAndReturnResults(t, providerOptimizer, providersGen.providersAddresses, nil, 1000, cu, requestBlock)
		for index := 0; index < OptimizerNumTiers; index++ {
			if providersCount >= 2*MinimumEntries && index == OptimizerNumTiers-1 {
				// skip last tier if there's insufficient providers
				continue
			}
			require.NotZero(t, tierResults[index], "tierResults %v providersCount %s index %d why: %d", tierResults, providersCount, index, why)
		}
	}
}

// TestProviderOptimizerChooseProvider checks that the follwing occurs:
// 0. Assume 6 providers: 2 with great score, 2 with mid score but one has a great stake, and 2 with low score (benchmark).
// We choose 2 providers in each choice. We choose many times.
// 1. ~80% of the times, the great score providers are picked (no preference between the two)
// 2. high stake mid score is picked more than 0 times and picked more than mid score with average stake
// 3. low score are not selected
func TestProviderOptimizerChooseProvider(t *testing.T) {
	rand.InitRandomSeed()
	providerOptimizer := setupProviderOptimizer(1)
	providersCount := 6
	providerOptimizer.OptimizerNumTiers = providersCount / 2
	providerOptimizer.OptimizerMinTierEntries = 2 // make each tier contain 2 providers
	providersGen := (&providersGenerator{}).setupProvidersForTest(providersCount)
	cu := uint64(10)
	requestBlock := spectypes.LATEST_BLOCK
	syncBlock := uint64(1000)
	sampleTime := time.Now()

	// apply high stake for provider 2
	normalStake := int64(50000000000)
	highStake := 5 * normalStake
	highStakeProviderIndex := 2
	weights := map[string]int64{}
	for i := 0; i < providersCount; i++ {
		if i == highStakeProviderIndex {
			weights[providersGen.providersAddresses[i]] = highStake
		} else {
			weights[providersGen.providersAddresses[i]] = normalStake
		}
	}
	providerOptimizer.UpdateWeights(weights, 1)

	// setup scores to all providers
	improvedLatency := TEST_BASE_WORLD_LATENCY / 2
	normalLatency := TEST_BASE_WORLD_LATENCY * 2
	improvedBlock := syncBlock + 1

	// provider 0 and 1 gets a good latency and good sync
	providerOptimizer.appendRelayData(providersGen.providersAddresses[0], improvedLatency, true, cu, improvedBlock, sampleTime)
	providerOptimizer.appendRelayData(providersGen.providersAddresses[1], improvedLatency, true, cu, improvedBlock, sampleTime)

	// providers 2 and 3 get a good latency only
	providerOptimizer.appendRelayData(providersGen.providersAddresses[2], improvedLatency, true, cu, syncBlock, sampleTime)
	providerOptimizer.appendRelayData(providersGen.providersAddresses[3], improvedLatency, true, cu, syncBlock, sampleTime)

	// provider 4 and 5 gets a normal latency and sync
	providerOptimizer.appendRelayData(providersGen.providersAddresses[4], normalLatency, true, cu, syncBlock, sampleTime)
	providerOptimizer.appendRelayData(providersGen.providersAddresses[5], normalLatency, true, cu, syncBlock, sampleTime)

	// now repeat to modify all providers scores across sync calculation
	sampleTime = sampleTime.Add(10 * time.Millisecond)
	time.Sleep(10 * time.Millisecond)
	providerOptimizer.appendRelayData(providersGen.providersAddresses[5], normalLatency, true, cu, syncBlock, sampleTime)
	providerOptimizer.appendRelayData(providersGen.providersAddresses[4], normalLatency, true, cu, syncBlock, sampleTime)
	providerOptimizer.appendRelayData(providersGen.providersAddresses[3], improvedLatency, true, cu, syncBlock, sampleTime)
	providerOptimizer.appendRelayData(providersGen.providersAddresses[2], improvedLatency, true, cu, syncBlock, sampleTime)
	providerOptimizer.appendRelayData(providersGen.providersAddresses[1], improvedLatency, true, cu, improvedBlock, sampleTime)
	providerOptimizer.appendRelayData(providersGen.providersAddresses[0], improvedLatency, true, cu, improvedBlock, sampleTime)
	time.Sleep(4 * time.Millisecond)

	// choose many times and check results
	iterations := 10000
	results, tierResults := runChooseManyTimesAndReturnResults(t, providerOptimizer, providersGen.providersAddresses, nil, iterations, cu, requestBlock)
	require.InDelta(t, float64(iterations)*0.7, tierResults[0], float64(iterations)*0.1) // high score are picked 60%-80% of the times
	require.InDelta(t, results[providersGen.providersAddresses[0]],
		results[providersGen.providersAddresses[1]], float64(results[providersGen.providersAddresses[0]])*0.1) // no difference between high score providers (max 10% diff)
	require.Greater(t, results[providersGen.providersAddresses[2]], 0)                                           // high stake mid score provider picked at least once
	require.Greater(t, results[providersGen.providersAddresses[2]], results[providersGen.providersAddresses[3]]) // high stake mid score provider picked more than normal stake mid score provider
	require.Equal(t, 0, results[providersGen.providersAddresses[4]])
	require.Equal(t, 0, results[providersGen.providersAddresses[5]])
}

// TestProviderOptimizerRetriesWithReducedProvidersSet checks that when having a set of providers, the amount of
// providers doesn't matter and the choice is deterministic. The test does the following:
// 0. Assume a set of providers (great/mid/low score with high/low stake, all combinations)
// 1. Run ChooseProvider() <providers_amount> number of times. Each iteration, the chosen provider from the
// last iteration is removed from the providers set. We check the ranking of providers stays the same.
// 2. Do step 1 many times.
// Expected: the ranking of providers stays the same, providers with high stake are picked more often,
// providers from the lowest tier are not picked
func TestProviderOptimizerRetriesWithReducedProvidersSet(t *testing.T) {
	rand.InitRandomSeed()
	providerOptimizer := setupProviderOptimizer(1)
	providersCount := 6
	providersGen := (&providersGenerator{}).setupProvidersForTest(providersCount)

	// create 3 tiers with 2 providers each
	providerOptimizer.OptimizerNumTiers = providersCount / 2
	providerOptimizer.OptimizerMinTierEntries = 2

	// apply high stake for providers 1, 3, 5
	normalStake := int64(50000000000)
	highStake := 5 * normalStake
	highStakeProviderIndexes := []int{1, 3, 5}
	weights := map[string]int64{}
	for i := 0; i < providersCount; i++ {
		if lavaslices.Contains(highStakeProviderIndexes, i) {
			weights[providersGen.providersAddresses[i]] = highStake
		} else {
			weights[providersGen.providersAddresses[i]] = normalStake
		}
	}
	providerOptimizer.UpdateWeights(weights, 1)
	cu := uint64(10)
	requestBlock := int64(1000)
	syncBlock := uint64(1000)
	sampleTime := time.Now()
	baseLatency := TEST_BASE_WORLD_LATENCY.Seconds()

	// append relay data for each provider depending on its index in the providers array
	// the latency gets worse for increasing index so we assume the best provider is the 1st
	// address, after it the 2nd and so on
	for i := 0; i < 50; i++ {
		for j, address := range providersGen.providersAddresses {
			latency := time.Duration(baseLatency * float64(2*j+1) * float64(time.Millisecond))
			providerOptimizer.appendRelayData(address, latency, true, cu, syncBlock, sampleTime)
		}
		sampleTime = sampleTime.Add(5 * time.Millisecond)
		time.Sleep(5 * time.Millisecond)
	}

	// choose many times with different sets of providers and check the ranking stays the same
	// Expected: providers with high stake are picked more often, providers from the lowest tier are not picked
	// Note, on the last two iterations, providers 4,5 are picked and provider 4 is picked more than provider 5
	// since there is only one tier and provider 4 has higher stake than provider 5
	for i := 0; i < providersCount; i++ {
		// run and choose many times and keep a map of provider address -> number of times it was picked
		iterations := 1000
		res, tierResults := runChooseManyTimesAndReturnResults(t, providerOptimizer, providersGen.providersAddresses[i:], nil, iterations, cu, requestBlock)

		switch i {
		case 0:
			// 6 providers, 3 tiers, last one not picked so only
			// providers 0,1,2,3 are picked. tier 0: providers 0,1
			// tier 1: providers 2,3
			// provider 1,3 have higher stake and should be picked more often within their tier
			require.Greater(t, tierResults[0], 550)
			require.Greater(t, tierResults[0], tierResults[1])
			require.Equal(t, 4, len(res))
			require.Greater(t, res[providersGen.providersAddresses[1]], res[providersGen.providersAddresses[0]])
			require.Greater(t, res[providersGen.providersAddresses[3]], res[providersGen.providersAddresses[2]])
		case 1:
			// 5 providers, 3 tiers, last one not picked so only
			// providers 1,2,3 are picked. tier 0: providers 1,2
			// tier 1: providers 2,3,4 (2 and 4 with part)
			// provider 1 has higher stake and should be picked more often within their tier
			// provider 3 has higher stake than provider 4 and 4 is in tier 1 and 2 (worst tier) so
			// provider 3 should be picked more often than provider 4
			require.Greater(t, tierResults[0], 550)
			require.Greater(t, tierResults[0], tierResults[1])
			require.Equal(t, 4, len(res))
			require.Greater(t, res[providersGen.providersAddresses[1]], res[providersGen.providersAddresses[2]])
			require.Greater(t, res[providersGen.providersAddresses[3]], res[providersGen.providersAddresses[4]])
		case 2:
			// 4 providers, 3 tiers, last one not picked so only
			// providers 2,3,4 are picked. tier 0: providers 2,3
			// tier 1: providers 3,4
			// provider 3 has higher stake and should be picked more often within their tier
			// provider 3 has higher stake than provider 4 and 4 is in tier 1 and 2 (worst tier) so
			// provider 3 should be picked more often than provider 4
			require.Greater(t, tierResults[0], 550)
			require.Greater(t, tierResults[0], tierResults[1])
			require.Equal(t, 3, len(res))
			require.Greater(t, res[providersGen.providersAddresses[3]], res[providersGen.providersAddresses[2]])
			require.Greater(t, res[providersGen.providersAddresses[3]], res[providersGen.providersAddresses[4]])
		case 3:
			// 3 providers, 3 tiers, last one not picked
			// minimum entries per tier is 2 and there are 1 provider per tier
			// because of this, each tier > 0 will have 2 providers and not 1
			// providers 3,4,5 are picked. tier 0: providers 3
			// tier 1: providers 4,5
			// provider 5 has higher stake and should be picked more often within their tier
			require.Greater(t, tierResults[0], 540)
			require.Greater(t, tierResults[0], tierResults[1])
			require.Equal(t, 3, len(res))
			require.Greater(t, res[providersGen.providersAddresses[5]], res[providersGen.providersAddresses[4]])
		case 4:
			// 2 providers, 2 tiers
			// there are less providers than tiers, so num tiers is reduced to 2
			// providers 4,5 are picked. tier 0: providers 4
			// tier 1: providers 4,5 (4 with part=0.5, because it's dragged from tier 0)
			// provider 4 is picked more often than provider 5 even though it has less stake
			// because it's the only provider in tier 0
			require.Greater(t, tierResults[0], 550)
			require.Greater(t, tierResults[0], tierResults[1])
			require.Equal(t, 2, len(res))
			require.Greater(t, res[providersGen.providersAddresses[4]], res[providersGen.providersAddresses[5]])
		}
	}
}

// TestProviderOptimizerChoiceSimulation checks that the overall choice mechanism acts as expected,
// For each of the following metrics: latency, sync, availability and stake we do the following:
// 0. Assume 2 providers
// 1. Append relay data for both providers with random samples. The "better" provider will have a randomized
// sample with a better range (for example, the better one gets latency of 10-30ms and the bad one gets 25-40ms)
// 2. Choose between them and verify the better one is chosen more.
func TestProviderOptimizerChoiceSimulation(t *testing.T) {
	rand.InitRandomSeed()
	providerOptimizer := setupProviderOptimizer(1)
	providersCount := 3
	providersGen := (&providersGenerator{}).setupProvidersForTest(providersCount)
	cu := uint64(10)
	requestBlock := int64(1000)
	syncBlock := uint64(1000)
	baseLatency := TEST_BASE_WORLD_LATENCY.Seconds()
	providerOptimizer.OptimizerNumTiers = 4
	providerOptimizer.OptimizerMinTierEntries = 1

	// initial values
	p1Latency := baseLatency * float64(time.Millisecond)
	p2Latency := baseLatency * float64(time.Millisecond)
	p3Latency := baseLatency * float64(time.Millisecond)
	p1SyncBlock := syncBlock
	p2SyncBlock := syncBlock
	p3SyncBlock := syncBlock
	p1Availability := true
	p2Availability := true
	p3Availability := true
	// append relay data for each provider depending on its index in the providers array
	// the latency gets worse for increasing index so we assume the best provider is the 1st
	// address, after it the 2nd and so on
	for i := 0; i < 1000; i++ {
		// randomize latency, provider 0 gets a better latency than provider 1
		p1Latency += float64(rand.Int63n(21)+10) * float64(time.Millisecond) // Random number between 10-30
		p2Latency += float64(rand.Int63n(11)+30) * float64(time.Millisecond) // Random number between 30-40
		p3Latency += float64(rand.Int63n(12)+30) * float64(time.Millisecond) // Random number between 30-40

		// randomize sync, provider 0 gets a better sync than provider 1
		if rand.Float64() < 0.1 { // 10% chance to increment both
			p1SyncBlock++
			p2SyncBlock++
			p3SyncBlock++
		}
		if rand.Float64() < 0.05 { // 5% chance to increment only p1
			p1SyncBlock++
		}

		// randomize availability, provider 0 gets a better availability than provider 1
		if rand.Float64() < 0.1 { // 10% chance to false for p2
			p2Availability = false
		}
		if rand.Float64() < 0.05 { // 5% chance to false for p3
			p3Availability = false
		}
		if rand.Float64() < 0.05 { // 5% chance to false for both
			p1Availability = false
			p2Availability = false
			p3Availability = false
		}

		providerOptimizer.appendRelayData(providersGen.providersAddresses[0], time.Duration(p1Latency), p1Availability, cu, p1SyncBlock, time.Now())
		providerOptimizer.appendRelayData(providersGen.providersAddresses[1], time.Duration(p2Latency), p2Availability, cu, p2SyncBlock, time.Now())
		providerOptimizer.appendRelayData(providersGen.providersAddresses[2], time.Duration(p3Latency), p3Availability, cu, p3SyncBlock, time.Now())
		time.Sleep(10 * time.Millisecond)
	}

	// choose many times and check the better provider is chosen more often (provider 0)
	iterations := 1000
	res, _ := runChooseManyTimesAndReturnResults(t, providerOptimizer, providersGen.providersAddresses, nil, iterations, cu, requestBlock)
	utils.LavaFormatInfo("res", utils.LogAttr("res", res))
	require.Greater(t, res[providersGen.providersAddresses[0]], res[providersGen.providersAddresses[1]])
	require.Greater(t, res[providersGen.providersAddresses[0]], res[providersGen.providersAddresses[2]])
}

// TestProviderOptimizerLatencySyncScore tests that a provider with 100ms latency and x sync block
// has the same score as a provider with 1100ms latency but x+1 sync block
// This is true since the average block time is 10sec and the default sync factor is 0.3. So
// score_good_latency = latency + sync_factor * sync_lag + ... = 0.01 + 0.3 * 10 + ... = 3.01 + ...
// score_good_sync = latency + sync_factor * sync_lag + ... = 3.01 + 0.3 * 0 + ... = 3.01 + ...
func TestProviderOptimizerLatencySyncScore(t *testing.T) {
	rand.InitRandomSeed()
	providerOptimizer := setupProviderOptimizer(1)
	providersCount := 2
	providersGen := (&providersGenerator{}).setupProvidersForTest(providersCount)
	cu := uint64(10)
	requestBlock := spectypes.LATEST_BLOCK
	syncBlock := uint64(1000)

	improvedLatency := TEST_BASE_WORLD_LATENCY
	badLatency := TEST_BASE_WORLD_LATENCY + 3*time.Second // sync factor is 0.3 so add 3 seconds

	// set a basic state for all providers
	sampleTime := time.Now()
	for i := 0; i < 10; i++ {
		for _, address := range providersGen.providersAddresses {
			providerOptimizer.appendRelayData(address, TEST_BASE_WORLD_LATENCY*2, true, cu, syncBlock, sampleTime)
		}
		time.Sleep(4 * time.Millisecond)
	}

	// provider 0 gets a good sync with bad latency
	providerOptimizer.appendRelayData(providersGen.providersAddresses[0], badLatency, true, cu, syncBlock+1, sampleTime)

	// provider 1 gets a good latency with bad sync
	providerOptimizer.appendRelayData(providersGen.providersAddresses[1], improvedLatency, true, cu, syncBlock, sampleTime.Add(TEST_AVERAGE_BLOCK_TIME))

	// verify both providers have the same score
	scores := []math.LegacyDec{}
	for _, provider := range providersGen.providersAddresses {
		qos, _ := providerOptimizer.GetExcellenceQoSReportForProvider(provider)
		require.NotNil(t, qos)
		score, err := qos.ComputeQoSExcellence()
		require.NoError(t, err)
		scores = append(scores, score)
	}
	require.Len(t, scores, 2)
	s0, err := scores[0].Float64()
	require.NoError(t, err)
	s1, err := scores[1].Float64()
	require.NoError(t, err)
	require.InDelta(t, s0, s1, 0.01)

	// choose many times - since their scores should be the same, they should be picked in a similar amount
	iterations := 1000
	res, _ := runChooseManyTimesAndReturnResults(t, providerOptimizer, providersGen.providersAddresses, nil, iterations, cu, requestBlock)
	require.InDelta(t, res[providersGen.providersAddresses[0]], res[providersGen.providersAddresses[1]], float64(iterations)*0.1)
}<|MERGE_RESOLUTION|>--- conflicted
+++ resolved
@@ -196,11 +196,7 @@
 	// the bad providers shouldn't have been picked even once
 	// Find the two least picked providers
 	var leastPicked, secondLeastPicked string
-<<<<<<< HEAD
-	var leastCount, secondLeastCount = 0xffffffff, 0xffffffff
-=======
 	leastCount, secondLeastCount := 0xffffffff, 0xffffffff
->>>>>>> e6dd6c1b
 	for addr, count := range results {
 		if count < leastCount {
 			secondLeastCount = leastCount
