package provideroptimizer

import (
	"math"
	"strings"
	"sync"
	"time"

	sdk "github.com/cosmos/cosmos-sdk/types"
	"github.com/dgraph-io/ristretto"
	"github.com/lavanet/lava/v3/protocol/common"
	"github.com/lavanet/lava/v3/protocol/metrics"
	"github.com/lavanet/lava/v3/utils"
	"github.com/lavanet/lava/v3/utils/lavaslices"
	"github.com/lavanet/lava/v3/utils/rand"
	"github.com/lavanet/lava/v3/utils/score"
	pairingtypes "github.com/lavanet/lava/v3/x/pairing/types"
	"gonum.org/v1/gonum/mathext"
)

const (
	CacheMaxCost               = 20000 // each item cost would be 1
	CacheNumCounters           = 20000 // expect 2000 items
	INITIAL_DATA_STALENESS     = 24
	HALF_LIFE_TIME             = time.Hour
	MAX_HALF_TIME              = 3 * time.Hour
	PROBE_UPDATE_WEIGHT        = 0.25
	RELAY_UPDATE_WEIGHT        = 1
	DEFAULT_EXPLORATION_CHANCE = 0.1
	COST_EXPLORATION_CHANCE    = 0.01
	WANTED_PRECISION           = int64(8)
)

var (
	OptimizerNumTiers = 4
	MinimumEntries    = 5
	ATierChance       = 0.75
	LastTierChance    = 0.0
)

type ConcurrentBlockStore struct {
	Lock  sync.Mutex
	Time  time.Time
	Block uint64
}

type cacheInf interface {
	Get(key interface{}) (interface{}, bool)
	Set(key, value interface{}, cost int64) bool
}

type ProviderOptimizer struct {
	strategy                        Strategy
	providersStorage                cacheInf
	providerRelayStats              *ristretto.Cache // used to decide on the half time of the decay
	averageBlockTime                time.Duration
	baseWorldLatency                time.Duration
	wantedNumProvidersInConcurrency uint
	latestSyncData                  ConcurrentBlockStore
	selectionWeighter               SelectionWeighter
	OptimizerNumTiers               int
<<<<<<< HEAD
	consumerOptimizerDataCollector  *metrics.ConsumerOptimizerDataCollector
	metrics                         *metrics.ConsumerMetricsManager
=======
>>>>>>> 6278d1a0
}

type Exploration struct {
	address string
	time    time.Time
}

type ProviderData struct {
	Availability score.ScoreStore // will be used to calculate the probability of error
	Latency      score.ScoreStore // will be used to calculate the latency score
	Sync         score.ScoreStore // will be used to calculate the sync score for spectypes.LATEST_BLOCK/spectypes.NOT_APPLICABLE requests
	SyncBlock    uint64           // will be used to calculate the probability of block error
	LatencyRaw   score.ScoreStore // will be used when reporting reputation to the node (Latency = LatencyRaw / baseLatency)
	SyncRaw      score.ScoreStore // will be used when reporting reputation to the node (Sync = SyncRaw / baseSync)
}

type Strategy int

const (
	STRATEGY_BALANCED Strategy = iota
	STRATEGY_LATENCY
	STRATEGY_SYNC_FRESHNESS
	STRATEGY_COST
	STRATEGY_PRIVACY
	STRATEGY_ACCURACY
	STRATEGY_DISTRIBUTED
)

func (po *ProviderOptimizer) UpdateWeights(weights map[string]int64) {
	po.selectionWeighter.SetWeights(weights)
}

func (po *ProviderOptimizer) AppendRelayFailure(providerAddress string) {
	po.appendRelayData(providerAddress, 0, false, false, 0, 0, time.Now())
	// Add to prometheus
}

func (po *ProviderOptimizer) AppendRelayData(providerAddress string, latency time.Duration, isHangingApi bool, cu, syncBlock uint64) {
	po.appendRelayData(providerAddress, latency, isHangingApi, true, cu, syncBlock, time.Now())
	// Add to prometheus
}

func (po *ProviderOptimizer) appendRelayData(providerAddress string, latency time.Duration, isHangingApi, success bool, cu, syncBlock uint64, sampleTime time.Time) {
	latestSync, timeSync := po.updateLatestSyncData(syncBlock, sampleTime)
	providerData, _ := po.getProviderData(providerAddress)
	halfTime := po.calculateHalfTime(providerAddress, sampleTime)
	providerData = po.updateProbeEntryAvailability(providerData, success, RELAY_UPDATE_WEIGHT, halfTime, sampleTime)
	if success {
		if latency > 0 {
			baseLatency := po.baseWorldLatency + common.BaseTimePerCU(cu)/2
			if isHangingApi {
				baseLatency += po.averageBlockTime / 2 // hanging apis take longer
			}
			providerData = po.updateProbeEntryLatency(providerData, latency, baseLatency, RELAY_UPDATE_WEIGHT, halfTime, sampleTime, isHangingApi)
		}
		if syncBlock > providerData.SyncBlock {
			// do not allow providers to go back
			providerData.SyncBlock = syncBlock
		}
		syncLag := po.calculateSyncLag(latestSync, timeSync, providerData.SyncBlock, sampleTime)
		providerData = po.updateProbeEntrySync(providerData, syncLag, po.averageBlockTime, halfTime, sampleTime, isHangingApi)
	}
	po.providersStorage.Set(providerAddress, providerData, 1)
	po.updateRelayTime(providerAddress, sampleTime)

	utils.LavaFormatTrace("relay update",
		utils.LogAttr("providerData", providerData),
		utils.LogAttr("syncBlock", syncBlock),
		utils.LogAttr("cu", cu),
		utils.LogAttr("providerAddress", providerAddress),
		utils.LogAttr("latency", latency),
		utils.LogAttr("success", success),
	)
}

func (po *ProviderOptimizer) AppendProbeRelayData(providerAddress string, latency time.Duration, success bool) {
	providerData, _ := po.getProviderData(providerAddress)
	sampleTime := time.Now()
	halfTime := po.calculateHalfTime(providerAddress, sampleTime)
	providerData = po.updateProbeEntryAvailability(providerData, success, PROBE_UPDATE_WEIGHT, halfTime, sampleTime)
	if success && latency > 0 {
		// base latency for a probe is the world latency
		providerData = po.updateProbeEntryLatency(providerData, latency, po.baseWorldLatency, PROBE_UPDATE_WEIGHT, halfTime, sampleTime, false)
	}
	po.providersStorage.Set(providerAddress, providerData, 1)

	// Add to prometheus
	utils.LavaFormatTrace("probe update",
		utils.LogAttr("providerAddress", providerAddress),
		utils.LogAttr("latency", latency),
		utils.LogAttr("success", success),
	)
}

func (po *ProviderOptimizer) CalculateSelectionTiers(allAddresses []string, ignoredProviders map[string]struct{}, cu uint64, requestedBlock int64) (SelectionTier, Exploration) {
	latencyScore := math.MaxFloat64 // smaller = better i.e less latency
	syncScore := math.MaxFloat64    // smaller = better i.e less sync lag

	explorationCandidate := Exploration{address: "", time: time.Now().Add(time.Hour)}
	selectionTier := NewSelectionTier()
	for _, providerAddress := range allAddresses {
		if _, ok := ignoredProviders[providerAddress]; ok {
			// ignored provider, skip it
			continue
		}
		providerData, found := po.getProviderData(providerAddress)
		if !found {
			utils.LavaFormatTrace("provider data was not found for address", utils.LogAttr("providerAddress", providerAddress))
		}
		// latency score
		latencyScoreCurrent := po.calculateLatencyScore(providerData, cu, requestedBlock) // smaller == better i.e less latency

		// sync score
		syncScoreCurrent := float64(0)
		if requestedBlock < 0 {
			// means user didn't ask for a specific block and we want to give him the best
			syncScoreCurrent = po.calculateSyncScore(providerData.Sync) // smaller == better i.e less sync lag
		}

		utils.LavaFormatTrace("scores information",
			utils.LogAttr("providerAddress", providerAddress),
			utils.LogAttr("latencyScoreCurrent", latencyScoreCurrent),
			utils.LogAttr("syncScoreCurrent", syncScoreCurrent),
			utils.LogAttr("latencyScore", latencyScore),
			utils.LogAttr("syncScore", syncScore),
		)
		providerScore := po.calcProviderScore(latencyScoreCurrent, syncScoreCurrent)
		selectionTier.AddScore(providerAddress, providerScore)

		// check if candidate for exploration
		updateTime := providerData.Latency.Time
		if updateTime.Add(10*time.Second).Before(time.Now()) && updateTime.Before(explorationCandidate.time) {
			// if the provider didn't update its data for 10 seconds, it is a candidate for exploration
			explorationCandidate = Exploration{address: providerAddress, time: updateTime}
		}
	}
	return selectionTier, explorationCandidate
}
<<<<<<< HEAD

// returns a sub set of selected providers according to their scores, perturbation factor will be added to each score in order to randomly select providers that are not always on top
func (po *ProviderOptimizer) ChooseProvider(allAddresses []string, ignoredProviders map[string]struct{}, cu uint64, requestedBlock int64, epoch uint64) (addresses []string, tier int) {
	selectionTier, explorationCandidate := po.CalculateSelectionTiers(allAddresses, ignoredProviders, cu, requestedBlock)
	if selectionTier.ScoresCount() == 0 {
		// no providers to choose from
		return []string{}, -1
	}
	initialChances := map[int]float64{0: ATierChance}
	if selectionTier.ScoresCount() < po.OptimizerNumTiers {
		po.OptimizerNumTiers = selectionTier.ScoresCount()
	}
	if selectionTier.ScoresCount() >= MinimumEntries*2 {
		// if we have more than 2*MinimumEntries we set the LastTierChance configured
		initialChances[(po.OptimizerNumTiers - 1)] = LastTierChance
	}
	shiftedChances := selectionTier.ShiftTierChance(po.OptimizerNumTiers, initialChances)
	tier = selectionTier.SelectTierRandomly(po.OptimizerNumTiers, shiftedChances)

	tierProviders := selectionTier.GetTier(tier, po.OptimizerNumTiers, MinimumEntries)

=======

// returns a sub set of selected providers according to their scores, perturbation factor will be added to each score in order to randomly select providers that are not always on top
func (po *ProviderOptimizer) ChooseProvider(allAddresses []string, ignoredProviders map[string]struct{}, cu uint64, requestedBlock int64) (addresses []string, tier int) {
	selectionTier, explorationCandidate := po.CalculateSelectionTiers(allAddresses, ignoredProviders, cu, requestedBlock)
	if selectionTier.ScoresCount() == 0 {
		// no providers to choose from
		return []string{}, -1
	}
	initialChances := map[int]float64{0: ATierChance}
	if selectionTier.ScoresCount() < po.OptimizerNumTiers {
		po.OptimizerNumTiers = selectionTier.ScoresCount()
	}
	if selectionTier.ScoresCount() >= MinimumEntries*2 {
		// if we have more than 2*MinimumEntries we set the LastTierChance configured
		initialChances[(po.OptimizerNumTiers - 1)] = LastTierChance
	}
	shiftedChances := selectionTier.ShiftTierChance(po.OptimizerNumTiers, initialChances)
	tier = selectionTier.SelectTierRandomly(po.OptimizerNumTiers, shiftedChances)
	tierProviders := selectionTier.GetTier(tier, po.OptimizerNumTiers, MinimumEntries)
>>>>>>> 6278d1a0
	// TODO: add penalty if a provider is chosen too much
	selectedProvider := po.selectionWeighter.WeightedChoice(tierProviders)
	returnedProviders := []string{selectedProvider}
	if explorationCandidate.address != "" && po.shouldExplore(1, selectionTier.ScoresCount()) {
		returnedProviders = append(returnedProviders, explorationCandidate.address)
	}
	utils.LavaFormatTrace("[Optimizer] returned providers",
		utils.LogAttr("providers", strings.Join(returnedProviders, ",")),
		utils.LogAttr("cu", cu),
		utils.LogAttr("shiftedChances", shiftedChances),
		utils.LogAttr("tier", tier),
	)

<<<<<<< HEAD
	for _, providerAddress := range allAddresses {
		providerData, found := po.getProviderData(providerAddress)
		if !found {
			utils.LavaFormatWarning("provider data was not found for address", nil, utils.LogAttr("providerAddress", providerAddress))
			continue
		}
		availabilityScore := providerData.Availability.Num / providerData.Availability.Denom
		syncScore := providerData.Sync.Num / providerData.Sync.Denom
		latencyScore := providerData.Latency.Num / providerData.Latency.Denom
		chosen := lavaslices.Contains(returnedProviders, providerAddress)
		po.consumerOptimizerDataCollector.SetProviderData(providerAddress, epoch, chosen, availabilityScore, syncScore, latencyScore)
	}

=======
>>>>>>> 6278d1a0
	return returnedProviders, tier
}

// calculate the expected average time until this provider catches up with the given latestSync block
// for the first block difference we take the minimum between the time passed since block arrived and the average block time
// for any other block we take the averageBlockTime
func (po *ProviderOptimizer) calculateSyncLag(latestSync uint64, timeSync time.Time, providerBlock uint64, sampleTime time.Time) time.Duration {
	// check gap is >=1
	if latestSync <= providerBlock {
		return 0
	}
	// lag on first block
	timeLag := sampleTime.Sub(timeSync) // received the latest block at time X, this provider provided the entry at time Y, which is X-Y time after
	firstBlockLag := lavaslices.Min([]time.Duration{po.averageBlockTime, timeLag})
	blocksGap := latestSync - providerBlock - 1                     // latestSync > providerBlock
	blocksGapTime := time.Duration(blocksGap) * po.averageBlockTime // the provider is behind by X blocks, so is expected to catch up in averageBlockTime * X
	timeLag = firstBlockLag + blocksGapTime
	return timeLag
}

func (po *ProviderOptimizer) updateLatestSyncData(providerLatestBlock uint64, sampleTime time.Time) (uint64, time.Time) {
	po.latestSyncData.Lock.Lock()
	defer po.latestSyncData.Lock.Unlock()
	latestBlock := po.latestSyncData.Block
	if latestBlock < providerLatestBlock {
		// saved latest block is older, so update
		po.latestSyncData.Block = providerLatestBlock
		po.latestSyncData.Time = sampleTime
	}
	return po.latestSyncData.Block, po.latestSyncData.Time
}

func (po *ProviderOptimizer) shouldExplore(currentNumProvders, numProviders int) bool {
	if uint(currentNumProvders) >= po.wantedNumProvidersInConcurrency {
		return false
	}
	explorationChance := DEFAULT_EXPLORATION_CHANCE
	switch po.strategy {
	case STRATEGY_LATENCY:
		return true // we want a lot of parallel tries on latency
	case STRATEGY_ACCURACY:
		return true
	case STRATEGY_COST:
		explorationChance = COST_EXPLORATION_CHANCE
	case STRATEGY_DISTRIBUTED:
		explorationChance = DEFAULT_EXPLORATION_CHANCE * 0.25
	case STRATEGY_PRIVACY:
		return false // only one at a time
	}
	return rand.Float64() < explorationChance
}

func (po *ProviderOptimizer) isBetterProviderScore(latencyScore, latencyScoreCurrent, syncScore, syncScoreCurrent float64) bool {
	switch po.strategy {
	case STRATEGY_PRIVACY:
		// pick at random regardless of score
		if rand.Intn(2) == 0 {
			return true
		}
		return false
	}
	if syncScoreCurrent == 0 {
		return latencyScore > latencyScoreCurrent
	}
	return po.calcProviderScore(latencyScore, syncScore) > po.calcProviderScore(latencyScoreCurrent, syncScoreCurrent)
}

func (po *ProviderOptimizer) calcProviderScore(latencyScore, syncScore float64) float64 {
	var latencyWeight float64
	switch po.strategy {
	case STRATEGY_LATENCY:
		latencyWeight = 0.7
	case STRATEGY_SYNC_FRESHNESS:
		latencyWeight = 0.2
	default:
		latencyWeight = 0.6
	}
	return latencyScore*latencyWeight + syncScore*(1-latencyWeight)
}

func (po *ProviderOptimizer) calculateSyncScore(syncScore score.ScoreStore) float64 {
	var historicalSyncLatency time.Duration
	if syncScore.Denom == 0 {
		historicalSyncLatency = 0
	} else {
		historicalSyncLatency = time.Duration(syncScore.Num / syncScore.Denom * float64(po.averageBlockTime)) // give it units of block time
	}
	return historicalSyncLatency.Seconds()
}

func (po *ProviderOptimizer) calculateLatencyScore(providerData ProviderData, cu uint64, requestedBlock int64) float64 {
	baseLatency := po.baseWorldLatency + common.BaseTimePerCU(cu)/2 // divide by two because the returned time is for timeout not for average
	timeoutDuration := common.GetTimePerCu(cu) + common.AverageWorldLatency
	var historicalLatency time.Duration
	if providerData.Latency.Denom == 0 {
		historicalLatency = baseLatency
	} else {
		historicalLatency = time.Duration(float64(baseLatency) * providerData.Latency.Num / providerData.Latency.Denom)
	}
	if historicalLatency > timeoutDuration {
		// can't have a bigger latency than timeout
		historicalLatency = timeoutDuration
	}
	probabilityBlockError := po.CalculateProbabilityOfBlockError(requestedBlock, providerData)
	probabilityOfTimeout := po.CalculateProbabilityOfTimeout(providerData.Availability)
	probabilityOfSuccess := (1 - probabilityBlockError) * (1 - probabilityOfTimeout)

	// base latency is how much time it would cost to an average performing provider
	// timeoutDuration is the extra time we pay for a non responsive provider
	// historicalLatency is how much we are paying for the processing of this provider

	// in case of block error we are paying the time cost of this provider and the time cost of the next provider on retry
	costBlockError := historicalLatency.Seconds() + baseLatency.Seconds()
	if probabilityBlockError > 0.5 {
		costBlockError *= 3 // consistency improvement
	}
	// in case of a time out we are paying the time cost of a timeout and the time cost of the next provider on retry
	costTimeout := timeoutDuration.Seconds() + baseLatency.Seconds()
	// on success we are paying the time cost of this provider
	costSuccess := historicalLatency.Seconds()

	utils.LavaFormatTrace("latency calculation breakdown",
		utils.LogAttr("probabilityBlockError", probabilityBlockError),
		utils.LogAttr("costBlockError", costBlockError),
		utils.LogAttr("probabilityOfTimeout", probabilityOfTimeout),
		utils.LogAttr("costTimeout", costTimeout),
		utils.LogAttr("probabilityOfSuccess", probabilityOfSuccess),
		utils.LogAttr("costSuccess", costSuccess),
	)

	return probabilityBlockError*costBlockError + probabilityOfTimeout*costTimeout + probabilityOfSuccess*costSuccess
}

func (po *ProviderOptimizer) CalculateProbabilityOfTimeout(availabilityScore score.ScoreStore) float64 {
	probabilityTimeout := float64(0)
	if availabilityScore.Denom > 0 { // shouldn't happen since we have default values but protect just in case
		mean := availabilityScore.Num / availabilityScore.Denom
		// bernoulli distribution assumption means probability of '1' is the mean, success is 1
		return 1 - mean
	}
	return probabilityTimeout
}

func (po *ProviderOptimizer) CalculateProbabilityOfBlockError(requestedBlock int64, providerData ProviderData) float64 {
	probabilityBlockError := float64(0)
	// if there is no syncBlock data we assume successful relays so we don't over fit providers who were lucky to update
	if requestedBlock > 0 && providerData.SyncBlock < uint64(requestedBlock) && providerData.SyncBlock > 0 {
		// requested a specific block, so calculate a probability of provider having that block
		averageBlockTime := po.averageBlockTime.Seconds()
		blockDistanceRequired := uint64(requestedBlock) - providerData.SyncBlock
		if blockDistanceRequired > 0 {
			timeSinceSyncReceived := time.Since(providerData.Sync.Time).Seconds()
			eventRate := timeSinceSyncReceived / averageBlockTime // a new block every average block time, numerator is time passed, gamma=rt
			// probValueAfterRepetitions(k,lambda) calculates the probability for k events or less meaning p(x<=k),
			// an error occurs if we didn't have enough blocks, so the chance of error is p(x<k) where k is the required number of blocks so we do p(x<=k-1)
			probabilityBlockError = CumulativeProbabilityFunctionForPoissonDist(blockDistanceRequired-1, eventRate) // this calculates the probability we received insufficient blocks. too few
		} else {
			probabilityBlockError = 0
		}
	}
	return probabilityBlockError
}

func (po *ProviderOptimizer) getProviderData(providerAddress string) (providerData ProviderData, found bool) {
	storedVal, found := po.providersStorage.Get(providerAddress)
	if found {
		var ok bool

		providerData, ok = storedVal.(ProviderData)
		if !ok {
			utils.LavaFormatFatal("invalid usage of optimizer provider storage", nil, utils.Attribute{Key: "storedVal", Value: storedVal})
		}
	} else {
		providerData = ProviderData{
			Availability: score.NewScoreStore(99, 100, time.Now().Add(-1*INITIAL_DATA_STALENESS*time.Hour)), // default value of 99%
			Latency:      score.NewScoreStore(1, 1, time.Now().Add(-1*INITIAL_DATA_STALENESS*time.Hour)),    // default value of 1 score (encourage exploration)
			Sync:         score.NewScoreStore(1, 1, time.Now().Add(-1*INITIAL_DATA_STALENESS*time.Hour)),    // default value of 1 score (encourage exploration)
			SyncBlock:    0,
		}
	}
	return providerData, found
}

func (po *ProviderOptimizer) updateProbeEntrySync(providerData ProviderData, sync, baseSync, halfTime time.Duration, sampleTime time.Time, isHangingApi bool) ProviderData {
	newScore := score.NewScoreStore(sync.Seconds(), baseSync.Seconds(), sampleTime)
	oldScore := providerData.Sync
	syncScoreStore, syncRawScoreStore := score.CalculateTimeDecayFunctionUpdate(oldScore, newScore, halfTime, RELAY_UPDATE_WEIGHT, sampleTime)
	providerData.Sync = syncScoreStore
	if !isHangingApi {
		// use raw qos excellence reports updates for non-hanging API only
		providerData.SyncRaw = syncRawScoreStore
	}
	return providerData
}

func (po *ProviderOptimizer) updateProbeEntryAvailability(providerData ProviderData, success bool, weight float64, halfTime time.Duration, sampleTime time.Time) ProviderData {
	newNumerator := float64(1)
	if !success {
		// if we failed we need the score update to be 0
		newNumerator = 0
	}
	oldScore := providerData.Availability
	newScore := score.NewScoreStore(newNumerator, 1, sampleTime) // denom is 1, entry time is now
	providerData.Availability, _ = score.CalculateTimeDecayFunctionUpdate(oldScore, newScore, halfTime, weight, sampleTime)
	return providerData
}

// update latency data, base latency is the latency for the api defined in the spec
func (po *ProviderOptimizer) updateProbeEntryLatency(providerData ProviderData, latency, baseLatency time.Duration, weight float64, halfTime time.Duration, sampleTime time.Time, isHangingApi bool) ProviderData {
	newScore := score.NewScoreStore(latency.Seconds(), baseLatency.Seconds(), sampleTime)
	oldScore := providerData.Latency

	latencyScoreStore, latencyRawScoreStore := score.CalculateTimeDecayFunctionUpdate(oldScore, newScore, halfTime, weight, sampleTime)
	providerData.Latency = latencyScoreStore
	if isHangingApi {
		// use raw qos excellence reports updates for non-hanging API only
		providerData.LatencyRaw = latencyRawScoreStore
	}
	return providerData
}

func (po *ProviderOptimizer) updateRelayTime(providerAddress string, sampleTime time.Time) {
	times := po.getRelayStatsTimes(providerAddress)
	if len(times) == 0 {
		po.providerRelayStats.Set(providerAddress, []time.Time{sampleTime}, 1)
		return
	}
	times = append(times, sampleTime)
	po.providerRelayStats.Set(providerAddress, times, 1)
}

func (po *ProviderOptimizer) calculateHalfTime(providerAddress string, sampleTime time.Time) time.Duration {
	halfTime := HALF_LIFE_TIME
	relaysHalfTime := po.getRelayStatsTimeDiff(providerAddress, sampleTime)
	if relaysHalfTime > halfTime {
		halfTime = relaysHalfTime
	}
	if halfTime > MAX_HALF_TIME {
		halfTime = MAX_HALF_TIME
	}
	return halfTime
}

func (po *ProviderOptimizer) getRelayStatsTimeDiff(providerAddress string, sampleTime time.Time) time.Duration {
	times := po.getRelayStatsTimes(providerAddress)
	if len(times) == 0 {
		return 0
	}
	medianTime := times[(len(times)-1)/2]
	if medianTime.Before(sampleTime) {
		return sampleTime.Sub(medianTime)
	}
	utils.LavaFormatWarning("did not use sample time in optimizer calculation", nil)
	return time.Since(medianTime)
}

func (po *ProviderOptimizer) getRelayStatsTimes(providerAddress string) []time.Time {
	storedVal, found := po.providerRelayStats.Get(providerAddress)
	if found {
		times, ok := storedVal.([]time.Time)
		if !ok {
			utils.LavaFormatFatal("invalid usage of optimizer relay stats cache", nil, utils.Attribute{Key: "storedVal", Value: storedVal})
		}
		return times
	}
	return nil
}

func NewProviderOptimizer(strategy Strategy, averageBlockTIme, baseWorldLatency time.Duration, wantedNumProvidersInConcurrency uint, consumerOptimizerDataCollector *metrics.ConsumerOptimizerDataCollector, metrics *metrics.ConsumerMetricsManager) *ProviderOptimizer {
	cache, err := ristretto.NewCache(&ristretto.Config{NumCounters: CacheNumCounters, MaxCost: CacheMaxCost, BufferItems: 64, IgnoreInternalCost: true})
	if err != nil {
		utils.LavaFormatFatal("failed setting up cache for queries", err)
	}
	relayCache, err := ristretto.NewCache(&ristretto.Config{NumCounters: CacheNumCounters, MaxCost: CacheMaxCost, BufferItems: 64, IgnoreInternalCost: true})
	if err != nil {
		utils.LavaFormatFatal("failed setting up cache for queries", err)
	}
	if strategy == STRATEGY_PRIVACY {
		// overwrite
		wantedNumProvidersInConcurrency = 1
	}
<<<<<<< HEAD

=======
>>>>>>> 6278d1a0
	return &ProviderOptimizer{
		strategy:                        strategy,
		providersStorage:                cache,
		averageBlockTime:                averageBlockTIme,
		baseWorldLatency:                baseWorldLatency,
		providerRelayStats:              relayCache,
		wantedNumProvidersInConcurrency: wantedNumProvidersInConcurrency,
		selectionWeighter:               NewSelectionWeighter(),
		OptimizerNumTiers:               OptimizerNumTiers,
<<<<<<< HEAD
		metrics:                         metrics,
		consumerOptimizerDataCollector:  consumerOptimizerDataCollector,
=======
>>>>>>> 6278d1a0
	}
}

// calculate the probability a random variable with a poisson distribution
// poisson distribution calculates the probability of K events, in this case the probability enough blocks pass and the request will be accessible in the block

func CumulativeProbabilityFunctionForPoissonDist(k_events uint64, lambda float64) float64 {
	// calculate cumulative probability of observing k events (having k or more events):
	// GammaIncReg is the lower incomplete gamma function GammaIncReg(a,x) = (1/ Γ(a)) \int_0^x e^{-t} t^{a-1} dt
	// the CPF for k events (less than equal k) is the regularized upper incomplete gamma function
	// so to get the CPF we need to return 1 - prob
	argument := float64(k_events + 1)
	if argument <= 0 || lambda < 0 {
		utils.LavaFormatFatal("invalid function arguments", nil, utils.Attribute{Key: "argument", Value: argument}, utils.Attribute{Key: "lambda", Value: lambda})
	}
	prob := mathext.GammaIncReg(argument, lambda)
	return 1 - prob
}

func pertrubWithNormalGaussian(orig, percentage float64) float64 {
	perturb := rand.NormFloat64() * percentage * orig
	return orig + perturb
}

func (po *ProviderOptimizer) GetExcellenceQoSReportForProvider(providerAddress string) (qosReport *pairingtypes.QualityOfServiceReport, rawQosReport *pairingtypes.QualityOfServiceReport) {
	providerData, found := po.getProviderData(providerAddress)
	if !found {
		return nil, nil
	}
	precision := WANTED_PRECISION
	latencyScore := turnFloatToDec(providerData.Latency.Num/providerData.Latency.Denom, precision)
	syncScore := turnFloatToDec(providerData.Sync.Num/providerData.Sync.Denom, precision)
	// if our sync score is un initialized due to lack of providers
	if syncScore.IsZero() {
		syncScore = sdk.OneDec()
	}
	availabilityScore := turnFloatToDec(providerData.Availability.Num/providerData.Availability.Denom, precision)
	ret := &pairingtypes.QualityOfServiceReport{
		Latency:      latencyScore,
		Availability: availabilityScore,
		Sync:         syncScore,
	}

	latencyScoreRaw := turnFloatToDec(providerData.LatencyRaw.Num/providerData.LatencyRaw.Denom, precision)
	syncScoreRaw := turnFloatToDec(providerData.SyncRaw.Num/providerData.SyncRaw.Denom, precision)
	rawQosReport = &pairingtypes.QualityOfServiceReport{
		Latency:      latencyScoreRaw,
		Availability: availabilityScore,
		Sync:         syncScoreRaw,
	}

	utils.LavaFormatTrace("QoS Excellence for provider",
		utils.LogAttr("address", providerAddress),
		utils.LogAttr("Report", ret),
		utils.LogAttr("raw_report", rawQosReport),
	)

	return ret, rawQosReport
}

func turnFloatToDec(floatNum float64, precision int64) sdk.Dec {
	integerNum := int64(math.Round(floatNum * math.Pow(10, float64(precision))))
	return sdk.NewDecWithPrec(integerNum, precision)
}

func (po *ProviderOptimizer) Strategy() Strategy {
	return po.strategy
}<|MERGE_RESOLUTION|>--- conflicted
+++ resolved
@@ -59,11 +59,8 @@
 	latestSyncData                  ConcurrentBlockStore
 	selectionWeighter               SelectionWeighter
 	OptimizerNumTiers               int
-<<<<<<< HEAD
 	consumerOptimizerDataCollector  *metrics.ConsumerOptimizerDataCollector
 	metrics                         *metrics.ConsumerMetricsManager
-=======
->>>>>>> 6278d1a0
 }
 
 type Exploration struct {
@@ -202,7 +199,6 @@
 	}
 	return selectionTier, explorationCandidate
 }
-<<<<<<< HEAD
 
 // returns a sub set of selected providers according to their scores, perturbation factor will be added to each score in order to randomly select providers that are not always on top
 func (po *ProviderOptimizer) ChooseProvider(allAddresses []string, ignoredProviders map[string]struct{}, cu uint64, requestedBlock int64, epoch uint64) (addresses []string, tier int) {
@@ -221,30 +217,8 @@
 	}
 	shiftedChances := selectionTier.ShiftTierChance(po.OptimizerNumTiers, initialChances)
 	tier = selectionTier.SelectTierRandomly(po.OptimizerNumTiers, shiftedChances)
-
 	tierProviders := selectionTier.GetTier(tier, po.OptimizerNumTiers, MinimumEntries)
 
-=======
-
-// returns a sub set of selected providers according to their scores, perturbation factor will be added to each score in order to randomly select providers that are not always on top
-func (po *ProviderOptimizer) ChooseProvider(allAddresses []string, ignoredProviders map[string]struct{}, cu uint64, requestedBlock int64) (addresses []string, tier int) {
-	selectionTier, explorationCandidate := po.CalculateSelectionTiers(allAddresses, ignoredProviders, cu, requestedBlock)
-	if selectionTier.ScoresCount() == 0 {
-		// no providers to choose from
-		return []string{}, -1
-	}
-	initialChances := map[int]float64{0: ATierChance}
-	if selectionTier.ScoresCount() < po.OptimizerNumTiers {
-		po.OptimizerNumTiers = selectionTier.ScoresCount()
-	}
-	if selectionTier.ScoresCount() >= MinimumEntries*2 {
-		// if we have more than 2*MinimumEntries we set the LastTierChance configured
-		initialChances[(po.OptimizerNumTiers - 1)] = LastTierChance
-	}
-	shiftedChances := selectionTier.ShiftTierChance(po.OptimizerNumTiers, initialChances)
-	tier = selectionTier.SelectTierRandomly(po.OptimizerNumTiers, shiftedChances)
-	tierProviders := selectionTier.GetTier(tier, po.OptimizerNumTiers, MinimumEntries)
->>>>>>> 6278d1a0
 	// TODO: add penalty if a provider is chosen too much
 	selectedProvider := po.selectionWeighter.WeightedChoice(tierProviders)
 	returnedProviders := []string{selectedProvider}
@@ -258,22 +232,21 @@
 		utils.LogAttr("tier", tier),
 	)
 
-<<<<<<< HEAD
 	for _, providerAddress := range allAddresses {
 		providerData, found := po.getProviderData(providerAddress)
 		if !found {
 			utils.LavaFormatWarning("provider data was not found for address", nil, utils.LogAttr("providerAddress", providerAddress))
 			continue
 		}
+
+		// TODO: Make sure that this is true
 		availabilityScore := providerData.Availability.Num / providerData.Availability.Denom
 		syncScore := providerData.Sync.Num / providerData.Sync.Denom
 		latencyScore := providerData.Latency.Num / providerData.Latency.Denom
 		chosen := lavaslices.Contains(returnedProviders, providerAddress)
-		po.consumerOptimizerDataCollector.SetProviderData(providerAddress, epoch, chosen, availabilityScore, syncScore, latencyScore)
-	}
-
-=======
->>>>>>> 6278d1a0
+		go po.consumerOptimizerDataCollector.SetProviderData(providerAddress, epoch, chosen, availabilityScore, syncScore, latencyScore)
+	}
+
 	return returnedProviders, tier
 }
 
@@ -542,7 +515,7 @@
 	return nil
 }
 
-func NewProviderOptimizer(strategy Strategy, averageBlockTIme, baseWorldLatency time.Duration, wantedNumProvidersInConcurrency uint, consumerOptimizerDataCollector *metrics.ConsumerOptimizerDataCollector, metrics *metrics.ConsumerMetricsManager) *ProviderOptimizer {
+func NewProviderOptimizer(strategy Strategy, averageBlockTIme, baseWorldLatency time.Duration, wantedNumProvidersInConcurrency uint, consumerOptimizerDataCollector *metrics.ConsumerOptimizerDataCollector) *ProviderOptimizer {
 	cache, err := ristretto.NewCache(&ristretto.Config{NumCounters: CacheNumCounters, MaxCost: CacheMaxCost, BufferItems: 64, IgnoreInternalCost: true})
 	if err != nil {
 		utils.LavaFormatFatal("failed setting up cache for queries", err)
@@ -555,10 +528,7 @@
 		// overwrite
 		wantedNumProvidersInConcurrency = 1
 	}
-<<<<<<< HEAD
-
-=======
->>>>>>> 6278d1a0
+
 	return &ProviderOptimizer{
 		strategy:                        strategy,
 		providersStorage:                cache,
@@ -568,11 +538,7 @@
 		wantedNumProvidersInConcurrency: wantedNumProvidersInConcurrency,
 		selectionWeighter:               NewSelectionWeighter(),
 		OptimizerNumTiers:               OptimizerNumTiers,
-<<<<<<< HEAD
-		metrics:                         metrics,
 		consumerOptimizerDataCollector:  consumerOptimizerDataCollector,
-=======
->>>>>>> 6278d1a0
 	}
 }
 
