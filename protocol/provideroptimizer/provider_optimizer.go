package provideroptimizer

import (
	"math"
	"strings"
	"sync"
	"time"

	sdk "github.com/cosmos/cosmos-sdk/types"
	"github.com/dgraph-io/ristretto"
	"github.com/lavanet/lava/v3/protocol/common"
	"github.com/lavanet/lava/v3/protocol/metrics"
	"github.com/lavanet/lava/v3/utils"
	"github.com/lavanet/lava/v3/utils/lavaslices"
	"github.com/lavanet/lava/v3/utils/rand"
	"github.com/lavanet/lava/v3/utils/score"
	pairingtypes "github.com/lavanet/lava/v3/x/pairing/types"
	"gonum.org/v1/gonum/mathext"
)

const (
	CacheMaxCost               = 20000 // each item cost would be 1
	CacheNumCounters           = 20000 // expect 2000 items
	INITIAL_DATA_STALENESS     = 24
	HALF_LIFE_TIME             = time.Hour
	MAX_HALF_TIME              = 3 * time.Hour
	PROBE_UPDATE_WEIGHT        = 0.25
	RELAY_UPDATE_WEIGHT        = 1
	DEFAULT_EXPLORATION_CHANCE = 0.1
	COST_EXPLORATION_CHANCE    = 0.01
	WANTED_PRECISION           = int64(8)
)

var (
<<<<<<< HEAD
	NumTiers                               = 4
	MinimumEntries                         = 5
	ATierChance                            = 0.75
	LastTierChance                         = 0.0
	CollectOptimizerProvidersScore         = false
	CollectOptimizerProvidersScoreFlagName = "collect-optimizer-providers-score"
=======
	OptimizerNumTiers = 4
	MinimumEntries    = 5
	ATierChance       = 0.75
	LastTierChance    = 0.0
>>>>>>> f3b2489f
)

type ConcurrentBlockStore struct {
	Lock  sync.Mutex
	Time  time.Time
	Block uint64
}

type cacheInf interface {
	Get(key interface{}) (interface{}, bool)
	Set(key, value interface{}, cost int64) bool
}

type ProviderOptimizer struct {
	strategy                        Strategy
	providersStorage                cacheInf
	providerRelayStats              *ristretto.Cache // used to decide on the half time of the decay
	averageBlockTime                time.Duration
	baseWorldLatency                time.Duration
	wantedNumProvidersInConcurrency uint
	latestSyncData                  ConcurrentBlockStore
	selectionWeighter               SelectionWeighter
<<<<<<< HEAD
	consumerOptimizerDataCollector  *metrics.ConsumerOptimizerDataCollector
	metrics                         *metrics.ConsumerMetricsManager
	chainId                         string
	apiInterface                    string
=======
	OptimizerNumTiers               int
}

type Exploration struct {
	address string
	time    time.Time
>>>>>>> f3b2489f
}

type ProviderData struct {
	Availability score.ScoreStore // will be used to calculate the probability of error
	Latency      score.ScoreStore // will be used to calculate the latency score
	Sync         score.ScoreStore // will be used to calculate the sync score for spectypes.LATEST_BLOCK/spectypes.NOT_APPLICABLE requests
	SyncBlock    uint64           // will be used to calculate the probability of block error
	LatencyRaw   score.ScoreStore // will be used when reporting reputation to the node (Latency = LatencyRaw / baseLatency)
	SyncRaw      score.ScoreStore // will be used when reporting reputation to the node (Sync = SyncRaw / baseSync)
}

type Strategy int

const (
	STRATEGY_BALANCED Strategy = iota
	STRATEGY_LATENCY
	STRATEGY_SYNC_FRESHNESS
	STRATEGY_COST
	STRATEGY_PRIVACY
	STRATEGY_ACCURACY
	STRATEGY_DISTRIBUTED
)

func (po *ProviderOptimizer) UpdateWeights(weights map[string]int64) {
	po.selectionWeighter.SetWeights(weights)
}

func (po *ProviderOptimizer) AppendRelayFailure(providerAddress string) {
	po.appendRelayData(providerAddress, 0, false, false, 0, 0, time.Now())
	// Add to prometheus
}

func (po *ProviderOptimizer) AppendRelayData(providerAddress string, latency time.Duration, isHangingApi bool, cu, syncBlock uint64) {
	po.appendRelayData(providerAddress, latency, isHangingApi, true, cu, syncBlock, time.Now())
	// Add to prometheus
}

func (po *ProviderOptimizer) appendRelayData(providerAddress string, latency time.Duration, isHangingApi, success bool, cu, syncBlock uint64, sampleTime time.Time) {
	latestSync, timeSync := po.updateLatestSyncData(syncBlock, sampleTime)
	providerData, _ := po.getProviderData(providerAddress)
	halfTime := po.calculateHalfTime(providerAddress, sampleTime)
	providerData = po.updateProbeEntryAvailability(providerData, success, RELAY_UPDATE_WEIGHT, halfTime, sampleTime)
	if success {
		if latency > 0 {
			baseLatency := po.baseWorldLatency + common.BaseTimePerCU(cu)/2
			if isHangingApi {
				baseLatency += po.averageBlockTime / 2 // hanging apis take longer
			}
			providerData = po.updateProbeEntryLatency(providerData, latency, baseLatency, RELAY_UPDATE_WEIGHT, halfTime, sampleTime, isHangingApi)
		}
		if syncBlock > providerData.SyncBlock {
			// do not allow providers to go back
			providerData.SyncBlock = syncBlock
		}
		syncLag := po.calculateSyncLag(latestSync, timeSync, providerData.SyncBlock, sampleTime)
		providerData = po.updateProbeEntrySync(providerData, syncLag, po.averageBlockTime, halfTime, sampleTime, isHangingApi)
	}
	po.providersStorage.Set(providerAddress, providerData, 1)
	po.updateRelayTime(providerAddress, sampleTime)

	utils.LavaFormatTrace("relay update",
		utils.LogAttr("providerData", providerData),
		utils.LogAttr("syncBlock", syncBlock),
		utils.LogAttr("cu", cu),
		utils.LogAttr("providerAddress", providerAddress),
		utils.LogAttr("latency", latency),
		utils.LogAttr("success", success),
	)
}

func (po *ProviderOptimizer) AppendProbeRelayData(providerAddress string, latency time.Duration, success bool) {
	providerData, _ := po.getProviderData(providerAddress)
	sampleTime := time.Now()
	halfTime := po.calculateHalfTime(providerAddress, sampleTime)
	providerData = po.updateProbeEntryAvailability(providerData, success, PROBE_UPDATE_WEIGHT, halfTime, sampleTime)
	if success && latency > 0 {
		// base latency for a probe is the world latency
		providerData = po.updateProbeEntryLatency(providerData, latency, po.baseWorldLatency, PROBE_UPDATE_WEIGHT, halfTime, sampleTime, false)
	}
	po.providersStorage.Set(providerAddress, providerData, 1)

	// Add to prometheus
	utils.LavaFormatTrace("probe update",
		utils.LogAttr("providerAddress", providerAddress),
		utils.LogAttr("latency", latency),
		utils.LogAttr("success", success),
	)
}

<<<<<<< HEAD
// returns a sub set of selected providers according to their scores, perturbation factor will be added to each score in order to randomly select providers that are not always on top
func (po *ProviderOptimizer) ChooseProvider(allAddresses []string, ignoredProviders map[string]struct{}, cu uint64, requestedBlock int64, epoch uint64) (addresses []string) {
=======
func (po *ProviderOptimizer) CalculateSelectionTiers(allAddresses []string, ignoredProviders map[string]struct{}, cu uint64, requestedBlock int64) (SelectionTier, Exploration) {
>>>>>>> f3b2489f
	latencyScore := math.MaxFloat64 // smaller = better i.e less latency
	syncScore := math.MaxFloat64    // smaller = better i.e less sync lag

	explorationCandidate := Exploration{address: "", time: time.Now().Add(time.Hour)}
	selectionTier := NewSelectionTier()
	for _, providerAddress := range allAddresses {
		if _, ok := ignoredProviders[providerAddress]; ok {
			// ignored provider, skip it
			continue
		}
		providerData, found := po.getProviderData(providerAddress)
		if !found {
			utils.LavaFormatTrace("provider data was not found for address", utils.LogAttr("providerAddress", providerAddress))
		}
		// latency score
		latencyScoreCurrent := po.calculateLatencyScore(providerData, cu, requestedBlock) // smaller == better i.e less latency

		// sync score
		syncScoreCurrent := float64(0)
		if requestedBlock < 0 {
			// means user didn't ask for a specific block and we want to give him the best
			syncScoreCurrent = po.calculateSyncScore(providerData.Sync) // smaller == better i.e less sync lag
		}

		utils.LavaFormatTrace("scores information",
			utils.LogAttr("providerAddress", providerAddress),
			utils.LogAttr("latencyScoreCurrent", latencyScoreCurrent),
			utils.LogAttr("syncScoreCurrent", syncScoreCurrent),
			utils.LogAttr("latencyScore", latencyScore),
			utils.LogAttr("syncScore", syncScore),
		)
		providerScore := po.calcProviderScore(latencyScoreCurrent, syncScoreCurrent)
		selectionTier.AddScore(providerAddress, providerScore)

		// check if candidate for exploration
		updateTime := providerData.Latency.Time
		if updateTime.Add(10*time.Second).Before(time.Now()) && updateTime.Before(explorationCandidate.time) {
			// if the provider didn't update its data for 10 seconds, it is a candidate for exploration
			explorationCandidate = Exploration{address: providerAddress, time: updateTime}
		}
	}
	return selectionTier, explorationCandidate
}

// returns a sub set of selected providers according to their scores, perturbation factor will be added to each score in order to randomly select providers that are not always on top
func (po *ProviderOptimizer) ChooseProvider(allAddresses []string, ignoredProviders map[string]struct{}, cu uint64, requestedBlock int64) (addresses []string, tier int) {
	selectionTier, explorationCandidate := po.CalculateSelectionTiers(allAddresses, ignoredProviders, cu, requestedBlock)
	if selectionTier.ScoresCount() == 0 {
		// no providers to choose from
		return []string{}, -1
	}
	initialChances := map[int]float64{0: ATierChance}
	if selectionTier.ScoresCount() < po.OptimizerNumTiers {
		po.OptimizerNumTiers = selectionTier.ScoresCount()
	}
	if selectionTier.ScoresCount() >= MinimumEntries*2 {
		// if we have more than 2*MinimumEntries we set the LastTierChance configured
		initialChances[(po.OptimizerNumTiers - 1)] = LastTierChance
	}
<<<<<<< HEAD
	shiftedChances := selectionTier.ShiftTierChance(NumTiers, initialChances)
	tier := selectionTier.SelectTierRandomly(NumTiers, shiftedChances)

	var tierProviders []Entry
	if CollectOptimizerProvidersScore {
		metricsTiers := []metrics.ProviderTierEntry{}
		for i := 0; i < NumTiers; i++ {
			tierEntries := selectionTier.GetTier(i, NumTiers, MinimumEntries)
			if i == tier {
				tierProviders = tierEntries
			}

			for _, entry := range tierEntries {
				metricsTiers = append(metricsTiers, metrics.ProviderTierEntry{
					Address: entry.Address,
					Score:   entry.Score,
					Tier:    i,
				})
			}
		}

		go po.metrics.UpdateOptimizerProvidersScore(po.chainId, po.apiInterface, epoch, metricsTiers)
	} else {
		tierProviders = selectionTier.GetTier(tier, NumTiers, MinimumEntries)
	}

=======
	shiftedChances := selectionTier.ShiftTierChance(po.OptimizerNumTiers, initialChances)
	tier = selectionTier.SelectTierRandomly(po.OptimizerNumTiers, shiftedChances)
	tierProviders := selectionTier.GetTier(tier, po.OptimizerNumTiers, MinimumEntries)
	// TODO: add penalty if a provider is chosen too much
>>>>>>> f3b2489f
	selectedProvider := po.selectionWeighter.WeightedChoice(tierProviders)
	returnedProviders := []string{selectedProvider}
	if explorationCandidate.address != "" && po.shouldExplore(1, selectionTier.ScoresCount()) {
		returnedProviders = append(returnedProviders, explorationCandidate.address)
	}
	utils.LavaFormatTrace("[Optimizer] returned providers",
		utils.LogAttr("providers", strings.Join(returnedProviders, ",")),
		utils.LogAttr("cu", cu),
		utils.LogAttr("shiftedChances", shiftedChances),
		utils.LogAttr("tier", tier),
	)

<<<<<<< HEAD
	for _, providerAddress := range allAddresses {
		providerData, found := po.getProviderData(providerAddress)
		if !found {
			utils.LavaFormatWarning("provider data was not found for address", nil, utils.LogAttr("providerAddress", providerAddress))
			continue
		}
		availabilityScore := providerData.Availability.Num / providerData.Availability.Denom
		syncScore := providerData.Sync.Num / providerData.Sync.Denom
		latencyScore := providerData.Latency.Num / providerData.Latency.Denom
		chosen := lavaslices.Contains(returnedProviders, providerAddress)
		po.consumerOptimizerDataCollector.SetProviderData(providerAddress, epoch, chosen, availabilityScore, syncScore, latencyScore)
	}

	return returnedProviders
=======
	return returnedProviders, tier
>>>>>>> f3b2489f
}

// calculate the expected average time until this provider catches up with the given latestSync block
// for the first block difference we take the minimum between the time passed since block arrived and the average block time
// for any other block we take the averageBlockTime
func (po *ProviderOptimizer) calculateSyncLag(latestSync uint64, timeSync time.Time, providerBlock uint64, sampleTime time.Time) time.Duration {
	// check gap is >=1
	if latestSync <= providerBlock {
		return 0
	}
	// lag on first block
	timeLag := sampleTime.Sub(timeSync) // received the latest block at time X, this provider provided the entry at time Y, which is X-Y time after
	firstBlockLag := lavaslices.Min([]time.Duration{po.averageBlockTime, timeLag})
	blocksGap := latestSync - providerBlock - 1                     // latestSync > providerBlock
	blocksGapTime := time.Duration(blocksGap) * po.averageBlockTime // the provider is behind by X blocks, so is expected to catch up in averageBlockTime * X
	timeLag = firstBlockLag + blocksGapTime
	return timeLag
}

func (po *ProviderOptimizer) updateLatestSyncData(providerLatestBlock uint64, sampleTime time.Time) (uint64, time.Time) {
	po.latestSyncData.Lock.Lock()
	defer po.latestSyncData.Lock.Unlock()
	latestBlock := po.latestSyncData.Block
	if latestBlock < providerLatestBlock {
		// saved latest block is older, so update
		po.latestSyncData.Block = providerLatestBlock
		po.latestSyncData.Time = sampleTime
	}
	return po.latestSyncData.Block, po.latestSyncData.Time
}

func (po *ProviderOptimizer) shouldExplore(currentNumProvders, numProviders int) bool {
	if uint(currentNumProvders) >= po.wantedNumProvidersInConcurrency {
		return false
	}
	explorationChance := DEFAULT_EXPLORATION_CHANCE
	switch po.strategy {
	case STRATEGY_LATENCY:
		return true // we want a lot of parallel tries on latency
	case STRATEGY_ACCURACY:
		return true
	case STRATEGY_COST:
		explorationChance = COST_EXPLORATION_CHANCE
	case STRATEGY_DISTRIBUTED:
		explorationChance = DEFAULT_EXPLORATION_CHANCE * 0.25
	case STRATEGY_PRIVACY:
		return false // only one at a time
	}
	return rand.Float64() < explorationChance
}

func (po *ProviderOptimizer) isBetterProviderScore(latencyScore, latencyScoreCurrent, syncScore, syncScoreCurrent float64) bool {
	switch po.strategy {
	case STRATEGY_PRIVACY:
		// pick at random regardless of score
		if rand.Intn(2) == 0 {
			return true
		}
		return false
	}
	if syncScoreCurrent == 0 {
		return latencyScore > latencyScoreCurrent
	}
	return po.calcProviderScore(latencyScore, syncScore) > po.calcProviderScore(latencyScoreCurrent, syncScoreCurrent)
}

func (po *ProviderOptimizer) calcProviderScore(latencyScore, syncScore float64) float64 {
	var latencyWeight float64
	switch po.strategy {
	case STRATEGY_LATENCY:
		latencyWeight = 0.7
	case STRATEGY_SYNC_FRESHNESS:
		latencyWeight = 0.2
	default:
		latencyWeight = 0.6
	}
	return latencyScore*latencyWeight + syncScore*(1-latencyWeight)
}

func (po *ProviderOptimizer) calculateSyncScore(syncScore score.ScoreStore) float64 {
	var historicalSyncLatency time.Duration
	if syncScore.Denom == 0 {
		historicalSyncLatency = 0
	} else {
		historicalSyncLatency = time.Duration(syncScore.Num / syncScore.Denom * float64(po.averageBlockTime)) // give it units of block time
	}
	return historicalSyncLatency.Seconds()
}

func (po *ProviderOptimizer) calculateLatencyScore(providerData ProviderData, cu uint64, requestedBlock int64) float64 {
	baseLatency := po.baseWorldLatency + common.BaseTimePerCU(cu)/2 // divide by two because the returned time is for timeout not for average
	timeoutDuration := common.GetTimePerCu(cu) + common.AverageWorldLatency
	var historicalLatency time.Duration
	if providerData.Latency.Denom == 0 {
		historicalLatency = baseLatency
	} else {
		historicalLatency = time.Duration(float64(baseLatency) * providerData.Latency.Num / providerData.Latency.Denom)
	}
	if historicalLatency > timeoutDuration {
		// can't have a bigger latency than timeout
		historicalLatency = timeoutDuration
	}
	probabilityBlockError := po.CalculateProbabilityOfBlockError(requestedBlock, providerData)
	probabilityOfTimeout := po.CalculateProbabilityOfTimeout(providerData.Availability)
	probabilityOfSuccess := (1 - probabilityBlockError) * (1 - probabilityOfTimeout)

	// base latency is how much time it would cost to an average performing provider
	// timeoutDuration is the extra time we pay for a non responsive provider
	// historicalLatency is how much we are paying for the processing of this provider

	// in case of block error we are paying the time cost of this provider and the time cost of the next provider on retry
	costBlockError := historicalLatency.Seconds() + baseLatency.Seconds()
	if probabilityBlockError > 0.5 {
		costBlockError *= 3 // consistency improvement
	}
	// in case of a time out we are paying the time cost of a timeout and the time cost of the next provider on retry
	costTimeout := timeoutDuration.Seconds() + baseLatency.Seconds()
	// on success we are paying the time cost of this provider
	costSuccess := historicalLatency.Seconds()

	utils.LavaFormatTrace("latency calculation breakdown",
		utils.LogAttr("probabilityBlockError", probabilityBlockError),
		utils.LogAttr("costBlockError", costBlockError),
		utils.LogAttr("probabilityOfTimeout", probabilityOfTimeout),
		utils.LogAttr("costTimeout", costTimeout),
		utils.LogAttr("probabilityOfSuccess", probabilityOfSuccess),
		utils.LogAttr("costSuccess", costSuccess),
	)

	return probabilityBlockError*costBlockError + probabilityOfTimeout*costTimeout + probabilityOfSuccess*costSuccess
}

func (po *ProviderOptimizer) CalculateProbabilityOfTimeout(availabilityScore score.ScoreStore) float64 {
	probabilityTimeout := float64(0)
	if availabilityScore.Denom > 0 { // shouldn't happen since we have default values but protect just in case
		mean := availabilityScore.Num / availabilityScore.Denom
		// bernoulli distribution assumption means probability of '1' is the mean, success is 1
		return 1 - mean
	}
	return probabilityTimeout
}

func (po *ProviderOptimizer) CalculateProbabilityOfBlockError(requestedBlock int64, providerData ProviderData) float64 {
	probabilityBlockError := float64(0)
	// if there is no syncBlock data we assume successful relays so we don't over fit providers who were lucky to update
	if requestedBlock > 0 && providerData.SyncBlock < uint64(requestedBlock) && providerData.SyncBlock > 0 {
		// requested a specific block, so calculate a probability of provider having that block
		averageBlockTime := po.averageBlockTime.Seconds()
		blockDistanceRequired := uint64(requestedBlock) - providerData.SyncBlock
		if blockDistanceRequired > 0 {
			timeSinceSyncReceived := time.Since(providerData.Sync.Time).Seconds()
			eventRate := timeSinceSyncReceived / averageBlockTime // a new block every average block time, numerator is time passed, gamma=rt
			// probValueAfterRepetitions(k,lambda) calculates the probability for k events or less meaning p(x<=k),
			// an error occurs if we didn't have enough blocks, so the chance of error is p(x<k) where k is the required number of blocks so we do p(x<=k-1)
			probabilityBlockError = CumulativeProbabilityFunctionForPoissonDist(blockDistanceRequired-1, eventRate) // this calculates the probability we received insufficient blocks. too few
		} else {
			probabilityBlockError = 0
		}
	}
	return probabilityBlockError
}

func (po *ProviderOptimizer) getProviderData(providerAddress string) (providerData ProviderData, found bool) {
	storedVal, found := po.providersStorage.Get(providerAddress)
	if found {
		var ok bool

		providerData, ok = storedVal.(ProviderData)
		if !ok {
			utils.LavaFormatFatal("invalid usage of optimizer provider storage", nil, utils.Attribute{Key: "storedVal", Value: storedVal})
		}
	} else {
		providerData = ProviderData{
			Availability: score.NewScoreStore(99, 100, time.Now().Add(-1*INITIAL_DATA_STALENESS*time.Hour)), // default value of 99%
			Latency:      score.NewScoreStore(1, 1, time.Now().Add(-1*INITIAL_DATA_STALENESS*time.Hour)),    // default value of 1 score (encourage exploration)
			Sync:         score.NewScoreStore(1, 1, time.Now().Add(-1*INITIAL_DATA_STALENESS*time.Hour)),    // default value of 1 score (encourage exploration)
			SyncBlock:    0,
		}
	}
	return providerData, found
}

func (po *ProviderOptimizer) updateProbeEntrySync(providerData ProviderData, sync, baseSync, halfTime time.Duration, sampleTime time.Time, isHangingApi bool) ProviderData {
	newScore := score.NewScoreStore(sync.Seconds(), baseSync.Seconds(), sampleTime)
	oldScore := providerData.Sync
	syncScoreStore, syncRawScoreStore := score.CalculateTimeDecayFunctionUpdate(oldScore, newScore, halfTime, RELAY_UPDATE_WEIGHT, sampleTime)
	providerData.Sync = syncScoreStore
	if !isHangingApi {
		// use raw qos excellence reports updates for non-hanging API only
		providerData.SyncRaw = syncRawScoreStore
	}
	return providerData
}

func (po *ProviderOptimizer) updateProbeEntryAvailability(providerData ProviderData, success bool, weight float64, halfTime time.Duration, sampleTime time.Time) ProviderData {
	newNumerator := float64(1)
	if !success {
		// if we failed we need the score update to be 0
		newNumerator = 0
	}
	oldScore := providerData.Availability
	newScore := score.NewScoreStore(newNumerator, 1, sampleTime) // denom is 1, entry time is now
	providerData.Availability, _ = score.CalculateTimeDecayFunctionUpdate(oldScore, newScore, halfTime, weight, sampleTime)
	return providerData
}

// update latency data, base latency is the latency for the api defined in the spec
func (po *ProviderOptimizer) updateProbeEntryLatency(providerData ProviderData, latency, baseLatency time.Duration, weight float64, halfTime time.Duration, sampleTime time.Time, isHangingApi bool) ProviderData {
	newScore := score.NewScoreStore(latency.Seconds(), baseLatency.Seconds(), sampleTime)
	oldScore := providerData.Latency

	latencyScoreStore, latencyRawScoreStore := score.CalculateTimeDecayFunctionUpdate(oldScore, newScore, halfTime, weight, sampleTime)
	providerData.Latency = latencyScoreStore
	if isHangingApi {
		// use raw qos excellence reports updates for non-hanging API only
		providerData.LatencyRaw = latencyRawScoreStore
	}
	return providerData
}

func (po *ProviderOptimizer) updateRelayTime(providerAddress string, sampleTime time.Time) {
	times := po.getRelayStatsTimes(providerAddress)
	if len(times) == 0 {
		po.providerRelayStats.Set(providerAddress, []time.Time{sampleTime}, 1)
		return
	}
	times = append(times, sampleTime)
	po.providerRelayStats.Set(providerAddress, times, 1)
}

func (po *ProviderOptimizer) calculateHalfTime(providerAddress string, sampleTime time.Time) time.Duration {
	halfTime := HALF_LIFE_TIME
	relaysHalfTime := po.getRelayStatsTimeDiff(providerAddress, sampleTime)
	if relaysHalfTime > halfTime {
		halfTime = relaysHalfTime
	}
	if halfTime > MAX_HALF_TIME {
		halfTime = MAX_HALF_TIME
	}
	return halfTime
}

func (po *ProviderOptimizer) getRelayStatsTimeDiff(providerAddress string, sampleTime time.Time) time.Duration {
	times := po.getRelayStatsTimes(providerAddress)
	if len(times) == 0 {
		return 0
	}
	medianTime := times[(len(times)-1)/2]
	if medianTime.Before(sampleTime) {
		return sampleTime.Sub(medianTime)
	}
	utils.LavaFormatWarning("did not use sample time in optimizer calculation", nil)
	return time.Since(medianTime)
}

func (po *ProviderOptimizer) getRelayStatsTimes(providerAddress string) []time.Time {
	storedVal, found := po.providerRelayStats.Get(providerAddress)
	if found {
		times, ok := storedVal.([]time.Time)
		if !ok {
			utils.LavaFormatFatal("invalid usage of optimizer relay stats cache", nil, utils.Attribute{Key: "storedVal", Value: storedVal})
		}
		return times
	}
	return nil
}

func NewProviderOptimizer(chainId, apiInterface string, strategy Strategy, averageBlockTIme, baseWorldLatency time.Duration, wantedNumProvidersInConcurrency uint, consumerOptimizerDataCollector *metrics.ConsumerOptimizerDataCollector, metrics *metrics.ConsumerMetricsManager) *ProviderOptimizer {
	cache, err := ristretto.NewCache(&ristretto.Config{NumCounters: CacheNumCounters, MaxCost: CacheMaxCost, BufferItems: 64, IgnoreInternalCost: true})
	if err != nil {
		utils.LavaFormatFatal("failed setting up cache for queries", err)
	}
	relayCache, err := ristretto.NewCache(&ristretto.Config{NumCounters: CacheNumCounters, MaxCost: CacheMaxCost, BufferItems: 64, IgnoreInternalCost: true})
	if err != nil {
		utils.LavaFormatFatal("failed setting up cache for queries", err)
	}
	if strategy == STRATEGY_PRIVACY {
		// overwrite
		wantedNumProvidersInConcurrency = 1
	}

	return &ProviderOptimizer{
		strategy:                        strategy,
		providersStorage:                cache,
		averageBlockTime:                averageBlockTIme,
		baseWorldLatency:                baseWorldLatency,
		providerRelayStats:              relayCache,
		wantedNumProvidersInConcurrency: wantedNumProvidersInConcurrency,
		selectionWeighter:               NewSelectionWeighter(),
<<<<<<< HEAD
		metrics:                         metrics,
		consumerOptimizerDataCollector:  consumerOptimizerDataCollector,
		chainId:                         chainId,
		apiInterface:                    apiInterface,
=======
		OptimizerNumTiers:               OptimizerNumTiers,
>>>>>>> f3b2489f
	}
}

// calculate the probability a random variable with a poisson distribution
// poisson distribution calculates the probability of K events, in this case the probability enough blocks pass and the request will be accessible in the block

func CumulativeProbabilityFunctionForPoissonDist(k_events uint64, lambda float64) float64 {
	// calculate cumulative probability of observing k events (having k or more events):
	// GammaIncReg is the lower incomplete gamma function GammaIncReg(a,x) = (1/ Γ(a)) \int_0^x e^{-t} t^{a-1} dt
	// the CPF for k events (less than equal k) is the regularized upper incomplete gamma function
	// so to get the CPF we need to return 1 - prob
	argument := float64(k_events + 1)
	if argument <= 0 || lambda < 0 {
		utils.LavaFormatFatal("invalid function arguments", nil, utils.Attribute{Key: "argument", Value: argument}, utils.Attribute{Key: "lambda", Value: lambda})
	}
	prob := mathext.GammaIncReg(argument, lambda)
	return 1 - prob
}

func pertrubWithNormalGaussian(orig, percentage float64) float64 {
	perturb := rand.NormFloat64() * percentage * orig
	return orig + perturb
}

func (po *ProviderOptimizer) GetExcellenceQoSReportForProvider(providerAddress string) (qosReport *pairingtypes.QualityOfServiceReport, rawQosReport *pairingtypes.QualityOfServiceReport) {
	providerData, found := po.getProviderData(providerAddress)
	if !found {
		return nil, nil
	}
	precision := WANTED_PRECISION
	latencyScore := turnFloatToDec(providerData.Latency.Num/providerData.Latency.Denom, precision)
	syncScore := turnFloatToDec(providerData.Sync.Num/providerData.Sync.Denom, precision)
	// if our sync score is un initialized due to lack of providers
	if syncScore.IsZero() {
		syncScore = sdk.OneDec()
	}
	availabilityScore := turnFloatToDec(providerData.Availability.Num/providerData.Availability.Denom, precision)
	ret := &pairingtypes.QualityOfServiceReport{
		Latency:      latencyScore,
		Availability: availabilityScore,
		Sync:         syncScore,
	}

	latencyScoreRaw := turnFloatToDec(providerData.LatencyRaw.Num/providerData.LatencyRaw.Denom, precision)
	syncScoreRaw := turnFloatToDec(providerData.SyncRaw.Num/providerData.SyncRaw.Denom, precision)
	rawQosReport = &pairingtypes.QualityOfServiceReport{
		Latency:      latencyScoreRaw,
		Availability: availabilityScore,
		Sync:         syncScoreRaw,
	}

	utils.LavaFormatTrace("QoS Excellence for provider",
		utils.LogAttr("address", providerAddress),
		utils.LogAttr("Report", ret),
		utils.LogAttr("raw_report", rawQosReport),
	)

	return ret, rawQosReport
}

func turnFloatToDec(floatNum float64, precision int64) sdk.Dec {
	integerNum := int64(math.Round(floatNum * math.Pow(10, float64(precision))))
	return sdk.NewDecWithPrec(integerNum, precision)
}

func (po *ProviderOptimizer) Strategy() Strategy {
	return po.strategy
}<|MERGE_RESOLUTION|>--- conflicted
+++ resolved
@@ -32,19 +32,12 @@
 )
 
 var (
-<<<<<<< HEAD
-	NumTiers                               = 4
+	OptimizerNumTiers                      = 4
 	MinimumEntries                         = 5
 	ATierChance                            = 0.75
 	LastTierChance                         = 0.0
 	CollectOptimizerProvidersScore         = false
 	CollectOptimizerProvidersScoreFlagName = "collect-optimizer-providers-score"
-=======
-	OptimizerNumTiers = 4
-	MinimumEntries    = 5
-	ATierChance       = 0.75
-	LastTierChance    = 0.0
->>>>>>> f3b2489f
 )
 
 type ConcurrentBlockStore struct {
@@ -67,19 +60,16 @@
 	wantedNumProvidersInConcurrency uint
 	latestSyncData                  ConcurrentBlockStore
 	selectionWeighter               SelectionWeighter
-<<<<<<< HEAD
+	OptimizerNumTiers               int
 	consumerOptimizerDataCollector  *metrics.ConsumerOptimizerDataCollector
 	metrics                         *metrics.ConsumerMetricsManager
 	chainId                         string
 	apiInterface                    string
-=======
-	OptimizerNumTiers               int
 }
 
 type Exploration struct {
 	address string
 	time    time.Time
->>>>>>> f3b2489f
 }
 
 type ProviderData struct {
@@ -169,12 +159,7 @@
 	)
 }
 
-<<<<<<< HEAD
-// returns a sub set of selected providers according to their scores, perturbation factor will be added to each score in order to randomly select providers that are not always on top
-func (po *ProviderOptimizer) ChooseProvider(allAddresses []string, ignoredProviders map[string]struct{}, cu uint64, requestedBlock int64, epoch uint64) (addresses []string) {
-=======
-func (po *ProviderOptimizer) CalculateSelectionTiers(allAddresses []string, ignoredProviders map[string]struct{}, cu uint64, requestedBlock int64) (SelectionTier, Exploration) {
->>>>>>> f3b2489f
+func (po *ProviderOptimizer) CalculateSelectionTiers(allAddresses []string, ignoredProviders map[string]struct{}, cu uint64, requestedBlock int64, epoch uint64) (SelectionTier, Exploration) {
 	latencyScore := math.MaxFloat64 // smaller = better i.e less latency
 	syncScore := math.MaxFloat64    // smaller = better i.e less sync lag
 
@@ -220,8 +205,8 @@
 }
 
 // returns a sub set of selected providers according to their scores, perturbation factor will be added to each score in order to randomly select providers that are not always on top
-func (po *ProviderOptimizer) ChooseProvider(allAddresses []string, ignoredProviders map[string]struct{}, cu uint64, requestedBlock int64) (addresses []string, tier int) {
-	selectionTier, explorationCandidate := po.CalculateSelectionTiers(allAddresses, ignoredProviders, cu, requestedBlock)
+func (po *ProviderOptimizer) ChooseProvider(allAddresses []string, ignoredProviders map[string]struct{}, cu uint64, requestedBlock int64, epoch uint64) (addresses []string, tier int) {
+	selectionTier, explorationCandidate := po.CalculateSelectionTiers(allAddresses, ignoredProviders, cu, requestedBlock, epoch)
 	if selectionTier.ScoresCount() == 0 {
 		// no providers to choose from
 		return []string{}, -1
@@ -234,15 +219,14 @@
 		// if we have more than 2*MinimumEntries we set the LastTierChance configured
 		initialChances[(po.OptimizerNumTiers - 1)] = LastTierChance
 	}
-<<<<<<< HEAD
-	shiftedChances := selectionTier.ShiftTierChance(NumTiers, initialChances)
-	tier := selectionTier.SelectTierRandomly(NumTiers, shiftedChances)
+	shiftedChances := selectionTier.ShiftTierChance(po.OptimizerNumTiers, initialChances)
+	tier = selectionTier.SelectTierRandomly(po.OptimizerNumTiers, shiftedChances)
 
 	var tierProviders []Entry
 	if CollectOptimizerProvidersScore {
 		metricsTiers := []metrics.ProviderTierEntry{}
-		for i := 0; i < NumTiers; i++ {
-			tierEntries := selectionTier.GetTier(i, NumTiers, MinimumEntries)
+		for i := 0; i < po.OptimizerNumTiers; i++ {
+			tierEntries := selectionTier.GetTier(i, po.OptimizerNumTiers, MinimumEntries)
 			if i == tier {
 				tierProviders = tierEntries
 			}
@@ -258,15 +242,10 @@
 
 		go po.metrics.UpdateOptimizerProvidersScore(po.chainId, po.apiInterface, epoch, metricsTiers)
 	} else {
-		tierProviders = selectionTier.GetTier(tier, NumTiers, MinimumEntries)
-	}
-
-=======
-	shiftedChances := selectionTier.ShiftTierChance(po.OptimizerNumTiers, initialChances)
-	tier = selectionTier.SelectTierRandomly(po.OptimizerNumTiers, shiftedChances)
-	tierProviders := selectionTier.GetTier(tier, po.OptimizerNumTiers, MinimumEntries)
+		tierProviders = selectionTier.GetTier(tier, po.OptimizerNumTiers, MinimumEntries)
+	}
+
 	// TODO: add penalty if a provider is chosen too much
->>>>>>> f3b2489f
 	selectedProvider := po.selectionWeighter.WeightedChoice(tierProviders)
 	returnedProviders := []string{selectedProvider}
 	if explorationCandidate.address != "" && po.shouldExplore(1, selectionTier.ScoresCount()) {
@@ -279,7 +258,6 @@
 		utils.LogAttr("tier", tier),
 	)
 
-<<<<<<< HEAD
 	for _, providerAddress := range allAddresses {
 		providerData, found := po.getProviderData(providerAddress)
 		if !found {
@@ -293,10 +271,7 @@
 		po.consumerOptimizerDataCollector.SetProviderData(providerAddress, epoch, chosen, availabilityScore, syncScore, latencyScore)
 	}
 
-	return returnedProviders
-=======
 	return returnedProviders, tier
->>>>>>> f3b2489f
 }
 
 // calculate the expected average time until this provider catches up with the given latestSync block
@@ -586,14 +561,11 @@
 		providerRelayStats:              relayCache,
 		wantedNumProvidersInConcurrency: wantedNumProvidersInConcurrency,
 		selectionWeighter:               NewSelectionWeighter(),
-<<<<<<< HEAD
+		OptimizerNumTiers:               OptimizerNumTiers,
 		metrics:                         metrics,
 		consumerOptimizerDataCollector:  consumerOptimizerDataCollector,
 		chainId:                         chainId,
 		apiInterface:                    apiInterface,
-=======
-		OptimizerNumTiers:               OptimizerNumTiers,
->>>>>>> f3b2489f
 	}
 }
 
