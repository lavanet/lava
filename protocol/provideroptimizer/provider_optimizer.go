package provideroptimizer

import (
	"math"
	"strings"
	"sync"
	"time"

	sdk "github.com/cosmos/cosmos-sdk/types"
	"github.com/dgraph-io/ristretto"
	"github.com/lavanet/lava/v2/protocol/common"
	"github.com/lavanet/lava/v2/utils"
	"github.com/lavanet/lava/v2/utils/lavaslices"
	"github.com/lavanet/lava/v2/utils/rand"
	"github.com/lavanet/lava/v2/utils/score"
	pairingtypes "github.com/lavanet/lava/v2/x/pairing/types"
	"gonum.org/v1/gonum/mathext"
)

const (
	CacheMaxCost               = 2000  // each item cost would be 1
	CacheNumCounters           = 20000 // expect 2000 items
	INITIAL_DATA_STALENESS     = 24
	HALF_LIFE_TIME             = time.Hour
	MAX_HALF_TIME              = 3 * time.Hour
	PROBE_UPDATE_WEIGHT        = 0.25
	RELAY_UPDATE_WEIGHT        = 1
	DEFAULT_EXPLORATION_CHANCE = 0.1
	COST_EXPLORATION_CHANCE    = 0.01
	WANTED_PRECISION           = int64(8)
)

type ConcurrentBlockStore struct {
	Lock  sync.Mutex
	Time  time.Time
	Block uint64
}

type cacheInf interface {
	Get(key interface{}) (interface{}, bool)
	Set(key, value interface{}, cost int64) bool
}

type ProviderOptimizer struct {
	strategy                        Strategy
	providersStorage                cacheInf
	providerRelayStats              *ristretto.Cache // used to decide on the half time of the decay
	averageBlockTime                time.Duration
	baseWorldLatency                time.Duration
	wantedNumProvidersInConcurrency uint
	latestSyncData                  ConcurrentBlockStore
}

type ProviderData struct {
	Availability score.ScoreStore // will be used to calculate the probability of error
	Latency      score.ScoreStore // will be used to calculate the latency score
	Sync         score.ScoreStore // will be used to calculate the sync score for spectypes.LATEST_BLOCK/spectypes.NOT_APPLICABLE requests
	SyncBlock    uint64           // will be used to calculate the probability of block error
	LatencyRaw   score.ScoreStore // will be used when reporting reputation to the node (Latency = LatencyRaw / baseLatency)
	SyncRaw      score.ScoreStore // will be used when reporting reputation to the node (Sync = SyncRaw / baseSync)
}

type Strategy int

const (
	STRATEGY_BALANCED Strategy = iota
	STRATEGY_LATENCY
	STRATEGY_SYNC_FRESHNESS
	STRATEGY_COST
	STRATEGY_PRIVACY
	STRATEGY_ACCURACY
	STRATEGY_DISTRIBUTED
)

func (po *ProviderOptimizer) AppendRelayFailure(providerAddress string) {
	po.appendRelayData(providerAddress, 0, false, false, 0, 0, time.Now())
}

func (po *ProviderOptimizer) AppendRelayData(providerAddress string, latency time.Duration, isHangingApi bool, cu, syncBlock uint64) {
	po.appendRelayData(providerAddress, latency, isHangingApi, true, cu, syncBlock, time.Now())
}

func (po *ProviderOptimizer) appendRelayData(providerAddress string, latency time.Duration, isHangingApi, success bool, cu, syncBlock uint64, sampleTime time.Time) {
	latestSync, timeSync := po.updateLatestSyncData(syncBlock, sampleTime)
	providerData, _ := po.getProviderData(providerAddress)
	halfTime := po.calculateHalfTime(providerAddress, sampleTime)
	providerData = po.updateProbeEntryAvailability(providerData, success, RELAY_UPDATE_WEIGHT, halfTime, sampleTime)
	if success {
		if latency > 0 {
			baseLatency := po.baseWorldLatency + common.BaseTimePerCU(cu)/2
			if isHangingApi {
				baseLatency += po.averageBlockTime / 2 // hanging apis take longer
			}
			providerData = po.updateProbeEntryLatency(providerData, latency, baseLatency, RELAY_UPDATE_WEIGHT, halfTime, sampleTime, isHangingApi)
		}
		if syncBlock > providerData.SyncBlock {
			// do not allow providers to go back
			providerData.SyncBlock = syncBlock
		}
		syncLag := po.calculateSyncLag(latestSync, timeSync, providerData.SyncBlock, sampleTime)
		providerData = po.updateProbeEntrySync(providerData, syncLag, po.averageBlockTime, halfTime, sampleTime, isHangingApi)
	}
	po.providersStorage.Set(providerAddress, providerData, 1)
	po.updateRelayTime(providerAddress, sampleTime)

	utils.LavaFormatTrace("relay update",
		utils.LogAttr("providerData", providerData),
		utils.LogAttr("syncBlock", syncBlock),
		utils.LogAttr("cu", cu),
		utils.LogAttr("providerAddress", providerAddress),
		utils.LogAttr("latency", latency),
		utils.LogAttr("success", success),
	)
}

func (po *ProviderOptimizer) AppendProbeRelayData(providerAddress string, latency time.Duration, success bool) {
	providerData, _ := po.getProviderData(providerAddress)
	sampleTime := time.Now()
	halfTime := po.calculateHalfTime(providerAddress, sampleTime)
	providerData = po.updateProbeEntryAvailability(providerData, success, PROBE_UPDATE_WEIGHT, halfTime, sampleTime)
	if success && latency > 0 {
		// base latency for a probe is the world latency
		providerData = po.updateProbeEntryLatency(providerData, latency, po.baseWorldLatency, PROBE_UPDATE_WEIGHT, halfTime, sampleTime, false)
	}
	po.providersStorage.Set(providerAddress, providerData, 1)

	utils.LavaFormatTrace("probe update",
		utils.LogAttr("providerAddress", providerAddress),
		utils.LogAttr("latency", latency),
		utils.LogAttr("success", success),
	)
}

// returns a sub set of selected providers according to their scores, perturbation factor will be added to each score in order to randomly select providers that are not always on top
func (po *ProviderOptimizer) ChooseProvider(allAddresses []string, ignoredProviders map[string]struct{}, cu uint64, requestedBlock int64, perturbationPercentage float64) (addresses []string) {
	returnedProviders := make([]string, 1) // location 0 is always the best score
	latencyScore := math.MaxFloat64        // smaller = better i.e less latency
	syncScore := math.MaxFloat64           // smaller = better i.e less sync lag
	numProviders := len(allAddresses)
	if po.strategy == STRATEGY_DISTRIBUTED {
		// distribute relays across more providers
		perturbationPercentage *= 2
	}
	for _, providerAddress := range allAddresses {
		if _, ok := ignoredProviders[providerAddress]; ok {
			// ignored provider, skip it
			continue
		}
		providerData, found := po.getProviderData(providerAddress)
		if !found {
			utils.LavaFormatTrace("provider data was not found for address", utils.LogAttr("providerAddress", providerAddress))
		}
		// latency score
		latencyScoreCurrent := po.calculateLatencyScore(providerData, cu, requestedBlock) // smaller == better i.e less latency
		// latency perturbation
		latencyScoreCurrent = pertrubWithNormalGaussian(latencyScoreCurrent, perturbationPercentage)

		// sync score
		syncScoreCurrent := float64(0)
		if requestedBlock < 0 {
			// means user didn't ask for a specific block and we want to give him the best
			syncScoreCurrent = po.calculateSyncScore(providerData.Sync) // smaller == better i.e less sync lag
			// sync perturbation
			syncScoreCurrent = pertrubWithNormalGaussian(syncScoreCurrent, perturbationPercentage)
		}

		utils.LavaFormatTrace("scores information",
			utils.LogAttr("providerAddress", providerAddress),
			utils.LogAttr("latencyScoreCurrent", latencyScoreCurrent),
			utils.LogAttr("syncScoreCurrent", syncScoreCurrent),
			utils.LogAttr("latencyScore", latencyScore),
			utils.LogAttr("syncScore", syncScore),
		)

		// we want the minimum latency and sync diff
		if po.isBetterProviderScore(latencyScore, latencyScoreCurrent, syncScore, syncScoreCurrent) || len(returnedProviders) == 0 {
			if returnedProviders[0] != "" && po.shouldExplore(len(returnedProviders), numProviders) {
				// we are about to overwrite position 0, and this provider needs a chance to be in exploration
				returnedProviders = append(returnedProviders, returnedProviders[0])
			}
			returnedProviders[0] = providerAddress // best provider is always on position 0
			latencyScore = latencyScoreCurrent
			syncScore = syncScoreCurrent
			continue
		}
		if po.shouldExplore(len(returnedProviders), numProviders) {
			returnedProviders = append(returnedProviders, providerAddress)
		}
	}

	utils.LavaFormatTrace("returned providers",
		utils.LogAttr("providers", strings.Join(returnedProviders, ",")),
		utils.LogAttr("cu", cu),
	)

	return returnedProviders
}

// calculate the expected average time until this provider catches up with the given latestSync block
// for the first block difference we take the minimum between the time passed since block arrived and the average block time
// for any other block we take the averageBlockTime
func (po *ProviderOptimizer) calculateSyncLag(latestSync uint64, timeSync time.Time, providerBlock uint64, sampleTime time.Time) time.Duration {
	// check gap is >=1
	if latestSync <= providerBlock {
		return 0
	}
	// lag on first block
	timeLag := sampleTime.Sub(timeSync) // received the latest block at time X, this provider provided the entry at time Y, which is X-Y time after
	firstBlockLag := lavaslices.Min([]time.Duration{po.averageBlockTime, timeLag})
	blocksGap := latestSync - providerBlock - 1                     // latestSync > providerBlock
	blocksGapTime := time.Duration(blocksGap) * po.averageBlockTime // the provider is behind by X blocks, so is expected to catch up in averageBlockTime * X
	timeLag = firstBlockLag + blocksGapTime
	return timeLag
}

func (po *ProviderOptimizer) updateLatestSyncData(providerLatestBlock uint64, sampleTime time.Time) (uint64, time.Time) {
	po.latestSyncData.Lock.Lock()
	defer po.latestSyncData.Lock.Unlock()
	latestBlock := po.latestSyncData.Block
	if latestBlock < providerLatestBlock {
		// saved latest block is older, so update
		po.latestSyncData.Block = providerLatestBlock
		po.latestSyncData.Time = sampleTime
	}
	return po.latestSyncData.Block, po.latestSyncData.Time
}

func (po *ProviderOptimizer) shouldExplore(currentNumProvders, numProviders int) bool {
	if uint(currentNumProvders) >= po.wantedNumProvidersInConcurrency {
		return false
	}
	explorationChance := DEFAULT_EXPLORATION_CHANCE
	switch po.strategy {
	case STRATEGY_LATENCY:
		return true // we want a lot of parallel tries on latency
	case STRATEGY_ACCURACY:
		return true
	case STRATEGY_COST:
		explorationChance = COST_EXPLORATION_CHANCE
	case STRATEGY_DISTRIBUTED:
		explorationChance = DEFAULT_EXPLORATION_CHANCE * 0.25
	case STRATEGY_PRIVACY:
		return false // only one at a time
	}
	// Dividing the random threshold by the loop count ensures that the overall probability of success is the requirement for the entire loop not per iteration
	return rand.Float64() < explorationChance/float64(numProviders)
}

func (po *ProviderOptimizer) isBetterProviderScore(latencyScore, latencyScoreCurrent, syncScore, syncScoreCurrent float64) bool {
	var latencyWeight float64
	switch po.strategy {
	case STRATEGY_LATENCY:
		latencyWeight = 0.7
	case STRATEGY_SYNC_FRESHNESS:
		latencyWeight = 0.2
	case STRATEGY_PRIVACY:
		// pick at random regardless of score
		if rand.Intn(2) == 0 {
			return true
		}
		return false
	default:
		latencyWeight = 0.6
	}
	if syncScoreCurrent == 0 {
		return latencyScore > latencyScoreCurrent
	}
	return latencyScore*latencyWeight+syncScore*(1-latencyWeight) > latencyScoreCurrent*latencyWeight+syncScoreCurrent*(1-latencyWeight)
}

func (po *ProviderOptimizer) calculateSyncScore(syncScore score.ScoreStore) float64 {
	var historicalSyncLatency time.Duration
	if syncScore.Denom == 0 {
		historicalSyncLatency = 0
	} else {
		historicalSyncLatency = time.Duration(syncScore.Num / syncScore.Denom * float64(po.averageBlockTime)) // give it units of block time
	}
	return historicalSyncLatency.Seconds()
}

func (po *ProviderOptimizer) calculateLatencyScore(providerData ProviderData, cu uint64, requestedBlock int64) float64 {
	baseLatency := po.baseWorldLatency + common.BaseTimePerCU(cu)/2 // divide by two because the returned time is for timeout not for average
	timeoutDuration := common.GetTimePerCu(cu) + common.AverageWorldLatency
	var historicalLatency time.Duration
	if providerData.Latency.Denom == 0 {
		historicalLatency = baseLatency
	} else {
		historicalLatency = time.Duration(float64(baseLatency) * providerData.Latency.Num / providerData.Latency.Denom)
	}
	if historicalLatency > timeoutDuration {
		// can't have a bigger latency than timeout
		historicalLatency = timeoutDuration
	}
	probabilityBlockError := po.CalculateProbabilityOfBlockError(requestedBlock, providerData)
	probabilityOfTimeout := po.CalculateProbabilityOfTimeout(providerData.Availability)
	probabilityOfSuccess := (1 - probabilityBlockError) * (1 - probabilityOfTimeout)

	// base latency is how much time it would cost to an average performing provider
	// timeoutDuration is the extra time we pay for a non responsive provider
	// historicalLatency is how much we are paying for the processing of this provider

	// in case of block error we are paying the time cost of this provider and the time cost of the next provider on retry
	costBlockError := historicalLatency.Seconds() + baseLatency.Seconds()
	if probabilityBlockError > 0.5 {
		costBlockError *= 3 // consistency improvement
	}
	// in case of a time out we are paying the time cost of a timeout and the time cost of the next provider on retry
	costTimeout := timeoutDuration.Seconds() + baseLatency.Seconds()
	// on success we are paying the time cost of this provider
	costSuccess := historicalLatency.Seconds()

	utils.LavaFormatTrace("latency calculation breakdown",
		utils.LogAttr("probabilityBlockError", probabilityBlockError),
		utils.LogAttr("costBlockError", costBlockError),
		utils.LogAttr("probabilityOfTimeout", probabilityOfTimeout),
		utils.LogAttr("costTimeout", costTimeout),
		utils.LogAttr("probabilityOfSuccess", probabilityOfSuccess),
		utils.LogAttr("costSuccess", costSuccess),
	)

	return probabilityBlockError*costBlockError + probabilityOfTimeout*costTimeout + probabilityOfSuccess*costSuccess
}

func (po *ProviderOptimizer) CalculateProbabilityOfTimeout(availabilityScore score.ScoreStore) float64 {
	probabilityTimeout := float64(0)
	if availabilityScore.Denom > 0 { // shouldn't happen since we have default values but protect just in case
		mean := availabilityScore.Num / availabilityScore.Denom
		// bernoulli distribution assumption means probability of '1' is the mean, success is 1
		return 1 - mean
	}
	return probabilityTimeout
}

func (po *ProviderOptimizer) CalculateProbabilityOfBlockError(requestedBlock int64, providerData ProviderData) float64 {
	probabilityBlockError := float64(0)
	// if there is no syncBlock data we assume successful relays so we don't over fit providers who were lucky to update
	if requestedBlock > 0 && providerData.SyncBlock < uint64(requestedBlock) && providerData.SyncBlock > 0 {
		// requested a specific block, so calculate a probability of provider having that block
		averageBlockTime := po.averageBlockTime.Seconds()
		blockDistanceRequired := uint64(requestedBlock) - providerData.SyncBlock
		if blockDistanceRequired > 0 {
			timeSinceSyncReceived := time.Since(providerData.Sync.Time).Seconds()
			eventRate := timeSinceSyncReceived / averageBlockTime // a new block every average block time, numerator is time passed, gamma=rt
			// probValueAfterRepetitions(k,lambda) calculates the probability for k events or less meaning p(x<=k),
			// an error occurs if we didn't have enough blocks, so the chance of error is p(x<k) where k is the required number of blocks so we do p(x<=k-1)
			probabilityBlockError = CumulativeProbabilityFunctionForPoissonDist(blockDistanceRequired-1, eventRate) // this calculates the probability we received insufficient blocks. too few
		} else {
			probabilityBlockError = 0
		}
	}
	return probabilityBlockError
}

func (po *ProviderOptimizer) getProviderData(providerAddress string) (providerData ProviderData, found bool) {
	storedVal, found := po.providersStorage.Get(providerAddress)
	if found {
		var ok bool

		providerData, ok = storedVal.(ProviderData)
		if !ok {
			utils.LavaFormatFatal("invalid usage of optimizer provider storage", nil, utils.Attribute{Key: "storedVal", Value: storedVal})
		}
	} else {
		providerData = ProviderData{
			Availability: score.NewScoreStore(0.99, 1, time.Now().Add(-1*INITIAL_DATA_STALENESS*time.Hour)), // default value of 99%
			Latency:      score.NewScoreStore(1, 1, time.Now().Add(-1*INITIAL_DATA_STALENESS*time.Hour)),    // default value of 1 score (encourage exploration)
			Sync:         score.NewScoreStore(1, 1, time.Now().Add(-1*INITIAL_DATA_STALENESS*time.Hour)),    // default value of half score (encourage exploration)
			SyncBlock:    0,
		}
	}
	return providerData, found
}

func (po *ProviderOptimizer) updateProbeEntrySync(providerData ProviderData, sync, baseSync, halfTime time.Duration, sampleTime time.Time, isHangingApi bool) ProviderData {
	newScore := score.NewScoreStore(sync.Seconds(), baseSync.Seconds(), sampleTime)
	oldScore := providerData.Sync
<<<<<<< HEAD
	providerData.Sync, providerData.SyncRaw = score.CalculateTimeDecayFunctionUpdate(oldScore, newScore, halfTime, RELAY_UPDATE_WEIGHT, sampleTime, isHangingApi)
=======
	syncScoreStore, syncRawScoreStore := score.CalculateTimeDecayFunctionUpdate(oldScore, newScore, halfTime, RELAY_UPDATE_WEIGHT, sampleTime)
	providerData.Sync = syncScoreStore
	if !isHangingApi {
		// use raw qos excellence reports updates for non-hanging API only
		providerData.SyncRaw = syncRawScoreStore
	}
>>>>>>> d59160e9
	return providerData
}

func (po *ProviderOptimizer) updateProbeEntryAvailability(providerData ProviderData, success bool, weight float64, halfTime time.Duration, sampleTime time.Time) ProviderData {
	newNumerator := float64(1)
	if !success {
		// if we failed we need the score update to be 0
		newNumerator = 0
	}
	oldScore := providerData.Availability
	newScore := score.NewScoreStore(newNumerator, 1, sampleTime) // denom is 1, entry time is now
<<<<<<< HEAD
	providerData.Availability, _ = score.CalculateTimeDecayFunctionUpdate(oldScore, newScore, halfTime, weight, sampleTime, false)
=======
	providerData.Availability, _ = score.CalculateTimeDecayFunctionUpdate(oldScore, newScore, halfTime, weight, sampleTime)
>>>>>>> d59160e9
	return providerData
}

// update latency data, base latency is the latency for the api defined in the spec
func (po *ProviderOptimizer) updateProbeEntryLatency(providerData ProviderData, latency, baseLatency time.Duration, weight float64, halfTime time.Duration, sampleTime time.Time, isHangingApi bool) ProviderData {
	newScore := score.NewScoreStore(latency.Seconds(), baseLatency.Seconds(), sampleTime)
	oldScore := providerData.Latency
<<<<<<< HEAD
	providerData.Latency, providerData.LatencyRaw = score.CalculateTimeDecayFunctionUpdate(oldScore, newScore, halfTime, weight, sampleTime, isHangingApi)
=======

	latencyScoreStore, latencyRawScoreStore := score.CalculateTimeDecayFunctionUpdate(oldScore, newScore, halfTime, weight, sampleTime)
	providerData.Latency = latencyScoreStore
	if isHangingApi {
		// use raw qos excellence reports updates for non-hanging API only
		providerData.LatencyRaw = latencyRawScoreStore
	}
>>>>>>> d59160e9
	return providerData
}

func (po *ProviderOptimizer) updateRelayTime(providerAddress string, sampleTime time.Time) {
	times := po.getRelayStatsTimes(providerAddress)
	if len(times) == 0 {
		po.providerRelayStats.Set(providerAddress, []time.Time{sampleTime}, 1)
		return
	}
	times = append(times, sampleTime)
	po.providerRelayStats.Set(providerAddress, times, 1)
}

func (po *ProviderOptimizer) calculateHalfTime(providerAddress string, sampleTime time.Time) time.Duration {
	halfTime := HALF_LIFE_TIME
	relaysHalfTime := po.getRelayStatsTimeDiff(providerAddress, sampleTime)
	if relaysHalfTime > halfTime {
		halfTime = relaysHalfTime
	}
	if halfTime > MAX_HALF_TIME {
		halfTime = MAX_HALF_TIME
	}
	return halfTime
}

func (po *ProviderOptimizer) getRelayStatsTimeDiff(providerAddress string, sampleTime time.Time) time.Duration {
	times := po.getRelayStatsTimes(providerAddress)
	if len(times) == 0 {
		return 0
	}
	medianTime := times[(len(times)-1)/2]
	if medianTime.Before(sampleTime) {
		return sampleTime.Sub(medianTime)
	}
	utils.LavaFormatWarning("did not use sample time in optimizer calculation", nil)
	return time.Since(medianTime)
}

func (po *ProviderOptimizer) getRelayStatsTimes(providerAddress string) []time.Time {
	storedVal, found := po.providerRelayStats.Get(providerAddress)
	if found {
		times, ok := storedVal.([]time.Time)
		if !ok {
			utils.LavaFormatFatal("invalid usage of optimizer relay stats cache", nil, utils.Attribute{Key: "storedVal", Value: storedVal})
		}
		return times
	}
	return nil
}

func NewProviderOptimizer(strategy Strategy, averageBlockTIme, baseWorldLatency time.Duration, wantedNumProvidersInConcurrency uint) *ProviderOptimizer {
	cache, err := ristretto.NewCache(&ristretto.Config{NumCounters: CacheNumCounters, MaxCost: CacheMaxCost, BufferItems: 64, IgnoreInternalCost: true})
	if err != nil {
		utils.LavaFormatFatal("failed setting up cache for queries", err)
	}
	relayCache, err := ristretto.NewCache(&ristretto.Config{NumCounters: CacheNumCounters, MaxCost: CacheMaxCost, BufferItems: 64, IgnoreInternalCost: true})
	if err != nil {
		utils.LavaFormatFatal("failed setting up cache for queries", err)
	}
	if strategy == STRATEGY_PRIVACY {
		// overwrite
		wantedNumProvidersInConcurrency = 1
	}
	return &ProviderOptimizer{strategy: strategy, providersStorage: cache, averageBlockTime: averageBlockTIme, baseWorldLatency: baseWorldLatency, providerRelayStats: relayCache, wantedNumProvidersInConcurrency: wantedNumProvidersInConcurrency}
}

// calculate the probability a random variable with a poisson distribution
// poisson distribution calculates the probability of K events, in this case the probability enough blocks pass and the request will be accessible in the block

func CumulativeProbabilityFunctionForPoissonDist(k_events uint64, lambda float64) float64 {
	// calculate cumulative probability of observing k events (having k or more events):
	// GammaIncReg is the lower incomplete gamma function GammaIncReg(a,x) = (1/ Γ(a)) \int_0^x e^{-t} t^{a-1} dt
	// the CPF for k events (less than equal k) is the regularized upper incomplete gamma function
	// so to get the CPF we need to return 1 - prob
	argument := float64(k_events + 1)
	if argument <= 0 || lambda < 0 {
		utils.LavaFormatFatal("invalid function arguments", nil, utils.Attribute{Key: "argument", Value: argument}, utils.Attribute{Key: "lambda", Value: lambda})
	}
	prob := mathext.GammaIncReg(argument, lambda)
	return 1 - prob
}

func pertrubWithNormalGaussian(orig, percentage float64) float64 {
	perturb := rand.NormFloat64() * percentage * orig
	return orig + perturb
}

func (po *ProviderOptimizer) GetExcellenceQoSReportForProvider(providerAddress string) (qosReport *pairingtypes.QualityOfServiceReport, rawQosReport *pairingtypes.QualityOfServiceReport) {
	providerData, found := po.getProviderData(providerAddress)
	if !found {
		return nil, nil
	}
	precision := WANTED_PRECISION
	latencyScore := turnFloatToDec(providerData.Latency.Num/providerData.Latency.Denom, precision)
	syncScore := turnFloatToDec(providerData.Sync.Num/providerData.Sync.Denom, precision)
	// if our sync score is un initialized due to lack of providers
	if syncScore.IsZero() {
		syncScore = sdk.OneDec()
	}
	availabilityScore := turnFloatToDec(providerData.Availability.Num/providerData.Availability.Denom, precision)
	ret := &pairingtypes.QualityOfServiceReport{
		Latency:      latencyScore,
		Availability: availabilityScore,
		Sync:         syncScore,
	}

	latencyScoreRaw := turnFloatToDec(providerData.LatencyRaw.Num/providerData.LatencyRaw.Denom, precision)
	syncScoreRaw := turnFloatToDec(providerData.SyncRaw.Num/providerData.SyncRaw.Denom, precision)
	rawQosReport = &pairingtypes.QualityOfServiceReport{
		Latency:      latencyScoreRaw,
		Availability: availabilityScore,
		Sync:         syncScoreRaw,
<<<<<<< HEAD
	}

	if debug {
		utils.LavaFormatDebug("QoS Excellence for provider", utils.Attribute{Key: "address", Value: providerAddress}, utils.Attribute{Key: "Report", Value: ret}, utils.Attribute{Key: "raw_report", Value: rawQosReport})
	}
=======
	}

	utils.LavaFormatTrace("QoS Excellence for provider",
		utils.LogAttr("address", providerAddress),
		utils.LogAttr("Report", ret),
		utils.LogAttr("raw_report", rawQosReport),
	)

>>>>>>> d59160e9
	return ret, rawQosReport
}

func turnFloatToDec(floatNum float64, precision int64) sdk.Dec {
	integerNum := int64(math.Round(floatNum * math.Pow(10, float64(precision))))
	return sdk.NewDecWithPrec(integerNum, precision)
}

func (po *ProviderOptimizer) Strategy() Strategy {
	return po.strategy
}<|MERGE_RESOLUTION|>--- conflicted
+++ resolved
@@ -374,16 +374,12 @@
 func (po *ProviderOptimizer) updateProbeEntrySync(providerData ProviderData, sync, baseSync, halfTime time.Duration, sampleTime time.Time, isHangingApi bool) ProviderData {
 	newScore := score.NewScoreStore(sync.Seconds(), baseSync.Seconds(), sampleTime)
 	oldScore := providerData.Sync
-<<<<<<< HEAD
-	providerData.Sync, providerData.SyncRaw = score.CalculateTimeDecayFunctionUpdate(oldScore, newScore, halfTime, RELAY_UPDATE_WEIGHT, sampleTime, isHangingApi)
-=======
 	syncScoreStore, syncRawScoreStore := score.CalculateTimeDecayFunctionUpdate(oldScore, newScore, halfTime, RELAY_UPDATE_WEIGHT, sampleTime)
 	providerData.Sync = syncScoreStore
 	if !isHangingApi {
 		// use raw qos excellence reports updates for non-hanging API only
 		providerData.SyncRaw = syncRawScoreStore
 	}
->>>>>>> d59160e9
 	return providerData
 }
 
@@ -395,11 +391,7 @@
 	}
 	oldScore := providerData.Availability
 	newScore := score.NewScoreStore(newNumerator, 1, sampleTime) // denom is 1, entry time is now
-<<<<<<< HEAD
-	providerData.Availability, _ = score.CalculateTimeDecayFunctionUpdate(oldScore, newScore, halfTime, weight, sampleTime, false)
-=======
 	providerData.Availability, _ = score.CalculateTimeDecayFunctionUpdate(oldScore, newScore, halfTime, weight, sampleTime)
->>>>>>> d59160e9
 	return providerData
 }
 
@@ -407,9 +399,6 @@
 func (po *ProviderOptimizer) updateProbeEntryLatency(providerData ProviderData, latency, baseLatency time.Duration, weight float64, halfTime time.Duration, sampleTime time.Time, isHangingApi bool) ProviderData {
 	newScore := score.NewScoreStore(latency.Seconds(), baseLatency.Seconds(), sampleTime)
 	oldScore := providerData.Latency
-<<<<<<< HEAD
-	providerData.Latency, providerData.LatencyRaw = score.CalculateTimeDecayFunctionUpdate(oldScore, newScore, halfTime, weight, sampleTime, isHangingApi)
-=======
 
 	latencyScoreStore, latencyRawScoreStore := score.CalculateTimeDecayFunctionUpdate(oldScore, newScore, halfTime, weight, sampleTime)
 	providerData.Latency = latencyScoreStore
@@ -417,7 +406,6 @@
 		// use raw qos excellence reports updates for non-hanging API only
 		providerData.LatencyRaw = latencyRawScoreStore
 	}
->>>>>>> d59160e9
 	return providerData
 }
 
@@ -530,13 +518,6 @@
 		Latency:      latencyScoreRaw,
 		Availability: availabilityScore,
 		Sync:         syncScoreRaw,
-<<<<<<< HEAD
-	}
-
-	if debug {
-		utils.LavaFormatDebug("QoS Excellence for provider", utils.Attribute{Key: "address", Value: providerAddress}, utils.Attribute{Key: "Report", Value: ret}, utils.Attribute{Key: "raw_report", Value: rawQosReport})
-	}
-=======
 	}
 
 	utils.LavaFormatTrace("QoS Excellence for provider",
@@ -545,7 +526,6 @@
 		utils.LogAttr("raw_report", rawQosReport),
 	)
 
->>>>>>> d59160e9
 	return ret, rawQosReport
 }
 
