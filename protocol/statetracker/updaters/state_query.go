package updaters

import (
	"context"
	"fmt"
	"strconv"
	"time"

	downtimev1 "github.com/lavanet/lava/v4/x/downtime/v1"

	"github.com/cosmos/cosmos-sdk/client"
	grpc1 "github.com/cosmos/gogoproto/grpc"
	"github.com/dgraph-io/ristretto/v2"
	reliabilitymanager "github.com/lavanet/lava/v4/protocol/rpcprovider/reliabilitymanager"
	"github.com/lavanet/lava/v4/utils"
	conflicttypes "github.com/lavanet/lava/v4/x/conflict/types"
	epochstoragetypes "github.com/lavanet/lava/v4/x/epochstorage/types"
	pairingtypes "github.com/lavanet/lava/v4/x/pairing/types"
	plantypes "github.com/lavanet/lava/v4/x/plans/types"
	protocoltypes "github.com/lavanet/lava/v4/x/protocol/types"
	spectypes "github.com/lavanet/lava/v4/x/spec/types"
	"google.golang.org/grpc"
	"google.golang.org/grpc/metadata"
)

const (
	CacheMaxCost                = 10 * 1024 // 10K cost
	CacheNumCounters            = 10 * 1025 // expect 10K items
	DefaultTimeToLiveExpiration = 30 * time.Minute
	PairingRespKey              = "pairing-resp"
	VerifyPairingRespKey        = "verify-pairing-resp"
	MaxCuResponseKey            = "max-cu-resp"
	EffectivePolicyRespKey      = "effective-policy-resp"
)

type ProtocolVersionResponse struct {
	Version     *protocoltypes.Version
	BlockNumber string
}

type StateQueryAccessInf interface {
	grpc1.ClientConn
	client.CometRPC
}

type StateQueryAccessInst struct {
	grpc1.ClientConn
	client.CometRPC
}

func NewStateQueryAccessInst(clientCtx client.Context) *StateQueryAccessInst {
	return &StateQueryAccessInst{ClientConn: clientCtx, CometRPC: clientCtx.Client}
}

type StateQuery struct {
	specQueryClient         spectypes.QueryClient
	pairingQueryClient      pairingtypes.QueryClient
	epochStorageQueryClient epochstoragetypes.QueryClient
	protocolClient          protocoltypes.QueryClient
	downtimeClient          downtimev1.QueryClient
<<<<<<< HEAD
	ResponsesCache          *ristretto.Cache
	client.CometRPC
=======
	ResponsesCache          *ristretto.Cache[string, any]
	tendermintRPC
	client.TendermintRPC
>>>>>>> 1d2b7575
}

func NewStateQuery(ctx context.Context, accessInf StateQueryAccessInf) *StateQuery {
	sq := &StateQuery{}
	sq.UpdateAccess(accessInf)
	cache, err := ristretto.NewCache(&ristretto.Config[string, any]{NumCounters: CacheNumCounters, MaxCost: CacheMaxCost, BufferItems: 64})
	if err != nil {
		utils.LavaFormatFatal("failed setting up cache for queries", err)
	}
	sq.ResponsesCache = cache
	return sq
}

func (sq *StateQuery) UpdateAccess(accessInf StateQueryAccessInf) {
	sq.specQueryClient = spectypes.NewQueryClient(accessInf)
	sq.pairingQueryClient = pairingtypes.NewQueryClient(accessInf)
	sq.epochStorageQueryClient = epochstoragetypes.NewQueryClient(accessInf)
	sq.protocolClient = protocoltypes.NewQueryClient(accessInf)
	sq.downtimeClient = downtimev1.NewQueryClient(accessInf)
	sq.CometRPC = accessInf
}

func (sq *StateQuery) Provider(ctx context.Context, in *pairingtypes.QueryProviderRequest, opts ...grpc.CallOption) (*pairingtypes.QueryProviderResponse, error) {
	return sq.pairingQueryClient.Provider(ctx, in, opts...)
}

func (sq *StateQuery) GetSpecQueryClient() spectypes.QueryClient {
	return sq.specQueryClient
}

func (csq *StateQuery) GetProtocolVersion(ctx context.Context) (*ProtocolVersionResponse, error) {
	header := metadata.MD{}
	param, err := csq.protocolClient.Params(ctx, &protocoltypes.QueryParamsRequest{}, grpc.Header(&header))
	if err != nil {
		return nil, err
	}
	blockHeight := "unInitialized"
	blockHeights := header.Get("x-cosmos-block-height")
	if len(blockHeights) > 0 {
		blockHeight = blockHeights[0]
	}
	return &ProtocolVersionResponse{BlockNumber: blockHeight, Version: &param.Params.Version}, nil
}

func (csq *StateQuery) GetSpec(ctx context.Context, chainID string) (*spectypes.Spec, error) {
	spec, err := csq.specQueryClient.Spec(ctx, &spectypes.QueryGetSpecRequest{
		ChainID: chainID,
	})
	if err != nil {
		return nil, utils.LavaFormatError("Failed Querying spec for chain", err, utils.Attribute{Key: "ChainID", Value: chainID})
	}
	return &spec.Spec, nil
}

func (csq *StateQuery) GetDowntimeParams(ctx context.Context) (*downtimev1.Params, error) {
	res, err := csq.downtimeClient.QueryParams(ctx, &downtimev1.QueryParamsRequest{})
	if err != nil {
		return nil, err
	}
	return res.Params, nil
}

type ConsumerStateQuery struct {
	*StateQuery
	fromAddress string
	lastChainID string
}

func NewConsumerStateQuery(ctx context.Context, clientCtx client.Context) *ConsumerStateQuery {
	csq := &ConsumerStateQuery{StateQuery: NewStateQuery(ctx, NewStateQueryAccessInst(clientCtx)), fromAddress: clientCtx.FromAddress.String(), lastChainID: ""}
	return csq
}

func (csq *ConsumerStateQuery) GetEffectivePolicy(ctx context.Context, consumerAddress, specID string) (*plantypes.Policy, error) {
	cachedInterface, found := csq.ResponsesCache.Get(EffectivePolicyRespKey + specID)
	if found && cachedInterface != nil {
		if cachedResp, ok := cachedInterface.(*pairingtypes.QueryEffectivePolicyResponse); ok {
			return cachedResp.GetPolicy(), nil
		} else {
			utils.LavaFormatError("invalid cache entry - failed casting response", nil, utils.Attribute{Key: "castingType", Value: "*pairingtypes.QueryEffectivePolicyResponse"}, utils.Attribute{Key: "type", Value: cachedInterface})
		}
	}

	resp, err := csq.pairingQueryClient.EffectivePolicy(ctx, &pairingtypes.QueryEffectivePolicyRequest{
		Consumer: consumerAddress,
		SpecID:   specID,
	})
	if err != nil || resp.GetPolicy() == nil {
		return nil, err
	}
	csq.ResponsesCache.SetWithTTL(EffectivePolicyRespKey+specID, resp, 1, DefaultTimeToLiveExpiration)
	return resp.GetPolicy(), nil
}

func (csq *ConsumerStateQuery) GetPairing(ctx context.Context, chainID string, latestBlock int64) (pairingList []epochstoragetypes.StakeEntry, epoch, nextBlockForUpdate uint64, errRet error) {
	if chainID == "" {
		return nil, 0, 0, utils.LavaFormatError("chain id is empty in GetPairing while not allowed", nil, utils.Attribute{Key: "chainID", Value: chainID})
	}

	cachedInterface, found := csq.ResponsesCache.Get(PairingRespKey + chainID)
	if found && cachedInterface != nil {
		if cachedResp, ok := cachedInterface.(*pairingtypes.QueryGetPairingResponse); ok {
			if cachedResp.BlockOfNextPairing > uint64(latestBlock) {
				return cachedResp.Providers, cachedResp.CurrentEpoch, cachedResp.BlockOfNextPairing, nil
			}
		} else {
			utils.LavaFormatError("invalid cache entry - failed casting response", nil, utils.Attribute{Key: "castingType", Value: "*pairingtypes.QueryGetPairingResponse"}, utils.Attribute{Key: "type", Value: cachedInterface})
		}
	}

	pairingResp, err := csq.pairingQueryClient.GetPairing(ctx, &pairingtypes.QueryGetPairingRequest{
		ChainID: chainID,
		Client:  csq.fromAddress,
	})
	if err != nil {
		return nil, 0, 0, utils.LavaFormatError("Failed in get pairing query", err, utils.Attribute{})
	}
	csq.lastChainID = chainID
	csq.ResponsesCache.SetWithTTL(PairingRespKey+chainID, pairingResp, 1, DefaultTimeToLiveExpiration)
	if len(pairingResp.Providers) == 0 {
		utils.LavaFormatWarning("Chain returned empty provider list, check node connection and consumer subscription status, or no providers provide this chain", nil,
			utils.LogAttr("chainId", chainID),
			utils.LogAttr("epoch", pairingResp.CurrentEpoch),
			utils.LogAttr("consumer_address", csq.fromAddress),
		)
	}
	return pairingResp.Providers, pairingResp.CurrentEpoch, pairingResp.BlockOfNextPairing, nil
}

func (csq *ConsumerStateQuery) GetMaxCUForUser(ctx context.Context, chainID string, epoch uint64) (maxCu uint64, err error) {
	var userEntryRes *pairingtypes.QueryUserEntryResponse = nil

	key := csq.entryKey(chainID, epoch)
	cachedInterface, found := csq.ResponsesCache.Get(key)

	if found && cachedInterface != nil {
		if cachedResp, ok := cachedInterface.(*pairingtypes.QueryUserEntryResponse); ok {
			userEntryRes = cachedResp
		} else {
			utils.LavaFormatError("invalid cache entry - failed casting response", nil, utils.Attribute{Key: "castingType", Value: "*pairingtypes.QueryUserEntryResponse"}, utils.Attribute{Key: "type", Value: fmt.Sprintf("%T", cachedInterface)})
		}
	}

	if userEntryRes == nil {
		address := csq.fromAddress
		userEntryRes, err = csq.pairingQueryClient.UserEntry(ctx, &pairingtypes.QueryUserEntryRequest{ChainID: chainID, Address: address, Block: epoch})
		if err != nil {
			return 0, utils.LavaFormatError("failed querying StakeEntry for consumer", err, utils.Attribute{Key: "chainID", Value: chainID}, utils.Attribute{Key: "address", Value: address}, utils.Attribute{Key: "block", Value: epoch})
		}

		csq.ResponsesCache.SetWithTTL(key, userEntryRes, 1, DefaultTimeToLiveExpiration)
	}

	return userEntryRes.GetMaxCU(), nil
}

func (csq *ConsumerStateQuery) entryKey(chainID string, epoch uint64) string {
	return MaxCuResponseKey + chainID + strconv.FormatUint(epoch, 10)
}

type EpochStateQuery struct {
	StateQuery
}

func (esq *EpochStateQuery) CurrentEpochStart(ctx context.Context) (uint64, error) {
	epochDetails, err := esq.epochStorageQueryClient.EpochDetails(ctx, &epochstoragetypes.QueryGetEpochDetailsRequest{})
	if err != nil {
		return 0, utils.LavaFormatError("Failed Querying EpochDetails", err)
	}
	details := epochDetails.GetEpochDetails()
	return details.StartBlock, nil
}

func NewEpochStateQuery(stateQuery *StateQuery) *EpochStateQuery {
	return &EpochStateQuery{StateQuery: *stateQuery}
}

type ProviderStateQuery struct {
	*StateQuery
	EpochStateQuery
}

func NewProviderStateQuery(ctx context.Context, stateQueryAccess StateQueryAccessInf) *ProviderStateQuery {
	sq := NewStateQuery(ctx, stateQueryAccess)
	esq := NewEpochStateQuery(sq)
	csq := &ProviderStateQuery{StateQuery: sq, EpochStateQuery: *esq}
	return csq
}

func (psq *ProviderStateQuery) GetMaxCuForUser(ctx context.Context, consumerAddress, chainID string, epoch uint64) (maxCu uint64, err error) {
	key := psq.entryKey(consumerAddress, chainID, epoch, "")
	cachedInterface, found := psq.ResponsesCache.Get(MaxCuResponseKey + key)
	var userEntryRes *pairingtypes.QueryUserEntryResponse = nil
	if found && cachedInterface != nil {
		if cachedResp, ok := cachedInterface.(*pairingtypes.QueryUserEntryResponse); ok {
			userEntryRes = cachedResp
		} else {
			utils.LavaFormatError("invalid cache entry - failed casting response", nil, utils.Attribute{Key: "castingType", Value: "*pairingtypes.QueryUserEntryResponse"}, utils.Attribute{Key: "type", Value: fmt.Sprintf("%T", cachedInterface)})
		}
	}
	if userEntryRes == nil {
		userEntryRes, err = psq.pairingQueryClient.UserEntry(ctx, &pairingtypes.QueryUserEntryRequest{ChainID: chainID, Address: consumerAddress, Block: epoch})
		if err != nil {
			return 0, utils.LavaFormatError("StakeEntry querying for consumer failed", err, utils.Attribute{Key: "chainID", Value: chainID}, utils.Attribute{Key: "address", Value: consumerAddress}, utils.Attribute{Key: "block", Value: epoch})
		}
		psq.ResponsesCache.SetWithTTL(MaxCuResponseKey+key, userEntryRes, 1, DefaultTimeToLiveExpiration)
	}

	return userEntryRes.GetMaxCU(), err
}

func (psq *ProviderStateQuery) entryKey(consumerAddress, chainID string, epoch uint64, providerAddress string) string {
	return consumerAddress + chainID + strconv.FormatUint(epoch, 10) + providerAddress
}

func (psq *ProviderStateQuery) VoteEvents(ctx context.Context, latestBlock int64) (votes []*reliabilitymanager.VoteParams, err error) {
	brp := psq.StateQuery.CometRPC
	blockResults, err := brp.BlockResults(ctx, &latestBlock)
	if err != nil {
		return nil, err
	}
	transactionResults := blockResults.TxsResults
	for _, tx := range transactionResults {
		events := tx.Events
		for _, event := range events {
			if event.Type == utils.EventPrefix+conflicttypes.ConflictVoteDetectionEventName {
				vote, err := reliabilitymanager.BuildVoteParamsFromDetectionEvent(event)
				if err != nil {
					return nil, utils.LavaFormatError("failed conflict_vote_detection_event parsing", err, utils.Attribute{Key: "event", Value: event})
				}
				utils.LavaFormatDebug("conflict_vote_detection_event", utils.Attribute{Key: "voteID", Value: vote.VoteID})
				votes = append(votes, vote)
			}
		}
	}

	beginBlockEvents := blockResults.FinalizeBlockEvents
	for _, event := range beginBlockEvents {
		if event.Type == utils.EventPrefix+conflicttypes.ConflictVoteRevealEventName {
			voteID, voteDeadline, err := reliabilitymanager.BuildBaseVoteDataFromEvent(event)
			if err != nil {
				return nil, utils.LavaFormatError("failed conflict_vote_reveal_event parsing", err, utils.Attribute{Key: "event", Value: event})
			}
			vote_reveal := &reliabilitymanager.VoteParams{VoteID: voteID, VoteDeadline: voteDeadline, ParamsType: reliabilitymanager.RevealVoteType}
			utils.LavaFormatDebug("conflict_vote_reveal_event", utils.Attribute{Key: "voteID", Value: voteID})
			votes = append(votes, vote_reveal)
		}
		if event.Type == utils.EventPrefix+conflicttypes.ConflictVoteResolvedEventName {
			voteID, _, err := reliabilitymanager.BuildBaseVoteDataFromEvent(event)
			if err != nil {
				if !reliabilitymanager.NoVoteDeadline.Is(err) {
					return nil, utils.LavaFormatError("failed conflict_vote_resolved_event parsing", err, utils.Attribute{Key: "event", Value: event})
				}
			}
			vote_resolved := &reliabilitymanager.VoteParams{VoteID: voteID, VoteDeadline: 0, ParamsType: reliabilitymanager.CloseVoteType, CloseVote: true}
			votes = append(votes, vote_resolved)
			utils.LavaFormatDebug("conflict_vote_resolved_event", utils.Attribute{Key: "voteID", Value: voteID})
		}
	}
	return votes, err
}

func (psq *ProviderStateQuery) VerifyPairing(ctx context.Context, consumerAddress, providerAddress string, epoch uint64, chainID string) (valid bool, total int64, projectId string, err error) {
	key := psq.entryKey(consumerAddress, chainID, epoch, providerAddress)
	extractedResultFromCache := false
	cachedInterface, found := psq.ResponsesCache.Get(VerifyPairingRespKey + key)
	var verifyResponse *pairingtypes.QueryVerifyPairingResponse = nil
	if found && cachedInterface != nil {
		if cachedResp, ok := cachedInterface.(*pairingtypes.QueryVerifyPairingResponse); ok {
			verifyResponse = cachedResp
			extractedResultFromCache = true
		} else {
			utils.LavaFormatError("invalid cache entry - failed casting response", nil, utils.Attribute{Key: "castingType", Value: "*pairingtypes.QueryVerifyPairingResponse"}, utils.Attribute{Key: "type", Value: fmt.Sprintf("%T", cachedInterface)})
		}
	}
	if verifyResponse == nil {
		verifyResponse, err = psq.pairingQueryClient.VerifyPairing(context.Background(), &pairingtypes.QueryVerifyPairingRequest{
			ChainID:  chainID,
			Client:   consumerAddress,
			Provider: providerAddress,
			Block:    epoch,
		})
		if err != nil {
			return false, 0, "", err
		}
		psq.ResponsesCache.SetWithTTL(VerifyPairingRespKey+key, verifyResponse, 1, DefaultTimeToLiveExpiration)
	}
	if !verifyResponse.Valid {
		return false, 0, "", utils.LavaFormatError("invalid self pairing with consumer", nil,
			utils.LogAttr("provider", providerAddress),
			utils.LogAttr("consumer_address", consumerAddress),
			utils.LogAttr("epoch", epoch),
			utils.LogAttr("from_cache", extractedResultFromCache),
		)
	}
	return verifyResponse.Valid, int64(verifyResponse.GetPairedProviders()), verifyResponse.ProjectId, nil
}

func (psq *ProviderStateQuery) GetEpochSize(ctx context.Context) (uint64, error) {
	res, err := psq.epochStorageQueryClient.Params(ctx, &epochstoragetypes.QueryParamsRequest{})
	if err != nil {
		return 0, err
	}
	return res.Params.EpochBlocks, nil
}

func (psq *ProviderStateQuery) EarliestBlockInMemory(ctx context.Context) (uint64, error) {
	res, err := psq.epochStorageQueryClient.EpochDetails(ctx, &epochstoragetypes.QueryGetEpochDetailsRequest{})
	if err != nil {
		return 0, err
	}
	return res.EpochDetails.EarliestStart, nil
}

func (psq *ProviderStateQuery) GetRecommendedEpochNumToCollectPayment(ctx context.Context) (uint64, error) {
	res, err := psq.pairingQueryClient.Params(ctx, &pairingtypes.QueryParamsRequest{})
	if err != nil {
		return 0, err
	}
	return res.GetParams().RecommendedEpochNumToCollectPayment, nil
}

func (psq *ProviderStateQuery) GetEpochSizeMultipliedByRecommendedEpochNumToCollectPayment(ctx context.Context) (uint64, error) {
	epochSize, err := psq.GetEpochSize(ctx)
	if err != nil {
		return 0, err
	}
	recommendedEpochNumToCollectPayment, err := psq.GetRecommendedEpochNumToCollectPayment(ctx)
	if err != nil {
		return 0, err
	}
	return epochSize * recommendedEpochNumToCollectPayment, nil
}<|MERGE_RESOLUTION|>--- conflicted
+++ resolved
@@ -58,14 +58,9 @@
 	epochStorageQueryClient epochstoragetypes.QueryClient
 	protocolClient          protocoltypes.QueryClient
 	downtimeClient          downtimev1.QueryClient
-<<<<<<< HEAD
-	ResponsesCache          *ristretto.Cache
-	client.CometRPC
-=======
 	ResponsesCache          *ristretto.Cache[string, any]
 	tendermintRPC
-	client.TendermintRPC
->>>>>>> 1d2b7575
+	client.CometRPC
 }
 
 func NewStateQuery(ctx context.Context, accessInf StateQueryAccessInf) *StateQuery {
