--- conflicted
+++ resolved
@@ -46,11 +46,7 @@
 	timeoutCtx, cancel := context.WithTimeout(context.Background(), time.Second*3)
 	defer cancel()
 	_, epoch, nextBlockForUpdate, err := fcu.stateQuery.GetPairing(timeoutCtx, fcu.specId, latestBlock)
-<<<<<<< HEAD
-	if err != nil {
-=======
 	if err != nil && epoch == 0 {
->>>>>>> 8c0c3ced
 		if !fcu.ignoreQueryErrors {
 			utils.LavaFormatError("could not get block stats for finalization consensus updater, trying again next block", err, utils.Attribute{Key: "latestBlock", Value: latestBlock})
 		}
