package updaters

import (
	"context"
	"sync"
	"time"

	"golang.org/x/exp/slices"

	ctypes "github.com/cometbft/cometbft/rpc/core/types"
	"github.com/lavanet/lava/v4/protocol/rpcprovider/reliabilitymanager"
	"github.com/lavanet/lava/v4/protocol/rpcprovider/rewardserver"
	"github.com/lavanet/lava/v4/utils"
	conflicttypes "github.com/lavanet/lava/v4/x/conflict/types"
	pairingtypes "github.com/lavanet/lava/v4/x/pairing/types"
	spectypes "github.com/lavanet/lava/v4/x/spec/types"
)

const (
	BlockResultRetry = 20
)

var TimeOutForFetchingLavaBlocks = time.Second * 5

type EventTracker struct {
	lock sync.RWMutex
	*StateQuery
	blockResults       *ctypes.ResultBlockResults
	latestUpdatedBlock int64
}

func (et *EventTracker) UpdateBlockResults(latestBlock int64) (err error) {
	ctx := context.Background()

	if latestBlock == 0 {
		var res *ctypes.ResultStatus
		for i := 0; i < 3; i++ {
			timeoutCtx, cancel := context.WithTimeout(ctx, TimeOutForFetchingLavaBlocks)
			res, err = et.StateQuery.Status(timeoutCtx)
			cancel()
			if err == nil {
				break
			}
		}
		if err != nil {
			return utils.LavaFormatWarning("could not get latest block height and requested latestBlock = 0", err)
		}
		latestBlock = res.SyncInfo.LatestBlockHeight
	}

	var blockResults *ctypes.ResultBlockResults
	for i := 0; i < BlockResultRetry; i++ {
		timeoutCtx, cancel := context.WithTimeout(ctx, TimeOutForFetchingLavaBlocks)
		blockResults, err = et.StateQuery.BlockResults(timeoutCtx, &latestBlock)
		cancel()
		if err == nil {
			break
		}
		time.Sleep(100 * time.Millisecond * time.Duration(i+1)) // need this so it doesn't just spam the attempts, and tendermint fails getting block results pretty often
	}
	if err != nil {
		return utils.LavaFormatError("could not get block result", err, utils.LogAttr("block_requested", latestBlock))
	}
	// lock for update after successful block result query
	et.lock.Lock()
	defer et.lock.Unlock()
	if latestBlock > et.latestUpdatedBlock {
		et.latestUpdatedBlock = latestBlock
		et.blockResults = blockResults
	} else {
		utils.LavaFormatDebug("event tracker got an outdated block", utils.Attribute{Key: "block", Value: latestBlock}, utils.Attribute{Key: "latestUpdatedBlock", Value: et.latestUpdatedBlock})
	}
	return nil
}

func (et *EventTracker) getLatestPaymentEvents() (payments []*rewardserver.PaymentRequest, err error) {
	et.lock.RLock()
	defer et.lock.RUnlock()
	transactionResults := et.blockResults.TxsResults
	for _, tx := range transactionResults {
		events := tx.Events
		for _, event := range events {
			if event.Type == utils.EventPrefix+pairingtypes.RelayPaymentEventName {
				paymentList, err := rewardserver.BuildPaymentFromRelayPaymentEvent(event, et.latestUpdatedBlock)
				if err != nil {
					return nil, utils.LavaFormatError("failed relay_payment_event parsing", err, utils.Attribute{Key: "event", Value: event})
				}

				utils.LavaFormatTrace("relay_payment_event", utils.LogAttr("payment", paymentList))

				payments = append(payments, paymentList...)
			}
		}
	}
	return payments, nil
}

func (et *EventTracker) getLatestVersionEvents(latestBlock int64) (updated bool, err error) {
	et.lock.RLock()
	defer et.lock.RUnlock()
	if et.latestUpdatedBlock != latestBlock {
		return false, utils.LavaFormatWarning("event results are different than expected", nil, utils.Attribute{Key: "requested latestBlock", Value: latestBlock}, utils.Attribute{Key: "current latestBlock", Value: et.latestUpdatedBlock})
	}
	for _, event := range et.blockResults.FinalizeBlockEvents {
		if event.Type == utils.EventPrefix+"param_change" {
			for _, attribute := range event.Attributes {
				if attribute.Key == "param" && attribute.Value == "Version" {
					return true, nil
				}
			}
		}
	}
	return false, nil
}

func (et *EventTracker) getLatestDowntimeParamsUpdateEvents(latestBlock int64) (updated bool, err error) {
	// check DowntimeParams change proposal results
	et.lock.RLock()
	defer et.lock.RUnlock()
	if et.latestUpdatedBlock != latestBlock {
		return false, utils.LavaFormatWarning("event results are different than expected", nil, utils.Attribute{Key: "requested latestBlock", Value: latestBlock}, utils.Attribute{Key: "current latestBlock", Value: et.latestUpdatedBlock})
	}
	for _, event := range et.blockResults.FinalizeBlockEvents {
		if event.Type == utils.EventPrefix+"param_change" {
			for _, attribute := range event.Attributes {
				if attribute.Key == "param" && (attribute.Value == "DowntimeDuration" || attribute.Value == "EpochDuration") {
					return true, nil
				}
			}
		}
	}
	return false, nil
}

func (et *EventTracker) getLatestSpecModifyEvents(latestBlock int64) (updated bool, err error) {
	// SpecModifyEventName
	et.lock.RLock()
	defer et.lock.RUnlock()
	if et.latestUpdatedBlock != latestBlock {
		return false, utils.LavaFormatWarning("event results are different than expected", nil, utils.Attribute{Key: "requested latestBlock", Value: latestBlock}, utils.Attribute{Key: "current latestBlock", Value: et.latestUpdatedBlock})
	}
	eventsListToListenTo := []string{
		utils.EventPrefix + spectypes.SpecModifyEventName,
		utils.EventPrefix + spectypes.SpecRefreshEventName,
	}
	for _, event := range et.blockResults.FinalizeBlockEvents {
		if slices.Contains(eventsListToListenTo, event.Type) {
			utils.LavaFormatInfo("Spec update event identified", utils.LogAttr("Event", event.Type))
			return true, nil
		}
	}
	return false, nil
}

func (et *EventTracker) getLatestVoteEvents(latestBlock int64) (votes []*reliabilitymanager.VoteParams, err error) {
	et.lock.RLock()
	defer et.lock.RUnlock()
	if et.latestUpdatedBlock != latestBlock {
		return nil, utils.LavaFormatWarning("event results are different than expected", nil, utils.Attribute{Key: "requested latestBlock", Value: latestBlock}, utils.Attribute{Key: "current latestBlock", Value: et.latestUpdatedBlock})
	}
	transactionResults := et.blockResults.TxsResults
	for _, tx := range transactionResults {
		events := tx.Events
		for _, event := range events {
			if event.Type == utils.EventPrefix+conflicttypes.ConflictVoteDetectionEventName {
				vote, err := reliabilitymanager.BuildVoteParamsFromDetectionEvent(event)
				if err != nil {
					return nil, utils.LavaFormatError("failed conflict_vote_detection_event parsing", err, utils.Attribute{Key: "event", Value: event})
				}
				utils.LavaFormatDebug("conflict_vote_detection_event", utils.Attribute{Key: "voteID", Value: vote.VoteID})
				votes = append(votes, vote)
			}
		}
	}

	beginBlockEvents := et.blockResults.FinalizeBlockEvents
	for _, event := range beginBlockEvents {
		if event.Type == utils.EventPrefix+conflicttypes.ConflictVoteRevealEventName {
			voteID, voteDeadline, err := reliabilitymanager.BuildBaseVoteDataFromEvent(event)
			if err != nil {
				return nil, utils.LavaFormatError("failed conflict_vote_reveal_event parsing", err, utils.Attribute{Key: "event", Value: event})
			}
			vote_reveal := &reliabilitymanager.VoteParams{VoteID: voteID, VoteDeadline: voteDeadline, ParamsType: reliabilitymanager.RevealVoteType}
			utils.LavaFormatDebug("conflict_vote_reveal_event", utils.Attribute{Key: "voteID", Value: voteID})
			votes = append(votes, vote_reveal)
		}
		if event.Type == utils.EventPrefix+conflicttypes.ConflictVoteResolvedEventName {
			voteID, _, err := reliabilitymanager.BuildBaseVoteDataFromEvent(event)
			if err != nil {
				if !reliabilitymanager.NoVoteDeadline.Is(err) {
					return nil, utils.LavaFormatError("failed conflict_vote_resolved_event parsing", err, utils.Attribute{Key: "event", Value: event})
				}
			}
			vote_resolved := &reliabilitymanager.VoteParams{VoteID: voteID, VoteDeadline: 0, ParamsType: reliabilitymanager.CloseVoteType, CloseVote: true}
			votes = append(votes, vote_resolved)
			utils.LavaFormatDebug("conflict_vote_resolved_event", utils.Attribute{Key: "voteID", Value: voteID})
		}
	}

	return votes, err
}

type tendermintRPC interface {
	BlockResults(
		ctx context.Context,
		height *int64,
	) (*ctypes.ResultBlockResults, error)
	ConsensusParams(
		ctx context.Context,
		height *int64,
	) (*ctypes.ResultConsensusParams, error)
<<<<<<< HEAD
}

func TryIntoTendermintRPC(cl client.CometRPC) (tendermintRPC, error) {
	brp, ok := cl.(tendermintRPC)
	if !ok {
		return nil, fmt.Errorf("client does not implement tendermintRPC: %T", cl)
	}
	return brp, nil
=======
>>>>>>> c07dbc61
}<|MERGE_RESOLUTION|>--- conflicted
+++ resolved
@@ -198,26 +198,4 @@
 	}
 
 	return votes, err
-}
-
-type tendermintRPC interface {
-	BlockResults(
-		ctx context.Context,
-		height *int64,
-	) (*ctypes.ResultBlockResults, error)
-	ConsensusParams(
-		ctx context.Context,
-		height *int64,
-	) (*ctypes.ResultConsensusParams, error)
-<<<<<<< HEAD
-}
-
-func TryIntoTendermintRPC(cl client.CometRPC) (tendermintRPC, error) {
-	brp, ok := cl.(tendermintRPC)
-	if !ok {
-		return nil, fmt.Errorf("client does not implement tendermintRPC: %T", cl)
-	}
-	return brp, nil
-=======
->>>>>>> c07dbc61
 }