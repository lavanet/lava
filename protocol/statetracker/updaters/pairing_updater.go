--- conflicted
+++ resolved
@@ -72,18 +72,8 @@
 	defer cancel()
 	pairingList, epoch, nextBlockForUpdate, err := pu.stateQuery.GetPairing(timeoutCtx, chainID, -1)
 	numberOfRelevantProviders := pu.updateStaticProviders(staticProviders)
-<<<<<<< HEAD
-	// If user configured static providers but did not buy a subscription
-	if err != nil {
-		if numberOfRelevantProviders == 0 {
-			return err
-		}
-		// else we continue with static providers.
-		epoch += 1
-=======
 	if err != nil && (epoch == 0 || numberOfRelevantProviders == 0) {
 		return err
->>>>>>> 8c0c3ced
 	}
 	pu.updateConsumerSessionManager(ctx, pairingList, consumerSessionManager, epoch)
 	if nextBlockForUpdate > pu.nextBlockForUpdate {
@@ -105,15 +95,7 @@
 	pu.lock.Lock()
 	defer pu.lock.Unlock()
 	_, epoch, _, err := pu.stateQuery.GetPairing(ctx, pu.specId, -1)
-<<<<<<< HEAD
-	if err != nil {
-		if len(pu.staticProviders) > 0 {
-			// skipping errors for get pairing if static providers are set.
-			return nil
-		}
-=======
 	if err != nil && (epoch == 0 || len(pu.staticProviders) == 0) {
->>>>>>> 8c0c3ced
 		return err
 	}
 
@@ -138,17 +120,9 @@
 		timeoutCtx, cancel := context.WithTimeout(context.Background(), time.Second*5)
 		defer cancel()
 		pairingList, epoch, nextBlockForUpdate, err := pu.stateQuery.GetPairing(timeoutCtx, chainID, latestBlock)
-<<<<<<< HEAD
-		cancel()
-		if err != nil {
-			if len(pu.staticProviders) > 0 {
-				return
-			}
-=======
 		nextBlockForUpdateList = append(nextBlockForUpdateList, nextBlockForUpdate)
 		if err != nil && (epoch == 0 || len(pu.staticProviders) == 0) {
 			// it's ok that we don't have pairing, only if there are static providers and epoch is not 0
->>>>>>> 8c0c3ced
 			utils.LavaFormatError("could not update pairing for chain, trying again next block", err, utils.Attribute{Key: "chain", Value: chainID})
 			continue
 		}
@@ -227,10 +201,7 @@
 			for _, extension := range url.Addons {
 				extensions[extension] = struct{}{}
 			}
-<<<<<<< HEAD
-=======
-
->>>>>>> 8c0c3ced
+
 			// TODO might be problematic adding both addons and extensions with same map.
 			endpoint := &lavasession.Endpoint{
 				NetworkAddress: url.Url,
