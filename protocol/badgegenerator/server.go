--- conflicted
+++ resolved
@@ -23,11 +23,8 @@
 	epoch                 uint64
 	grpcFetcher           *grpc.GRPCFetcher
 	ChainId               string
-<<<<<<< HEAD
 	IpService             *IpService
-=======
 	metrics               *MetricsService
->>>>>>> 0143678a
 }
 
 func NewServer(ipService *IpService, grpcUrl string, chainId string, userData string) (*Server, error) {
