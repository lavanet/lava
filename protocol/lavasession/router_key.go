package lavasession

import (
	"sort"
	"strconv"
	"strings"

<<<<<<< HEAD
	"github.com/lavanet/lava/v4/utils/lavaslices"
=======
	spectypes "github.com/lavanet/lava/v4/x/spec/types"
>>>>>>> c57c9f80
)

const (
	RouterKeySeparator = "|"
	methodRouteSep     = "method-route:"
	internalPathSep    = "internal-path:"
)

type RouterKey struct {
	methodsRouteUniqueKey int
	uniqueExtensions      []string
	internalPath          string
}

func newRouterKeyInner(uniqueExtensions map[string]struct{}) RouterKey {
	uniqueExtensionsSlice := []string{}
	for addon := range uniqueExtensions { // we are sorting this anyway so we don't have to keep order
		uniqueExtensionsSlice = append(uniqueExtensionsSlice, addon)
	}
	sort.Strings(uniqueExtensionsSlice)
	return RouterKey(sep + strings.Join(uniqueExtensionsSlice, sep) + sep)
}

func NewRouterKey(extensions []string) RouterKey {
	routerKey := RouterKey{}
	routerKey.SetExtensions(extensions)
	return routerKey
}

func GetEmptyRouterKey() RouterKey {
	return NewRouterKey([]string{})
}

func (rk *RouterKey) SetExtensions(extensions []string) {
	// make sure addons have no repetitions
	uniqueExtensions := map[string]struct{}{} // init with the empty extension
	if len(extensions) == 0 {
		uniqueExtensions[""] = struct{}{}
	} else {
		for _, extension := range extensions {
			uniqueExtensions[extension] = struct{}{}
		}
	}
<<<<<<< HEAD

	uniqueExtensionsSlice := []string{}
	for addon := range uniqueExtensions { // we are sorting this anyway so we don't have to keep order
		uniqueExtensionsSlice = append(uniqueExtensionsSlice, addon)
	}

	sort.Strings(uniqueExtensionsSlice)

	rk.uniqueExtensions = uniqueExtensionsSlice
=======
	return newRouterKeyInner(uniqueExtensions)
}

func NewRouterKeyFromExtensions(extensions []*spectypes.Extension) RouterKey {
	// make sure addons have no repetitions
	uniqueExtensions := map[string]struct{}{}
	for _, extension := range extensions {
		uniqueExtensions[extension.Name] = struct{}{}
	}
	return newRouterKeyInner(uniqueExtensions)
>>>>>>> c57c9f80
}

func (rk *RouterKey) ApplyMethodsRoute(routeNum int) {
	rk.methodsRouteUniqueKey = routeNum
}

func (rk *RouterKey) ApplyInternalPath(internalPath string) {
	rk.internalPath = internalPath
}

func (rk RouterKey) HasExtension(extension string) bool {
	return lavaslices.Contains(rk.uniqueExtensions, extension)
}

func (rk RouterKey) String() string {
	// uniqueExtensions are sorted on init
	retStr := rk.uniqueExtensions
	if len(retStr) == 0 {
		retStr = append(retStr, "")
	}

	// if we have a route number, we add it to the key
	if rk.methodsRouteUniqueKey != 0 {
		retStr = append(retStr, methodRouteSep+strconv.FormatInt(int64(rk.methodsRouteUniqueKey), 10))
	}

	// if we have an internal path, we add it to the key
	if rk.internalPath != "" {
		retStr = append(retStr, internalPathSep+rk.internalPath)
	}

	return RouterKeySeparator + strings.Join(retStr, RouterKeySeparator) + RouterKeySeparator
}<|MERGE_RESOLUTION|>--- conflicted
+++ resolved
@@ -5,11 +5,8 @@
 	"strconv"
 	"strings"
 
-<<<<<<< HEAD
 	"github.com/lavanet/lava/v4/utils/lavaslices"
-=======
 	spectypes "github.com/lavanet/lava/v4/x/spec/types"
->>>>>>> c57c9f80
 )
 
 const (
@@ -24,19 +21,18 @@
 	internalPath          string
 }
 
-func newRouterKeyInner(uniqueExtensions map[string]struct{}) RouterKey {
-	uniqueExtensionsSlice := []string{}
-	for addon := range uniqueExtensions { // we are sorting this anyway so we don't have to keep order
-		uniqueExtensionsSlice = append(uniqueExtensionsSlice, addon)
-	}
-	sort.Strings(uniqueExtensionsSlice)
-	return RouterKey(sep + strings.Join(uniqueExtensionsSlice, sep) + sep)
-}
-
 func NewRouterKey(extensions []string) RouterKey {
 	routerKey := RouterKey{}
 	routerKey.SetExtensions(extensions)
 	return routerKey
+}
+
+func NewRouterKeyFromExtensions(extensions []*spectypes.Extension) RouterKey {
+	extensionsStr := lavaslices.Map(extensions, func(extension *spectypes.Extension) string {
+		return extension.Name
+	})
+
+	return NewRouterKey(extensionsStr)
 }
 
 func GetEmptyRouterKey() RouterKey {
@@ -53,7 +49,6 @@
 			uniqueExtensions[extension] = struct{}{}
 		}
 	}
-<<<<<<< HEAD
 
 	uniqueExtensionsSlice := []string{}
 	for addon := range uniqueExtensions { // we are sorting this anyway so we don't have to keep order
@@ -63,18 +58,6 @@
 	sort.Strings(uniqueExtensionsSlice)
 
 	rk.uniqueExtensions = uniqueExtensionsSlice
-=======
-	return newRouterKeyInner(uniqueExtensions)
-}
-
-func NewRouterKeyFromExtensions(extensions []*spectypes.Extension) RouterKey {
-	// make sure addons have no repetitions
-	uniqueExtensions := map[string]struct{}{}
-	for _, extension := range extensions {
-		uniqueExtensions[extension.Name] = struct{}{}
-	}
-	return newRouterKeyInner(uniqueExtensions)
->>>>>>> c57c9f80
 }
 
 func (rk *RouterKey) ApplyMethodsRoute(routeNum int) {
