package lavasession

import (
	"context"
<<<<<<< HEAD
	"encoding/json"
=======
	"math/rand"
>>>>>>> a51660a0
	"sync"
	"sync/atomic"
	"time"

	sdkerrors "cosmossdk.io/errors"
	"github.com/gogo/status"
	"github.com/lavanet/lava/protocol/common"
	"github.com/lavanet/lava/utils"
	"github.com/lavanet/lava/utils/rand"
	pairingtypes "github.com/lavanet/lava/x/pairing/types"
	spectypes "github.com/lavanet/lava/x/spec/types"
	"google.golang.org/grpc/codes"
)

const (
	debug = false
)

// created with NewConsumerSessionManager
type ConsumerSessionManager struct {
	rpcEndpoint    *RPCEndpoint // used to filter out endpoints
	lock           sync.RWMutex
	pairing        map[string]*ConsumerSessionsWithProvider // key == provider address
	currentEpoch   uint64
	numberOfResets uint64
	// pairingAddresses for Data reliability
	pairingAddresses       map[uint64]string // contains all addresses from the initial pairing. and the keys are the indexes
	pairingAddressesLength uint64

	validAddresses    []string // contains all addresses that are currently valid
	addonAddresses    map[RouterKey][]string
	reportedProviders ReportedProviders
	// pairingPurge - contains all pairings that are unwanted this epoch, keeps them in memory in order to avoid release.
	// (if a consumer session still uses one of them or we want to report it.)
	pairingPurge      map[string]*ConsumerSessionsWithProvider
	providerOptimizer ProviderOptimizer
}

func (csm *ConsumerSessionManager) RPCEndpoint() RPCEndpoint {
	return *csm.rpcEndpoint
}

func (csm *ConsumerSessionManager) UpdateAllProviders(epoch uint64, pairingList map[uint64]*ConsumerSessionsWithProvider) error {
	pairingListLength := len(pairingList)
	// TODO: we can block updating until some of the probing is done, this can prevent failed attempts on epoch change when we have no information on the providers,
	// and all of them are new (less effective on big pairing lists or a process that runs for a few epochs)
	defer func() {
		// run this after done updating pairing
		time.Sleep(time.Duration(rand.Intn(500)) * time.Millisecond) // sleep up to 500ms in order to scatter different chains probe triggers
		ctx := context.Background()
		go csm.probeProviders(ctx, pairingList, epoch) // probe providers to eliminate offline ones from affecting relays, pairingList is thread safe it's members are not (accessed through csm.pairing)
	}()
	csm.lock.Lock()         // start by locking the class lock.
	defer csm.lock.Unlock() // we defer here so in case we return an error it will unlock automatically.

	if epoch <= csm.atomicReadCurrentEpoch() { // sentry shouldn't update an old epoch or current epoch
		return utils.LavaFormatError("trying to update provider list for older epoch", nil, utils.Attribute{Key: "epoch", Value: epoch}, utils.Attribute{Key: "currentEpoch", Value: csm.atomicReadCurrentEpoch()})
	}
	// Update Epoch.
	csm.atomicWriteCurrentEpoch(epoch)

	// Reset States
	// csm.validAddresses length is reset in setValidAddressesToDefaultValue
	csm.pairingAddresses = make(map[uint64]string, 0)

	csm.reportedProviders.Reset()
	csm.pairingAddressesLength = uint64(pairingListLength)
	csm.numberOfResets = 0
	csm.RemoveAddonAddresses("", nil)
	// Reset the pairingPurge.
	// This happens only after an entire epoch. so its impossible to have session connected to the old purged list
	csm.closePurgedUnusedPairingsConnections() // this must be before updating csm.pairingPurge as we want to close the connections of older sessions (prev 2 epochs)
	csm.pairingPurge = csm.pairing
	csm.pairing = make(map[string]*ConsumerSessionsWithProvider, pairingListLength)
	for idx, provider := range pairingList {
		csm.pairingAddresses[idx] = provider.PublicLavaAddress
		csm.pairing[provider.PublicLavaAddress] = provider
	}
	csm.setValidAddressesToDefaultValue("", nil) // the starting point is that valid addresses are equal to pairing addresses.
	utils.LavaFormatDebug("updated providers", utils.Attribute{Key: "epoch", Value: epoch}, utils.Attribute{Key: "spec", Value: csm.rpcEndpoint.Key()})
	return nil
}

func (csm *ConsumerSessionManager) Initialized() bool {
	csm.lock.RLock()         // start by locking the class lock.
	defer csm.lock.RUnlock() // we defer here so in case we return an error it will unlock automatically.
	return len(csm.pairingAddresses) != 0
}

func (csm *ConsumerSessionManager) RemoveAddonAddresses(addon string, extensions []string) {
	if addon == "" && len(extensions) == 0 {
		// purge all
		csm.addonAddresses = make(map[RouterKey][]string)
	} else {
		routerKey := NewRouterKey(append(extensions, addon))
		if csm.addonAddresses == nil {
			csm.addonAddresses = make(map[RouterKey][]string)
		}
		csm.addonAddresses[routerKey] = []string{}
	}
}

// csm is Rlocked
func (csm *ConsumerSessionManager) CalculateAddonValidAddresses(addon string, extensions []string) (supportingProviderAddresses []string) {
	for _, providerAdress := range csm.validAddresses {
		providerEntry := csm.pairing[providerAdress]
		if providerEntry.IsSupportingAddon(addon) && providerEntry.IsSupportingExtensions(extensions) {
			supportingProviderAddresses = append(supportingProviderAddresses, providerAdress)
		}
	}
	return supportingProviderAddresses
}

// assuming csm is Rlocked
func (csm *ConsumerSessionManager) getValidAddresses(addon string, extensions []string) (addresses []string) {
	routerKey := NewRouterKey(append(extensions, addon))
	if csm.addonAddresses == nil || csm.addonAddresses[routerKey] == nil {
		return csm.CalculateAddonValidAddresses(addon, extensions)
	}
	return csm.addonAddresses[routerKey]
}

// After 2 epochs we need to close all open connections.
// otherwise golang garbage collector is not closing network connections and they
// will remain open forever.
func (csm *ConsumerSessionManager) closePurgedUnusedPairingsConnections() {
	for _, purgedPairing := range csm.pairingPurge {
		for _, endpoint := range purgedPairing.Endpoints {
			if endpoint.connection != nil {
				endpoint.connection.Close()
			}
		}
	}
}

func (csm *ConsumerSessionManager) probeProviders(ctx context.Context, pairingList map[uint64]*ConsumerSessionsWithProvider, epoch uint64) error {
	guid := utils.GenerateUniqueIdentifier()
	ctx = utils.AppendUniqueIdentifier(ctx, guid)
	utils.LavaFormatInfo("providers probe initiated", utils.Attribute{Key: "endpoint", Value: csm.rpcEndpoint}, utils.Attribute{Key: "GUID", Value: ctx}, utils.Attribute{Key: "epoch", Value: epoch})
	// Create a wait group to synchronize the goroutines
	wg := sync.WaitGroup{}
	wg.Add(len(pairingList)) // increment by this and not by 1 for each go routine because we don;t want a race finishing the go routine before the next invocation
	for _, consumerSessionWithProvider := range pairingList {
		// Start a new goroutine for each provider
		go func(consumerSessionsWithProvider *ConsumerSessionsWithProvider) {
			// Call the probeProvider function and defer the WaitGroup Done call
			defer wg.Done()
			latency, providerAddress, err := csm.probeProvider(ctx, consumerSessionsWithProvider, epoch)
			success := err == nil // if failure then regard it in availability
			csm.providerOptimizer.AppendProbeRelayData(providerAddress, latency, success)
		}(consumerSessionWithProvider)
	}
	done := make(chan struct{})
	go func() {
		defer close(done)
		wg.Wait()
	}()

	select {
	case <-done:
		// all probes finished in time
		utils.LavaFormatDebug("providers probe done", utils.Attribute{Key: "endpoint", Value: csm.rpcEndpoint}, utils.Attribute{Key: "GUID", Value: ctx}, utils.Attribute{Key: "epoch", Value: epoch})
		return nil
	case <-ctx.Done():
		utils.LavaFormatWarning("providers probe ran out of time", nil, utils.Attribute{Key: "endpoint", Value: csm.rpcEndpoint}, utils.Attribute{Key: "GUID", Value: ctx}, utils.Attribute{Key: "epoch", Value: epoch})
		// ran out of time
		return ctx.Err()
	}
}

// this code needs to be thread safe
func (csm *ConsumerSessionManager) probeProvider(ctx context.Context, consumerSessionsWithProvider *ConsumerSessionsWithProvider, epoch uint64) (latency time.Duration, providerAddress string, err error) {
	// TODO: fetch all endpoints not just one
	connected, endpoint, providerAddress, err := consumerSessionsWithProvider.fetchEndpointConnectionFromConsumerSessionWithProvider(ctx)
	if err != nil || !connected {
		if AllProviderEndpointsDisabledError.Is(err) {
			csm.blockProvider(providerAddress, true, epoch, MaxConsecutiveConnectionAttempts, 0, csm.GenerateReconnectCallback(consumerSessionsWithProvider)) // reporting and blocking provider this epoch
		}
		return 0, providerAddress, err
	}

	relaySentTime := time.Now()
	connectCtx, cancel := context.WithTimeout(ctx, common.AverageWorldLatency)
	defer cancel()
	guid, found := utils.GetUniqueIdentifier(connectCtx)
	if !found {
		return 0, providerAddress, utils.LavaFormatError("probeProvider failed fetching unique identifier from context when it's set", nil)
	}
	if endpoint.Client == nil {
		consumerSessionsWithProvider.Lock.Lock()
		defer consumerSessionsWithProvider.Lock.Unlock()
		return 0, providerAddress, utils.LavaFormatError("returned nil client in endpoint", nil, utils.Attribute{Key: "consumerSessionWithProvider", Value: consumerSessionsWithProvider})
	}
	client := *endpoint.Client
	probeReq := &pairingtypes.ProbeRequest{
		Guid:         guid,
		SpecId:       csm.rpcEndpoint.ChainID,
		ApiInterface: csm.rpcEndpoint.ApiInterface,
	}
	probeResp, err := client.Probe(connectCtx, probeReq)
	relayLatency := time.Since(relaySentTime)
	if err != nil {
		return 0, providerAddress, utils.LavaFormatError("probe call error", err, utils.Attribute{Key: "provider", Value: providerAddress})
	}
	providerGuid := probeResp.GetGuid()
	if providerGuid != guid {
		return 0, providerAddress, utils.LavaFormatWarning("mismatch probe response", nil, utils.Attribute{Key: "provider", Value: providerAddress}, utils.Attribute{Key: "provider Guid", Value: providerGuid}, utils.Attribute{Key: "sent guid", Value: guid})
	}
	if probeResp.LatestBlock == 0 {
		return 0, providerAddress, utils.LavaFormatWarning("provider returned 0 latest block", nil, utils.Attribute{Key: "provider", Value: providerAddress}, utils.Attribute{Key: "sent guid", Value: guid})
	}
	// public lava address is a value that is not changing, so it's thread safe
	utils.LavaFormatDebug("Probed provider successfully", utils.Attribute{Key: "latency", Value: relayLatency}, utils.Attribute{Key: "provider", Value: consumerSessionsWithProvider.PublicLavaAddress})
	return relayLatency, providerAddress, nil
}

// csm needs to be locked here
func (csm *ConsumerSessionManager) setValidAddressesToDefaultValue(addon string, extensions []string) {
	if addon == "" && len(extensions) == 0 {
		csm.validAddresses = make([]string, len(csm.pairingAddresses))
		index := 0
		for _, provider := range csm.pairingAddresses {
			csm.validAddresses[index] = provider
			index++
		}
	} else {
		// check if one of the pairing addresses supports the addon
	addingToValidAddresses:
		for _, provider := range csm.pairingAddresses {
			if csm.pairing[provider].IsSupportingAddon(addon) && csm.pairing[provider].IsSupportingExtensions(extensions) {
				for _, validAddress := range csm.validAddresses {
					if validAddress == provider {
						// it exists, no need to add it again
						continue addingToValidAddresses
					}
				}
				// get here only it found a supporting provider that is not valid
				csm.validAddresses = append(csm.validAddresses, provider)
			}
		}
		csm.RemoveAddonAddresses(addon, extensions) // refresh the list
		csm.addonAddresses[NewRouterKey(append(extensions, addon))] = csm.CalculateAddonValidAddresses(addon, extensions)
	}
}

// reads cs.currentEpoch atomically
func (csm *ConsumerSessionManager) atomicWriteCurrentEpoch(epoch uint64) {
	atomic.StoreUint64(&csm.currentEpoch, epoch)
}

// reads cs.currentEpoch atomically
func (csm *ConsumerSessionManager) atomicReadCurrentEpoch() (epoch uint64) {
	return atomic.LoadUint64(&csm.currentEpoch)
}

func (csm *ConsumerSessionManager) atomicReadNumberOfResets() (resets uint64) {
	return atomic.LoadUint64(&csm.numberOfResets)
}

// reset the valid addresses list and increase numberOfResets
func (csm *ConsumerSessionManager) resetValidAddresses(addon string, extensions []string) uint64 {
	csm.lock.Lock() // lock write
	defer csm.lock.Unlock()
	if len(csm.getValidAddresses(addon, extensions)) == 0 { // re verify it didn't change while waiting for lock.
		utils.LavaFormatWarning("Provider pairing list is empty, resetting state.", nil, utils.Attribute{Key: "addon", Value: addon}, utils.Attribute{Key: "extensions", Value: extensions})
		csm.setValidAddressesToDefaultValue(addon, extensions)
		csm.numberOfResets += 1
	}
	// if len(csm.validAddresses) != 0 meaning we had a reset (or an epoch change), so we need to return the numberOfResets which is currently in csm
	return csm.numberOfResets
}

func (csm *ConsumerSessionManager) cacheAddonAddresses(addon string, extensions []string) []string {
	csm.lock.Lock() // lock to set validAddresses[addon] if it's not cached
	defer csm.lock.Unlock()
	routerKey := NewRouterKey(append(extensions, addon))
	if csm.addonAddresses == nil || csm.addonAddresses[routerKey] == nil {
		csm.RemoveAddonAddresses(addon, extensions)
		csm.addonAddresses[routerKey] = csm.CalculateAddonValidAddresses(addon, extensions)
	}
	return csm.addonAddresses[routerKey]
}

// validating we still have providers, otherwise reset valid addresses list
// also caches validAddresses for an addon to save on compute
func (csm *ConsumerSessionManager) validatePairingListNotEmpty(addon string, extensions []string) uint64 {
	numberOfResets := csm.atomicReadNumberOfResets()
	validAddresses := csm.cacheAddonAddresses(addon, extensions)
	if len(validAddresses) == 0 {
		numberOfResets = csm.resetValidAddresses(addon, extensions)
	}
	return numberOfResets
}

// GetSessions will return a ConsumerSession, given cu needed for that session.
// The user can also request specific providers to not be included in the search for a session.
func (csm *ConsumerSessionManager) GetSessions(ctx context.Context, cuNeededForSession uint64, initUnwantedProviders map[string]struct{}, requestedBlock int64, addon string, extensions []*spectypes.Extension) (
	consumerSessionMap ConsumerSessionsMap, errRet error,
) {
	extensionNames := common.GetExtensionNames(extensions)
	// if pairing list is empty we reset the state.
	numberOfResets := csm.validatePairingListNotEmpty(addon, extensionNames)

	// verify initUnwantedProviders is not nil
	if initUnwantedProviders == nil {
		initUnwantedProviders = make(map[string]struct{})
	}

	// providers that we don't try to connect this iteration.
	tempIgnoredProviders := &ignoredProviders{
		providers:    initUnwantedProviders,
		currentEpoch: csm.atomicReadCurrentEpoch(),
	}

	// Get a valid consumerSessionsWithProvider
	sessionWithProviderMap, err := csm.getValidConsumerSessionsWithProvider(tempIgnoredProviders, cuNeededForSession, requestedBlock, addon, extensionNames)
	if err != nil {
		return nil, err
	}

	// Save how many sessions we are aiming to have
	wantedSession := len(sessionWithProviderMap)
	// Save sessions to return
	sessions := make(ConsumerSessionsMap, wantedSession)
	for {
		for providerAddress, sessionWithProvider := range sessionWithProviderMap {
			// Extract values from session with provider
			consumerSessionsWithProvider := sessionWithProvider.SessionsWithProvider
			sessionEpoch := sessionWithProvider.CurrentEpoch

			// Get a valid Endpoint from the provider chosen
			connected, endpoint, _, err := consumerSessionsWithProvider.fetchEndpointConnectionFromConsumerSessionWithProvider(ctx)
			if err != nil {
				// verify err is AllProviderEndpointsDisabled and report.
				if AllProviderEndpointsDisabledError.Is(err) {
					err = csm.blockProvider(providerAddress, true, sessionEpoch, MaxConsecutiveConnectionAttempts, 0, csm.GenerateReconnectCallback(consumerSessionsWithProvider)) // reporting and blocking provider this epoch
					if err != nil {
						if !EpochMismatchError.Is(err) {
							// only acceptable error is EpochMismatchError so if different, throw fatal
							utils.LavaFormatFatal("Unsupported Error", err)
						}
					}
					continue
				} else {
					utils.LavaFormatFatal("Unsupported Error", err)
				}
			} else if !connected {
				// If failed to connect we ignore this provider for this get session request only
				// and try again getting a random provider to pick from
				tempIgnoredProviders.providers[providerAddress] = struct{}{}
				continue
			}

			// we get the reported providers here after we try to connect, so if any provider didn't respond he will already be added to the list.
			reportedProviders := csm.GetReportedProviders(sessionEpoch)

			// Get session from endpoint or create new or continue. if more than 10 connections are open.
			consumerSession, pairingEpoch, err := consumerSessionsWithProvider.GetConsumerSessionInstanceFromEndpoint(endpoint, numberOfResets)
			if err != nil {
				utils.LavaFormatDebug("Error on consumerSessionWithProvider.getConsumerSessionInstanceFromEndpoint", utils.Attribute{Key: "Error", Value: err.Error()})
				if MaximumNumberOfSessionsExceededError.Is(err) {
					// we can get a different provider, adding this provider to the list of providers to skip on.
					tempIgnoredProviders.providers[providerAddress] = struct{}{}
				} else if MaximumNumberOfBlockListedSessionsError.Is(err) {
					// provider has too many block listed sessions. we block it until the next epoch.
					err = csm.blockProvider(providerAddress, false, sessionEpoch, 0, 0, nil)
					if err != nil {
						utils.LavaFormatError("Failed to block provider: ", err)
					}
				} else {
					utils.LavaFormatFatal("Unsupported Error", err)
				}

				continue
			}

			if pairingEpoch != sessionEpoch {
				// pairingEpoch and SessionEpoch must be the same, we validate them here if they are different we raise an error and continue with pairingEpoch
				utils.LavaFormatError("sessionEpoch and pairingEpoch mismatch", nil, utils.Attribute{Key: "sessionEpoch", Value: sessionEpoch}, utils.Attribute{Key: "pairingEpoch", Value: pairingEpoch})
				sessionEpoch = pairingEpoch
			}

			// If we successfully got a consumerSession we can apply the current CU to the consumerSessionWithProvider.UsedComputeUnits
			err = consumerSessionsWithProvider.addUsedComputeUnits(cuNeededForSession)
			if err != nil {
				utils.LavaFormatDebug("consumerSessionWithProvider.addUsedComputeUnit", utils.Attribute{Key: "Error", Value: err.Error()})
				if MaxComputeUnitsExceededError.Is(err) {
					tempIgnoredProviders.providers[providerAddress] = struct{}{}
					// We must unlock the consumer session before continuing.
					consumerSession.lock.Unlock()
					continue
				} else {
					utils.LavaFormatFatal("Unsupported Error", err)
				}
			} else {
				// consumer session is locked and valid, we need to set the relayNumber and the relay cu. before returning.
				consumerSession.LatestRelayCu = cuNeededForSession // set latestRelayCu
				consumerSession.RelayNum += RelayNumberIncrement   // increase relayNum
				// Successfully created/got a consumerSession.
				if debug {
					utils.LavaFormatDebug("Consumer get session",
						utils.Attribute{Key: "provider", Value: providerAddress},
						utils.Attribute{Key: "sessionEpoch", Value: sessionEpoch},
						utils.Attribute{Key: "consumerSession.CUSum", Value: consumerSession.CuSum},
						utils.Attribute{Key: "consumerSession.RelayNum", Value: consumerSession.RelayNum},
						utils.Attribute{Key: "consumerSession.SessionId", Value: consumerSession.SessionId},
					)
				}
				// If no error, add provider session map
				sessions[providerAddress] = &SessionInfo{
					Session:           consumerSession,
					Epoch:             sessionEpoch,
					ReportedProviders: reportedProviders,
				}

				if consumerSession.RelayNum > 1 {
					// we only set excellence for sessions with more than one successful relays, this guarantees data within the epoch exists
					consumerSession.QoSInfo.LastExcellenceQoSReport = csm.providerOptimizer.GetExcellenceQoSReportForProvider(providerAddress)
				}
				// We successfully added provider, we should ignore it if we need to fetch new
				tempIgnoredProviders.providers[providerAddress] = struct{}{}

				if len(sessions) == wantedSession {
					return sessions, nil
				}
				continue
			}
		}

		// If we do not have enough fetch more
		sessionWithProviderMap, err = csm.getValidConsumerSessionsWithProvider(tempIgnoredProviders, cuNeededForSession, requestedBlock, addon, extensionNames)

		// If error exists but we have sessions, return them
		if err != nil && len(sessions) != 0 {
			return sessions, nil
		}

		// If error happens, and we do not have any sessions return error
		if err != nil {
			return nil, err
		}
	}
}

// Get a valid provider address.
func (csm *ConsumerSessionManager) getValidProviderAddresses(ignoredProvidersList map[string]struct{}, cu uint64, requestedBlock int64, addon string, extensions []string) (addresses []string, err error) {
	// cs.Lock must be Rlocked here.
	ignoredProvidersListLength := len(ignoredProvidersList)
	validAddresses := csm.getValidAddresses(addon, extensions)
	validAddressesLength := len(validAddresses)
	totalValidLength := validAddressesLength - ignoredProvidersListLength
	if totalValidLength <= 0 {
		utils.LavaFormatDebug("Pairing list empty", utils.Attribute{Key: "Provider list", Value: validAddresses}, utils.Attribute{Key: "IgnoredProviderList", Value: ignoredProvidersList}, utils.Attribute{Key: "addon", Value: addon}, utils.Attribute{Key: "extensions", Value: extensions})
		err = PairingListEmptyError
		return
	}
	providers := csm.providerOptimizer.ChooseProvider(validAddresses, ignoredProvidersList, cu, requestedBlock, OptimizerPerturbation)
	if debug {
		utils.LavaFormatDebug("choosing provider",
			utils.Attribute{Key: "validAddresses", Value: validAddresses},
			utils.Attribute{Key: "ignoredProvidersList", Value: ignoredProvidersList},
			utils.Attribute{Key: "chosenProviders", Value: providers},
		)
	}

	// make sure we have at least 1 valid provider
	if len(providers) == 0 || providers[0] == "" {
		utils.LavaFormatDebug("No providers returned by the optimizer", utils.Attribute{Key: "Provider list", Value: validAddresses}, utils.Attribute{Key: "IgnoredProviderList", Value: ignoredProvidersList})
		err = PairingListEmptyError
		return
	}

	return providers, nil
}

func (csm *ConsumerSessionManager) getValidConsumerSessionsWithProvider(ignoredProviders *ignoredProviders, cuNeededForSession uint64, requestedBlock int64, addon string, extensions []string) (sessionWithProviderMap SessionWithProviderMap, err error) {
	csm.lock.RLock()
	defer csm.lock.RUnlock()
	if debug {
		utils.LavaFormatDebug("called getValidConsumerSessionsWithProvider", utils.Attribute{Key: "ignoredProviders", Value: ignoredProviders})
	}
	currentEpoch := csm.atomicReadCurrentEpoch() // reading the epoch here while locked, to get the epoch of the pairing.
	if ignoredProviders.currentEpoch < currentEpoch {
		utils.LavaFormatDebug("ignoredProviders epoch is not the current epoch, resetting ignoredProviders", utils.Attribute{Key: "ignoredProvidersEpoch", Value: ignoredProviders.currentEpoch}, utils.Attribute{Key: "currentEpoch", Value: currentEpoch})
		ignoredProviders.providers = make(map[string]struct{}) // reset the old providers as epochs changed so we have a new pairing list.
		ignoredProviders.currentEpoch = currentEpoch
	}

	// Fetch provider addresses
	providerAddresses, err := csm.getValidProviderAddresses(ignoredProviders.providers, cuNeededForSession, requestedBlock, addon, extensions)
	if err != nil {
		utils.LavaFormatError("could not get a provider addresses", err)
		return nil, err
	}

	// save how many providers we are aiming to return
	wantedProviderNumber := len(providerAddresses)

	// Create map to save sessions with providers
	sessionWithProviderMap = make(SessionWithProviderMap, wantedProviderNumber)

	// Iterate till we fill map or do not have more
	for {
		// Iterate over providers
		for _, providerAddress := range providerAddresses {
			consumerSessionsWithProvider := csm.pairing[providerAddress]
			if consumerSessionsWithProvider == nil {
				utils.LavaFormatFatal("invalid provider address returned from csm.getValidProviderAddresses", nil,
					utils.Attribute{Key: "providerAddress", Value: providerAddress},
					utils.Attribute{Key: "all_providerAddresses", Value: providerAddresses},
					utils.Attribute{Key: "pairing", Value: csm.pairing},
					utils.Attribute{Key: "epochAtStart", Value: currentEpoch},
					utils.Attribute{Key: "currentEpoch", Value: csm.atomicReadCurrentEpoch()},
					utils.Attribute{Key: "validAddresses", Value: csm.getValidAddresses(addon, extensions)},
					utils.Attribute{Key: "wantedProviderNumber", Value: wantedProviderNumber},
				)
			}
			if err := consumerSessionsWithProvider.validateComputeUnits(cuNeededForSession); err != nil {
				// Add to ignored
				ignoredProviders.providers[providerAddress] = struct{}{}
				continue
			}

			// If no error, add provider session map
			sessionWithProviderMap[providerAddress] = &SessionWithProvider{
				SessionsWithProvider: consumerSessionsWithProvider,
				CurrentEpoch:         currentEpoch,
			}
			// Add to ignored
			ignoredProviders.providers[providerAddress] = struct{}{}

			// If we have enough providers return
			if len(sessionWithProviderMap) == wantedProviderNumber {
				return sessionWithProviderMap, nil
			}
		}

		// If we do not have enough fetch more
		providerAddresses, err = csm.getValidProviderAddresses(ignoredProviders.providers, cuNeededForSession, requestedBlock, addon, extensions)

		// If error exists but we have providers, return them
		if err != nil && len(sessionWithProviderMap) != 0 {
			return sessionWithProviderMap, nil
		}

		// If error happens, and we do not have any provider return error
		if err != nil {
			utils.LavaFormatError("could not get a provider addresses", err)
			return nil, err
		}
	}
}

// removes a given address from the valid addresses list.
func (csm *ConsumerSessionManager) removeAddressFromValidAddresses(address string) error {
	// cs Must be Locked here.
	for idx, addr := range csm.validAddresses {
		if addr == address {
			// remove the index from the valid list.
			csm.validAddresses = append(csm.validAddresses[:idx], csm.validAddresses[idx+1:]...)
			csm.RemoveAddonAddresses("", nil)
			return nil
		}
	}
	return AddressIndexWasNotFoundError
}

// Blocks a provider making him unavailable for pick this epoch, will also report him as unavailable if reportProvider is set to true.
// Validates that the sessionEpoch is equal to cs.currentEpoch otherwise doesn't take effect.
func (csm *ConsumerSessionManager) blockProvider(address string, reportProvider bool, sessionEpoch uint64, disconnections uint64, errors uint64, reconnectCallback func() error) error {
	// find Index of the address
	if sessionEpoch != csm.atomicReadCurrentEpoch() { // we read here atomically so cs.currentEpoch cant change in the middle, so we can save time if epochs mismatch
		return EpochMismatchError
	}

	csm.lock.Lock() // we lock RW here because we need to make sure nothing changes while we verify validAddresses/addedToPurgeAndReport
	defer csm.lock.Unlock()
	if sessionEpoch != csm.atomicReadCurrentEpoch() { // After we lock we need to verify again that the epoch didn't change while we waited for the lock.
		return EpochMismatchError
	}

	err := csm.removeAddressFromValidAddresses(address)
	if err != nil {
		if AddressIndexWasNotFoundError.Is(err) {
			// in case index wasnt found just continue with the method
			utils.LavaFormatError("address was not found in valid addresses", err, utils.Attribute{Key: "address", Value: address}, utils.Attribute{Key: "validAddresses", Value: csm.validAddresses})
		} else {
			return err
		}
	}

	if reportProvider { // Report provider flow
		csm.reportedProviders.ReportProvider(address, errors, disconnections, reconnectCallback)
	}

	return nil
}

// Verify the consumerSession is locked when getting to this function, if its not locked throw an error
func (csm *ConsumerSessionManager) verifyLock(consumerSession *SingleConsumerSession) error {
	if consumerSession.lock.TryLock() { // verify.
		// if we managed to lock throw an error for misuse.
		defer consumerSession.lock.Unlock()
		return LockMisUseDetectedError
	}
	return nil
}

// A Session can be created but unused if consumer found the response in the cache.
// So we need to unlock the session and decrease the cu that were applied
func (csm *ConsumerSessionManager) OnSessionUnUsed(consumerSession *SingleConsumerSession) error {
	if err := csm.verifyLock(consumerSession); err != nil {
		return sdkerrors.Wrapf(err, "OnSessionUnUsed, consumerSession.lock must be locked before accessing this method, additional info:")
	}
	cuToDecrease := consumerSession.LatestRelayCu
	consumerSession.LatestRelayCu = 0                            // making sure no one uses it in a wrong way
	parentConsumerSessionsWithProvider := consumerSession.Client // must read this pointer before unlocking
	// finished with consumerSession here can unlock.
	consumerSession.lock.Unlock()                                                    // we unlock before we change anything in the parent ConsumerSessionsWithProvider
	err := parentConsumerSessionsWithProvider.decreaseUsedComputeUnits(cuToDecrease) // change the cu in parent
	if err != nil {
		return err
	}
	return nil
}

// Report session failure, mark it as blocked from future usages, report if timeout happened.
func (csm *ConsumerSessionManager) OnSessionFailure(consumerSession *SingleConsumerSession, errorReceived error) error {
	// consumerSession must be locked when getting here.
	code := status.Code(errorReceived)

	if err := csm.verifyLock(consumerSession); err != nil {
		return sdkerrors.Wrapf(err, "OnSessionFailure, consumerSession.lock must be locked before accessing this method, additional info:")
	}

	// consumer Session should be locked here. so we can just apply the session failure here.
	if consumerSession.BlockListed {
		// if consumer session is already blocklisted return an error.
		return sdkerrors.Wrapf(SessionIsAlreadyBlockListedError, "trying to report a session failure of a blocklisted consumer session")
	}

	consumerSession.QoSInfo.TotalRelays++
	consumerSession.ConsecutiveNumberOfFailures += 1 // increase number of failures for this session

	// if this session failed more than MaximumNumberOfFailuresAllowedPerConsumerSession times or session went out of sync we block it.
	var consumerSessionBlockListed bool
	if consumerSession.ConsecutiveNumberOfFailures > MaximumNumberOfFailuresAllowedPerConsumerSession || code == codes.Code(SessionOutOfSyncError.ABCICode()) {
		utils.LavaFormatDebug("Blocking consumer session", utils.Attribute{Key: "id", Value: consumerSession.SessionId})
		consumerSession.BlockListed = true // block this session from future usages
		consumerSessionBlockListed = true
	}
	cuToDecrease := consumerSession.LatestRelayCu
	// latency, isHangingApi, syncScore arent updated when there is a failure
	go csm.providerOptimizer.AppendRelayFailure(consumerSession.Client.PublicLavaAddress)
	consumerSession.LatestRelayCu = 0 // making sure no one uses it in a wrong way

	parentConsumerSessionsWithProvider := consumerSession.Client // must read this pointer before unlocking
	reportErrors := consumerSession.ConsecutiveNumberOfFailures
	// finished with consumerSession here can unlock.
	consumerSession.lock.Unlock() // we unlock before we change anything in the parent ConsumerSessionsWithProvider

	err := parentConsumerSessionsWithProvider.decreaseUsedComputeUnits(cuToDecrease) // change the cu in parent
	if err != nil {
		return err
	}

	// check if need to block & report
	var blockProvider, reportProvider bool
	if ReportAndBlockProviderError.Is(errorReceived) {
		blockProvider = true
		reportProvider = true
	} else if BlockProviderError.Is(errorReceived) {
		blockProvider = true
	}

	// if BlockListed is true here meaning we had a ConsecutiveNumberOfFailures > MaximumNumberOfFailuresAllowedPerConsumerSession or out of sync
	// we will check the total number of cu for this provider and decide if we need to report it.
	if consumerSessionBlockListed {
		if parentConsumerSessionsWithProvider.atomicReadUsedComputeUnits() == 0 { // if we had 0 successful relays and we reached block session we need to report this provider
			blockProvider = true
			reportProvider = true
		}
	}

	if blockProvider {
		publicProviderAddress, pairingEpoch := parentConsumerSessionsWithProvider.getPublicLavaAddressAndPairingEpoch()
		err = csm.blockProvider(publicProviderAddress, reportProvider, pairingEpoch, 0, reportErrors, nil)
		if err != nil {
			if EpochMismatchError.Is(err) {
				return nil // no effects this epoch has been changed
			}
			return err
		}
	}
	return nil
}

// On a successful DataReliability session we don't need to increase and update any field, we just need to unlock the session.
func (csm *ConsumerSessionManager) OnDataReliabilitySessionDone(consumerSession *SingleConsumerSession,
	latestServicedBlock int64,
	specComputeUnits uint64,
	currentLatency time.Duration,
	expectedLatency time.Duration,
	expectedBH int64,
	numOfProviders int,
	providersCount uint64,
) error {
	if err := csm.verifyLock(consumerSession); err != nil {
		return sdkerrors.Wrapf(err, "OnDataReliabilitySessionDone, consumerSession.lock must be locked before accessing this method")
	}

	defer consumerSession.lock.Unlock()               // we need to be locked here, if we didn't get it locked we try lock anyway
	consumerSession.ConsecutiveNumberOfFailures = 0   // reset failures.
	consumerSession.LatestBlock = latestServicedBlock // update latest serviced block
	consumerSession.CalculateQoS(currentLatency, expectedLatency, expectedBH-latestServicedBlock, numOfProviders, int64(providersCount))
	return nil
}

// On a successful session this function will update all necessary fields in the consumerSession. and unlock it when it finishes
func (csm *ConsumerSessionManager) OnSessionDone(
	consumerSession *SingleConsumerSession,
	latestServicedBlock int64,
	specComputeUnits uint64,
	currentLatency time.Duration,
	expectedLatency time.Duration,
	expectedBH int64,
	numOfProviders int,
	providersCount uint64,
	isHangingApi bool,
) error {
	// release locks, update CU, relaynum etc..
	if err := csm.verifyLock(consumerSession); err != nil {
		return sdkerrors.Wrapf(err, "OnSessionDone, consumerSession.lock must be locked before accessing this method")
	}

	defer consumerSession.lock.Unlock()                    // we need to be locked here, if we didn't get it locked we try lock anyway
	consumerSession.CuSum += consumerSession.LatestRelayCu // add CuSum to current cu usage.
	consumerSession.LatestRelayCu = 0                      // reset cu just in case
	consumerSession.ConsecutiveNumberOfFailures = 0        // reset failures.
	consumerSession.LatestBlock = latestServicedBlock      // update latest serviced block
	// calculate QoS
	consumerSession.CalculateQoS(currentLatency, expectedLatency, expectedBH-latestServicedBlock, numOfProviders, int64(providersCount))
	go csm.providerOptimizer.AppendRelayData(consumerSession.Client.PublicLavaAddress, currentLatency, isHangingApi, specComputeUnits, uint64(latestServicedBlock))
	return nil
}

// Get the reported providers currently stored in the session manager.
func (csm *ConsumerSessionManager) GetReportedProviders(epoch uint64) []*pairingtypes.ReportedProvider {
	if epoch != csm.atomicReadCurrentEpoch() {
		return nil // if epochs are not equal, we will return an empty list.
	}
	return csm.reportedProviders.GetReportedProviders()
}

// Data Reliability Section:

// Atomically read csm.pairingAddressesLength for data reliability.
func (csm *ConsumerSessionManager) GetAtomicPairingAddressesLength() uint64 {
	return atomic.LoadUint64(&csm.pairingAddressesLength)
}

func (csm *ConsumerSessionManager) getDataReliabilityProviderIndex(unAllowedAddress string, index uint64) (cswp *ConsumerSessionsWithProvider, providerAddress string, epoch uint64, err error) {
	csm.lock.RLock()
	defer csm.lock.RUnlock()
	currentEpoch := csm.atomicReadCurrentEpoch()
	pairingAddressesLength := csm.GetAtomicPairingAddressesLength()
	if index >= pairingAddressesLength {
		utils.LavaFormatInfo(DataReliabilityIndexOutOfRangeError.Error(), utils.Attribute{Key: "index", Value: index}, utils.Attribute{Key: "pairingAddressesLength", Value: pairingAddressesLength})
		return nil, "", currentEpoch, DataReliabilityIndexOutOfRangeError
	}
	providerAddress = csm.pairingAddresses[index]
	if providerAddress == unAllowedAddress {
		return nil, "", currentEpoch, DataReliabilityIndexRequestedIsOriginalProviderError
	}
	// if address is valid return the ConsumerSessionsWithProvider
	return csm.pairing[providerAddress], providerAddress, currentEpoch, nil
}

func (csm *ConsumerSessionManager) fetchEndpointFromConsumerSessionsWithProviderWithRetry(ctx context.Context, consumerSessionsWithProvider *ConsumerSessionsWithProvider, sessionEpoch uint64) (endpoint *Endpoint, err error) {
	var connected bool
	var providerAddress string
	for idx := 0; idx < MaxConsecutiveConnectionAttempts; idx++ { // try to connect to the endpoint 3 times
		connected, endpoint, providerAddress, err = consumerSessionsWithProvider.fetchEndpointConnectionFromConsumerSessionWithProvider(ctx)
		if err != nil {
			// verify err is AllProviderEndpointsDisabled and report.
			if AllProviderEndpointsDisabledError.Is(err) {
				err = csm.blockProvider(providerAddress, true, sessionEpoch, MaxConsecutiveConnectionAttempts, 0, csm.GenerateReconnectCallback(consumerSessionsWithProvider)) // reporting and blocking provider this epoch
				if err != nil {
					if !EpochMismatchError.Is(err) {
						// only acceptable error is EpochMismatchError so if different, throw fatal
						utils.LavaFormatFatal("Unsupported Error", err)
					}
				}
				break // all endpoints are disabled, no reason to continue with this provider.
			} else {
				utils.LavaFormatFatal("Unsupported Error", err)
			}
		}
		if connected {
			// if we are connected we can stop trying and return the endpoint
			break
		} else {
			continue
		}
	}
	if !connected { // if we are not connected at the end
		// failed to get an endpoint connection from that provider. return an error.
		return nil, utils.LavaFormatError("Not Connected", FailedToConnectToEndPointForDataReliabilityError, utils.Attribute{Key: "provider", Value: providerAddress})
	}
	return endpoint, nil
}

// Get a Data Reliability Session
func (csm *ConsumerSessionManager) GetDataReliabilitySession(ctx context.Context, originalProviderAddress string, index int64, sessionEpoch uint64) (singleConsumerSession *SingleConsumerSession, providerAddress string, epoch uint64, err error) {
	consumerSessionWithProvider, providerAddress, currentEpoch, err := csm.getDataReliabilityProviderIndex(originalProviderAddress, uint64(index))
	if err != nil {
		return nil, "", 0, err
	}
	if sessionEpoch != currentEpoch { // validate we are in the same epoch.
		return nil, "", currentEpoch, DataReliabilityEpochMismatchError
	}

	// after choosing a provider, try to see if it already has an existing data reliability session.
	consumerSession, pairingEpoch, err := consumerSessionWithProvider.verifyDataReliabilitySessionWasNotAlreadyCreated()
	if NoDataReliabilitySessionWasCreatedError.Is(err) { // need to create a new data reliability session
		// We can get an endpoint now and create a data reliability session.
		endpoint, err := csm.fetchEndpointFromConsumerSessionsWithProviderWithRetry(ctx, consumerSessionWithProvider, currentEpoch)
		if err != nil {
			return nil, "", currentEpoch, err
		}

		// get data reliability session from endpoint
		consumerSession, pairingEpoch, err = consumerSessionWithProvider.getDataReliabilitySingleConsumerSession(endpoint)
		if err != nil {
			return nil, "", currentEpoch, err
		}
	} else if err != nil {
		return nil, "", currentEpoch, err
	}

	if currentEpoch != pairingEpoch { // validate they are the same, if not print an error and set currentEpoch to pairingEpoch.
		utils.LavaFormatError("currentEpoch and pairingEpoch mismatch", nil, utils.Attribute{Key: "sessionEpoch", Value: currentEpoch}, utils.Attribute{Key: "pairingEpoch", Value: pairingEpoch})
		currentEpoch = pairingEpoch
	}

	// DR consumer session is locked, we can increment data reliability relay number.
	consumerSession.RelayNum += 1

	return consumerSession, providerAddress, currentEpoch, nil
}

// On a successful Subscribe relay
func (csm *ConsumerSessionManager) OnSessionDoneIncreaseCUOnly(consumerSession *SingleConsumerSession) error {
	if err := csm.verifyLock(consumerSession); err != nil {
		return sdkerrors.Wrapf(err, "OnSessionDoneIncreaseRelayAndCu consumerSession.lock must be locked before accessing this method")
	}

	defer consumerSession.lock.Unlock()                    // we need to be locked here, if we didn't get it locked we try lock anyway
	consumerSession.CuSum += consumerSession.LatestRelayCu // add CuSum to current cu usage.
	consumerSession.LatestRelayCu = 0                      // reset cu just in case
	consumerSession.ConsecutiveNumberOfFailures = 0        // reset failures.
	return nil
}

// On a failed DataReliability session we don't decrease the cu unlike a normal session, we just unlock and verify if we need to block this session or provider.
func (csm *ConsumerSessionManager) OnDataReliabilitySessionFailure(consumerSession *SingleConsumerSession, errorReceived error) error {
	// consumerSession must be locked when getting here.
	if err := csm.verifyLock(consumerSession); err != nil {
		return sdkerrors.Wrapf(err, "OnDataReliabilitySessionFailure consumerSession.lock must be locked before accessing this method")
	}
	// consumer Session should be locked here. so we can just apply the session failure here.
	if consumerSession.BlockListed {
		// if consumer session is already blocklisted return an error.
		return sdkerrors.Wrapf(SessionIsAlreadyBlockListedError, "trying to report a session failure of a blocklisted client session")
	}
	consumerSession.QoSInfo.TotalRelays++
	consumerSession.ConsecutiveNumberOfFailures += 1 // increase number of failures for this session
	consumerSession.RelayNum -= 1                    // upon data reliability failure, decrease the relay number so we can try again.

	// if this session failed more than MaximumNumberOfFailuresAllowedPerConsumerSession times we block list it.
	if consumerSession.ConsecutiveNumberOfFailures > MaximumNumberOfFailuresAllowedPerConsumerSession {
		consumerSession.BlockListed = true // block this session from future usages
	} else if SessionOutOfSyncError.Is(errorReceived) { // this is an error that we must block the session due to.
		consumerSession.BlockListed = true
	}

	var blockProvider, reportProvider bool
	if ReportAndBlockProviderError.Is(errorReceived) {
		blockProvider = true
		reportProvider = true
	} else if BlockProviderError.Is(errorReceived) {
		blockProvider = true
	}

	parentConsumerSessionsWithProvider := consumerSession.Client
	consumerSession.lock.Unlock()

	if blockProvider {
		publicProviderAddress, pairingEpoch := parentConsumerSessionsWithProvider.getPublicLavaAddressAndPairingEpoch()
		err := csm.blockProvider(publicProviderAddress, reportProvider, pairingEpoch, 0, 0, nil)
		if err != nil {
			if EpochMismatchError.Is(err) {
				return nil // no effects this epoch has been changed
			}
			return err
		}
	}

	return nil
}

func (csm *ConsumerSessionManager) GenerateReconnectCallback(consumerSessionsWithProvider *ConsumerSessionsWithProvider) func() error {
	return func() error {
		_, _, err := csm.probeProvider(context.Background(), consumerSessionsWithProvider, csm.atomicReadCurrentEpoch())
		return err
	}
}

func NewConsumerSessionManager(rpcEndpoint *RPCEndpoint, providerOptimizer ProviderOptimizer) *ConsumerSessionManager {
	csm := ConsumerSessionManager{
		reportedProviders: *NewReportedProviders(),
	}
	csm.rpcEndpoint = rpcEndpoint
	csm.providerOptimizer = providerOptimizer
	return &csm
}<|MERGE_RESOLUTION|>--- conflicted
+++ resolved
@@ -2,11 +2,6 @@
 
 import (
 	"context"
-<<<<<<< HEAD
-	"encoding/json"
-=======
-	"math/rand"
->>>>>>> a51660a0
 	"sync"
 	"sync/atomic"
 	"time"
