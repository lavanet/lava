--- conflicted
+++ resolved
@@ -529,10 +529,7 @@
 			} else {
 				// consumer session is locked and valid, we need to set the relayNumber and the relay cu. before returning.
 				// Successfully created/got a consumerSession.
-<<<<<<< HEAD
-=======
-
->>>>>>> 71039636
+
 				utils.LavaFormatTrace("Consumer get session",
 					utils.LogAttr("provider", providerAddress),
 					utils.LogAttr("sessionEpoch", sessionEpoch),
@@ -630,11 +627,7 @@
 		providers = csm.providerOptimizer.ChooseProvider(validAddresses, ignoredProvidersList, cu, requestedBlock, OptimizerPerturbation)
 	}
 
-<<<<<<< HEAD
-	utils.LavaFormatTrace("choosing providers",
-=======
 	utils.LavaFormatTrace("Choosing providers",
->>>>>>> 71039636
 		utils.LogAttr("validAddresses", validAddresses),
 		utils.LogAttr("ignoredProvidersList", ignoredProvidersList),
 		utils.LogAttr("chosenProviders", providers),
@@ -719,11 +712,7 @@
 	csm.lock.RLock()
 	defer csm.lock.RUnlock()
 
-<<<<<<< HEAD
-	utils.LavaFormatTrace("called getValidConsumerSessionsWithProvider", utils.LogAttr("ignoredProviders", ignoredProviders))
-=======
 	utils.LavaFormatTrace("Called getValidConsumerSessionsWithProvider", utils.LogAttr("ignoredProviders", ignoredProviders))
->>>>>>> 71039636
 
 	currentEpoch := csm.atomicReadCurrentEpoch() // reading the epoch here while locked, to get the epoch of the pairing.
 	if ignoredProviders.currentEpoch < currentEpoch {
