--- conflicted
+++ resolved
@@ -1023,11 +1023,8 @@
 	numOfProviders int,
 	providersCount uint64,
 	isHangingApi bool,
-<<<<<<< HEAD
 	reduceAvailability bool,
-=======
 	extensions []*spectypes.Extension,
->>>>>>> 9f6e93d4
 ) error {
 	// release locks, update CU, relaynum etc..
 	if err := consumerSession.VerifyLock(); err != nil {
