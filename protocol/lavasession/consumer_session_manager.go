--- conflicted
+++ resolved
@@ -936,22 +936,7 @@
 		blockProvider = true
 	}
 
-<<<<<<< HEAD
-	if sdkerrors.IsOf(errorReceived, BlockEndpointError) {
-		utils.LavaFormatTrace("Got BlockEndpointError, blocking endpoint and session",
-			utils.LogAttr("error", errorReceived),
-			utils.LogAttr("sessionID", consumerSession.SessionId),
-		)
-
-		// Block the endpoint and the consumer session from future usages
-		consumerSession.EndpointConnection.blockListed.Store(true)
-		consumerSession.BlockListed = true
-	}
-
 	csm.qosManager.AddFailedRelay(consumerSession.epoch, consumerSession.SessionId)
-=======
-	consumerSession.QoSManager.AddFailedRelay(consumerSession.epoch, consumerSession.SessionId)
->>>>>>> ec07fa45
 	consumerSession.ConsecutiveErrors = append(consumerSession.ConsecutiveErrors, errorReceived)
 	// copy consecutive errors for report.
 	errorsForConsumerSession := consumerSession.ConsecutiveErrors
