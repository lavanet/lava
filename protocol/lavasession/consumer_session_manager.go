--- conflicted
+++ resolved
@@ -10,24 +10,14 @@
 	"time"
 
 	sdkerrors "cosmossdk.io/errors"
-<<<<<<< HEAD
-	"github.com/lavanet/lava/v4/protocol/common"
-	metrics "github.com/lavanet/lava/v4/protocol/metrics"
-	"github.com/lavanet/lava/v4/protocol/provideroptimizer"
-	"github.com/lavanet/lava/v4/protocol/qos"
-	"github.com/lavanet/lava/v4/utils"
-	"github.com/lavanet/lava/v4/utils/rand"
-	pairingtypes "github.com/lavanet/lava/v4/x/pairing/types"
-	spectypes "github.com/lavanet/lava/v4/x/spec/types"
-=======
 	"github.com/lavanet/lava/v5/protocol/common"
 	metrics "github.com/lavanet/lava/v5/protocol/metrics"
 	"github.com/lavanet/lava/v5/protocol/provideroptimizer"
+	"github.com/lavanet/lava/v5/protocol/qos"
 	"github.com/lavanet/lava/v5/utils"
 	"github.com/lavanet/lava/v5/utils/rand"
 	pairingtypes "github.com/lavanet/lava/v5/x/pairing/types"
 	spectypes "github.com/lavanet/lava/v5/x/spec/types"
->>>>>>> 977aa33f
 	"google.golang.org/grpc"
 	"google.golang.org/grpc/metadata"
 )
@@ -572,30 +562,18 @@
 
 				// adding qos summary for error parsing.
 				// consumer session is locked here so its ok to read the qos report.
-<<<<<<< HEAD
-				sessionInfo.QoSSummeryResult = consumerSession.getQosComputedResultOrZero(csm)
-				sessions[providerAddress] = sessionInfo
-
-				qosReport, rawQosReport := csm.GetReputationReportForProvider(providerAddress)
-				if csm.rpcEndpoint.Geolocation != uint64(endpoint.endpoint.Geolocation) {
-=======
 				sessionInfo.QoSSummaryResult = consumerSession.getQosComputedResultOrZero()
 				sessions[providerAddress] = sessionInfo
 
 				qosReport, _ := csm.providerOptimizer.GetReputationReportForProvider(providerAddress)
 				if csm.rpcEndpoint.Geolocation != uint64(endpoint.endpoint.Geolocation) && !consumerSessionsWithProvider.StaticProvider {
->>>>>>> 977aa33f
 					// rawQosReport is used only when building the relay payment message to be used to update
 					// the provider's reputation on-chain. If the consumer and provider don't share geolocation
 					// (consumer geo: csm.rpcEndpoint.Geolocation, provider geo: endpoint.endpoint.Geolocation)
 					// we don't want to update the reputation by it, so we null the rawQosReport
 					qosReport = nil
 				}
-<<<<<<< HEAD
-				consumerSession.SetUsageForSession(cuNeededForSession, qosReport, rawQosReport, usedProviders, routerKey, csm)
-=======
 				consumerSession.SetUsageForSession(cuNeededForSession, qosReport, usedProviders, routerKey)
->>>>>>> 977aa33f
 				// We successfully added provider, we should ignore it if we need to fetch new
 				tempIgnoredProviders.providers[providerAddress] = struct{}{}
 				if len(sessions) == wantedSession {
@@ -665,11 +643,7 @@
 		}
 	}
 	var providers []string
-<<<<<<< HEAD
-	if stateful == common.CONSISTENCY_SELECT_ALL_PROVIDERS && csm.Strategy() != provideroptimizer.STRATEGY_COST {
-=======
 	if stateful == common.CONSISTENCY_SELECT_ALL_PROVIDERS && csm.providerOptimizer.Strategy() != provideroptimizer.StrategyCost {
->>>>>>> 977aa33f
 		providers = csm.getTopTenProvidersForStatefulCalls(validAddresses, ignoredProvidersList)
 	} else {
 		providers, _ = csm.ChooseProvider(validAddresses, ignoredProvidersList, cu, requestedBlock)
@@ -1075,17 +1049,12 @@
 	consumerSession.ConsecutiveErrors = []error{}
 	consumerSession.LatestBlock = latestServicedBlock // update latest serviced block
 	// calculate QoS
-<<<<<<< HEAD
-	csm.QoSManager.CalculateQoS(csm.atomicReadCurrentEpoch(), consumerSession.SessionId, consumerSession.Parent.PublicLavaAddress, currentLatency, expectedLatency, expectedBH-latestServicedBlock, numOfProviders, int64(providersCount))
-	go csm.AppendRelayData(consumerSession.Parent.PublicLavaAddress, currentLatency, isHangingApi, specComputeUnits, uint64(latestServicedBlock))
-=======
 	consumerSession.QoSManager.CalculateQoS(csm.atomicReadCurrentEpoch(), consumerSession.SessionId, consumerSession.Parent.PublicLavaAddress, currentLatency, expectedLatency, expectedBH-latestServicedBlock, numOfProviders, int64(providersCount))
 	if !isHangingApi {
 		// append relay data only for non hanging apis
 		go csm.providerOptimizer.AppendRelayData(consumerSession.Parent.PublicLavaAddress, currentLatency, specComputeUnits, uint64(latestServicedBlock))
 	}
 
->>>>>>> 977aa33f
 	csm.updateMetricsManager(consumerSession, currentLatency, !isHangingApi) // apply latency only for non hanging apis
 	return nil
 }
@@ -1108,11 +1077,7 @@
 	}
 
 	var lastReputation *pairingtypes.QualityOfServiceReport
-<<<<<<< HEAD
-	lastReputationReport := csm.QoSManager.GetLastReputationQoSReportRaw(csm.atomicReadCurrentEpoch(), consumerSession.SessionId)
-=======
-	lastReputationReport := consumerSession.QoSManager.GetLastReputationQoSReport(csm.atomicReadCurrentEpoch(), consumerSession.SessionId)
->>>>>>> 977aa33f
+	lastReputationReport := csm.QoSManager.GetLastReputationQoSReport(csm.atomicReadCurrentEpoch(), consumerSession.SessionId)
 	if lastReputationReport != nil {
 		qosRep := *lastReputationReport
 		lastReputation = &qosRep
