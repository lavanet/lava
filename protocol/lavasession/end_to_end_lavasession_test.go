package lavasession

import (
	"context"
	"testing"
	"time"

	"github.com/lavanet/lava/v4/protocol/common"
	"github.com/stretchr/testify/require"
)

func TestHappyFlowE2E(t *testing.T) {
	prepareSessionsWithFirstRelay(t, cuForFirstRequest)
}

func TestHappyFlowE2EEmergency(t *testing.T) {
	var skippedRelays uint64
	var successfulRelays uint64

	// 1 - consumer in emergency, provider not - fail
	// 2 both in emergency - ok
	// 3 - increase consumer virtual epoch - fail
	// 4 - increase provider virtual epoch - ok
	consumerVirtualEpochs := []uint64{1, 1, 2, 2}
	providerVirtualEpochs := []uint64{0, 1, 1, 2}

	csm, psm, ctx := prepareSessionsWithFirstRelay(t, maxCuForVirtualEpoch)
	successfulRelays++

	for i := 0; i < len(consumerVirtualEpochs); i++ {
		css, err := csm.GetSessions(ctx, maxCuForVirtualEpoch, NewUsedProviders(nil), servicedBlockNumber, "", nil, common.NO_STATE, consumerVirtualEpochs[i]) // get a session
		require.NoError(t, err)

		for _, cs := range css {
			require.NotNil(t, cs)
			require.Equal(t, cs.Epoch, csm.currentEpoch)
			require.Equal(t, cs.Session.LatestRelayCu, maxCuForVirtualEpoch)

			// Provider Side:

			sps, err := psm.GetSession(ctx, consumerOneAddress, cs.Session.Parent.PairingEpoch, uint64(cs.Session.SessionId), cs.Session.RelayNum-skippedRelays, nil)
			// validate expected results
			require.NotEmpty(t, psm.sessionsWithAllConsumers)
			require.NotNil(t, sps)
			require.NoError(t, err)
			require.False(t, ConsumerNotRegisteredYet.Is(err))

			// prepare session for usage
			// as some iterations are skipped so usedCu doesn't increase and relayRequestTotalCU won't change

			err = sps.PrepareSessionForUsage(ctx, maxCuForVirtualEpoch, cs.Session.LatestRelayCu+(skippedRelays*maxCuForVirtualEpoch), 0, providerVirtualEpochs[i])

			if consumerVirtualEpochs[i] != providerVirtualEpochs[i] {
				// provider is not in emergency mode, so prepare session will trigger an error
				require.Error(t, err)
				require.Equal(t, uint64(0), sps.LatestRelayCu)

				skippedRelays++

				err := csm.OnSessionFailure(cs.Session, nil)
				require.NoError(t, err)

				err = psm.OnSessionFailure(sps, cs.Session.RelayNum-skippedRelays)
				require.NoError(t, err)
			} else {
				successfulRelays++

				require.NoError(t, err)
				require.NoError(t, err)
				require.Equal(t, cs.Session.LatestRelayCu, sps.LatestRelayCu)

				err = psm.OnSessionDone(sps, cs.Session.RelayNum-skippedRelays)
				require.NoError(t, err)

<<<<<<< HEAD
				err = csm.OnSessionDone(cs.Session, servicedBlockNumber, maxCuForVirtualEpoch, time.Millisecond, cs.Session.CalculateExpectedLatency(2*time.Millisecond), (servicedBlockNumber - 1), 1, 1, false, false)
=======
				err = csm.OnSessionDone(cs.Session, servicedBlockNumber, maxCuForVirtualEpoch, time.Millisecond, cs.Session.CalculateExpectedLatency(2*time.Millisecond), (servicedBlockNumber - 1), 1, 1, false, nil)
>>>>>>> 9f6e93d4
				require.NoError(t, err)
			}

			require.Equal(t, sps.CuSum, successfulRelays*maxCuForVirtualEpoch)
			require.Equal(t, sps.RelayNum, cs.Session.RelayNum-skippedRelays)

			// Consumer Side:

			require.Equal(t, cs.Session.CuSum, successfulRelays*maxCuForVirtualEpoch)
			require.Equal(t, cs.Session.LatestRelayCu, latestRelayCuAfterDone)
			require.Equal(t, cs.Session.RelayNum, successfulRelays+skippedRelays)
			require.Equal(t, cs.Session.LatestBlock, servicedBlockNumber)
		}
	}
}

func TestHappyFlowEmergencyInConsumer(t *testing.T) {
	csm, psm, ctx := prepareSessionsWithFirstRelay(t, maxCuForVirtualEpoch)

	css, err := csm.GetSessions(ctx, maxCuForVirtualEpoch, NewUsedProviders(nil), servicedBlockNumber, "", nil, common.NO_STATE, virtualEpoch) // get a session
	require.NoError(t, err)

	for _, cs := range css {
		require.NotNil(t, cs)
		require.Equal(t, cs.Epoch, csm.currentEpoch)
		require.Equal(t, cs.Session.LatestRelayCu, maxCuForVirtualEpoch)

		// Provider Side:

		sps, err := psm.GetSession(ctx, consumerOneAddress, cs.Session.Parent.PairingEpoch, uint64(cs.Session.SessionId), cs.Session.RelayNum, nil)
		// validate expected results
		require.NotEmpty(t, psm.sessionsWithAllConsumers)
		require.NotNil(t, sps)
		require.NoError(t, err)
		require.False(t, ConsumerNotRegisteredYet.Is(err))

		// prepare session for usage
		err = sps.PrepareSessionForUsage(ctx, maxCuForVirtualEpoch, cs.Session.LatestRelayCu, 0, 0)

		// validate session was not prepared successfully
		require.Error(t, err)
		require.Equal(t, cs.Session.LatestRelayCu, maxCuForVirtualEpoch)
		require.Equal(t, sps.CuSum, maxCuForVirtualEpoch)
		require.Equal(t, sps.SessionID, uint64(cs.Session.SessionId))
		require.Equal(t, sps.PairingEpoch, cs.Session.Parent.PairingEpoch)

		err = psm.OnSessionFailure(sps, cs.Session.RelayNum-1)
		require.Equal(t, sps.RelayNum, cs.Session.RelayNum-1)
		require.NoError(t, err)

		// Consumer Side:
		err = csm.OnSessionFailure(cs.Session, nil)
		require.NoError(t, err)
		require.Equal(t, cs.Session.CuSum, maxCuForVirtualEpoch)
		require.Equal(t, cs.Session.LatestRelayCu, latestRelayCuAfterDone)
		require.Equal(t, cs.Session.RelayNum, relayNumberAfterFirstCall+1)
		require.Equal(t, cs.Session.LatestBlock, servicedBlockNumber)
	}
}

func prepareSessionsWithFirstRelay(t *testing.T, cuForFirstRequest uint64) (*ConsumerSessionManager, *ProviderSessionManager, context.Context) {
	ctx := context.Background()

	// Consumer Side:
	csm := CreateConsumerSessionManager() // consumer session manager

	// Provider Side:
	psm := initProviderSessionManager() // provider session manager

	// Consumer Side:
	cswpList := make(map[uint64]*ConsumerSessionsWithProvider, 1)
	pairingEndpoints := make([]*Endpoint, 1)
	// we need a grpc server to connect to. so we use the public rpc endpoint for now.
	pairingEndpoints[0] = &Endpoint{NetworkAddress: grpcListener, Enabled: true, Connections: []*EndpointConnection{}, ConnectionRefusals: 0}
	cswpList[0] = &ConsumerSessionsWithProvider{
		PublicLavaAddress: "provider",
		Endpoints:         pairingEndpoints,
		Sessions:          map[int64]*SingleConsumerSession{},
		MaxComputeUnits:   200,
		PairingEpoch:      epoch1,
	}
	err := csm.UpdateAllProviders(epoch1, cswpList) // update the providers.
	require.NoError(t, err)
	// get single consumer session
	css, err := csm.GetSessions(ctx, cuForFirstRequest, NewUsedProviders(nil), servicedBlockNumber, "", nil, common.NO_STATE, 0) // get a session
	require.NoError(t, err)

	for _, cs := range css {
		require.NotNil(t, cs)
		require.Equal(t, cs.Epoch, csm.currentEpoch)
		require.Equal(t, cs.Session.LatestRelayCu, cuForFirstRequest)

		// Provider Side:

		sps, err := psm.GetSession(ctx, consumerOneAddress, cs.Session.Parent.PairingEpoch, uint64(cs.Session.SessionId), cs.Session.RelayNum, nil)
		// validate expected results
		require.Empty(t, psm.sessionsWithAllConsumers)
		require.Nil(t, sps)
		require.Error(t, err)
		require.True(t, ConsumerNotRegisteredYet.Is(err))
		// expect session to be missing, so we need to register it for the first time
		sps, err = psm.RegisterProviderSessionWithConsumer(ctx, consumerOneAddress, cs.Session.Parent.PairingEpoch, uint64(cs.Session.SessionId), cs.Session.RelayNum, cs.Session.Parent.MaxComputeUnits, pairedProviders, "projectIdTest", nil)
		// validate session was added
		require.NotEmpty(t, psm.sessionsWithAllConsumers)
		require.NoError(t, err)
		require.NotNil(t, sps)

		// prepare session for usage
		err = sps.PrepareSessionForUsage(ctx, cuForFirstRequest, cs.Session.LatestRelayCu, 0, 0)

		// validate session was prepared successfully
		require.NoError(t, err)
		require.Equal(t, cs.Session.LatestRelayCu, sps.LatestRelayCu)
		require.Equal(t, sps.CuSum, cs.Session.LatestRelayCu)
		require.Equal(t, sps.SessionID, uint64(cs.Session.SessionId))
		require.Equal(t, sps.PairingEpoch, cs.Session.Parent.PairingEpoch)

		err = psm.OnSessionDone(sps, cs.Session.RelayNum)
		require.Equal(t, sps.RelayNum, cs.Session.RelayNum)
		require.NoError(t, err)

		// Consumer Side:
<<<<<<< HEAD
		err = csm.OnSessionDone(cs.Session, servicedBlockNumber, cuForFirstRequest, time.Millisecond, cs.Session.CalculateExpectedLatency(2*time.Millisecond), (servicedBlockNumber - 1), 1, 1, false, false)
=======
		err = csm.OnSessionDone(cs.Session, servicedBlockNumber, cuForFirstRequest, time.Millisecond, cs.Session.CalculateExpectedLatency(2*time.Millisecond), (servicedBlockNumber - 1), 1, 1, false, nil)
>>>>>>> 9f6e93d4
		require.NoError(t, err)
		require.Equal(t, cs.Session.CuSum, cuForFirstRequest)
		require.Equal(t, cs.Session.LatestRelayCu, latestRelayCuAfterDone)
		require.Equal(t, cs.Session.RelayNum, relayNumberAfterFirstCall)
		require.Equal(t, cs.Session.LatestBlock, servicedBlockNumber)
	}
	return csm, psm, ctx
}<|MERGE_RESOLUTION|>--- conflicted
+++ resolved
@@ -72,11 +72,7 @@
 				err = psm.OnSessionDone(sps, cs.Session.RelayNum-skippedRelays)
 				require.NoError(t, err)
 
-<<<<<<< HEAD
-				err = csm.OnSessionDone(cs.Session, servicedBlockNumber, maxCuForVirtualEpoch, time.Millisecond, cs.Session.CalculateExpectedLatency(2*time.Millisecond), (servicedBlockNumber - 1), 1, 1, false, false)
-=======
-				err = csm.OnSessionDone(cs.Session, servicedBlockNumber, maxCuForVirtualEpoch, time.Millisecond, cs.Session.CalculateExpectedLatency(2*time.Millisecond), (servicedBlockNumber - 1), 1, 1, false, nil)
->>>>>>> 9f6e93d4
+				err = csm.OnSessionDone(cs.Session, servicedBlockNumber, maxCuForVirtualEpoch, time.Millisecond, cs.Session.CalculateExpectedLatency(2*time.Millisecond), (servicedBlockNumber - 1), 1, 1, false, false, nil)
 				require.NoError(t, err)
 			}
 
@@ -199,11 +195,7 @@
 		require.NoError(t, err)
 
 		// Consumer Side:
-<<<<<<< HEAD
-		err = csm.OnSessionDone(cs.Session, servicedBlockNumber, cuForFirstRequest, time.Millisecond, cs.Session.CalculateExpectedLatency(2*time.Millisecond), (servicedBlockNumber - 1), 1, 1, false, false)
-=======
-		err = csm.OnSessionDone(cs.Session, servicedBlockNumber, cuForFirstRequest, time.Millisecond, cs.Session.CalculateExpectedLatency(2*time.Millisecond), (servicedBlockNumber - 1), 1, 1, false, nil)
->>>>>>> 9f6e93d4
+		err = csm.OnSessionDone(cs.Session, servicedBlockNumber, cuForFirstRequest, time.Millisecond, cs.Session.CalculateExpectedLatency(2*time.Millisecond), (servicedBlockNumber - 1), 1, 1, false, false, nil)
 		require.NoError(t, err)
 		require.Equal(t, cs.Session.CuSum, cuForFirstRequest)
 		require.Equal(t, cs.Session.LatestRelayCu, latestRelayCuAfterDone)
