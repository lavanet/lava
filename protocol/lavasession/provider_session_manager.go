package lavasession

import (
	"strconv"
	"sync"
	"sync/atomic"

	"github.com/lavanet/lava/utils"
)

type ProviderSessionManager struct {
	sessionsWithAllConsumers                map[uint64]sessionData      // first key is epochs, second key is a consumer address
	dataReliabilitySessionsWithAllConsumers map[uint64]sessionData      // separate handling of data reliability so later on we can use it outside of pairing, first key is epochs, second key is a consumer address
	subscriptionSessionsWithAllConsumers    map[uint64]subscriptionData // first key is an epoch, second key is a consumer address, third key is subscriptionId
	lock                                    sync.RWMutex
	blockedEpochHeight                      uint64 // requests from this epoch are blocked
	rpcProviderEndpoint                     *RPCProviderEndpoint
	blockDistanceForEpochValidity           uint64 // sessionsWithAllConsumers with epochs older than ((latest epoch) - numberOfBlocksKeptInMemory) are deleted.
}

<<<<<<< HEAD
// reads cs.BlockedEpoch atomically
func (psm *ProviderSessionManager) atomicWriteBlockedEpoch(epoch uint64) {
	atomic.StoreUint64(&psm.blockedEpochHeight, epoch)
}

=======
>>>>>>> 292d643c
func (psm *ProviderSessionManager) GetProviderIndexWithConsumer(epoch uint64, consumerAddress string) (int64, error) {
	providerSessionWithConsumer, err := psm.IsActiveConsumer(epoch, consumerAddress)
	if err != nil {
		// if consumer not active maybe it has a DR session. so check there as well
		psm.lock.RLock()
		defer psm.lock.RUnlock()
		drSessionData, found := psm.dataReliabilitySessionsWithAllConsumers[epoch]
		if found {
			drProviderSessionWithConsumer, foundDrSession := drSessionData.sessionMap[consumerAddress]
			if foundDrSession {
				return drProviderSessionWithConsumer.atomicReadProviderIndex(), nil
			}
		}
		// we didn't find the consumer in both maps
		return IndexNotFound, CouldNotFindIndexAsConsumerNotYetRegisteredError
	}
	return providerSessionWithConsumer.atomicReadProviderIndex(), nil
}

// reads cs.BlockedEpoch atomically
func (psm *ProviderSessionManager) atomicReadBlockedEpoch() (epoch uint64) {
	return atomic.LoadUint64(&psm.blockedEpochHeight)
}

func (psm *ProviderSessionManager) GetBlockedEpochHeight() uint64 {
	return psm.atomicReadBlockedEpoch()
}

func (psm *ProviderSessionManager) IsValidEpoch(epoch uint64) (valid bool) {
	return epoch > psm.atomicReadBlockedEpoch()
}

// Check if consumer exists and is not blocked, if all is valid return the ProviderSessionsWithConsumer pointer
func (psm *ProviderSessionManager) IsActiveConsumer(epoch uint64, address string) (providerSessionWithConsumer *ProviderSessionsWithConsumer, err error) {
	providerSessionWithConsumer, err = psm.getActiveConsumer(epoch, address)
	if err != nil {
		return nil, err
<<<<<<< HEAD
	}
	return providerSessionWithConsumer, nil // no error
}

func (psm *ProviderSessionManager) getSingleSessionFromProviderSessionWithConsumer(providerSessionWithConsumer *ProviderSessionsWithConsumer, sessionId uint64, epoch uint64, relayNumber uint64) (*SingleProviderSession, error) {
	if providerSessionWithConsumer.atomicReadConsumerBlocked() != notBlockListedConsumer {
		return nil, utils.LavaFormatError("This consumer address is blocked.", nil, &map[string]string{"RequestedEpoch": strconv.FormatUint(epoch, 10), "consumer": providerSessionWithConsumer.consumerAddr})
	}
	// before getting any sessions.
	singleProviderSession, err := psm.getSessionFromAnActiveConsumer(providerSessionWithConsumer, sessionId, epoch) // after getting session verify relayNum etc..
	if err != nil {
		return nil, utils.LavaFormatError("getSessionFromAnActiveConsumer Failure", err, &map[string]string{"RequestedEpoch": strconv.FormatUint(epoch, 10), "sessionId": strconv.FormatUint(sessionId, 10)})
	}
	if singleProviderSession.RelayNum+1 < relayNumber { // validate relay number here, but add only in PrepareSessionForUsage
		return nil, utils.LavaFormatError("singleProviderSession.RelayNum mismatch, session out of sync", SessionOutOfSyncError, &map[string]string{"singleProviderSession.RelayNum": strconv.FormatUint(singleProviderSession.RelayNum+1, 10), "request.relayNumber": strconv.FormatUint(relayNumber, 10)})
	}
	// singleProviderSession is locked at this point.
	return singleProviderSession, err
}

func (psm *ProviderSessionManager) getOrCreateDataReliabilitySessionWithConsumer(address string, epoch uint64, sessionId uint64, selfProviderIndex int64) (providerSessionWithConsumer *ProviderSessionsWithConsumer, err error) {
	if mapOfDataReliabilitySessionsWithConsumer, consumerFoundInEpoch := psm.dataReliabilitySessionsWithAllConsumers[epoch]; consumerFoundInEpoch {
		if providerSessionWithConsumer, consumerAddressFound := mapOfDataReliabilitySessionsWithConsumer.sessionMap[address]; consumerAddressFound {
			if providerSessionWithConsumer.atomicReadConsumerBlocked() == blockListedConsumer { // we atomic read block listed so we dont need to lock the provider. (double lock is always a bad idea.)
				// consumer is blocked.
				utils.LavaFormatWarning("getActiveConsumer", ConsumerIsBlockListed, &map[string]string{"RequestedEpoch": strconv.FormatUint(epoch, 10), "ConsumerAddress": address})
				return nil, ConsumerIsBlockListed
			}
			// validate self index is the same.
			if selfProviderIndex != providerSessionWithConsumer.atomicReadProviderIndex() {
				return nil, ProviderIndexMisMatchError
			}
			return providerSessionWithConsumer, nil // no error
		}
	} else {
		// If Epoch is missing from map, create a new instance
		psm.dataReliabilitySessionsWithAllConsumers[epoch] = sessionData{sessionMap: make(map[string]*ProviderSessionsWithConsumer)}
	}

	// If we got here, we need to create a new instance for this consumer address.
	providerSessionWithConsumer = NewProviderSessionsWithConsumer(address, nil, isDataReliabilityPSWC, selfProviderIndex)
	psm.dataReliabilitySessionsWithAllConsumers[epoch].sessionMap[address] = providerSessionWithConsumer
	return providerSessionWithConsumer, nil
}

// GetDataReliabilitySession fetches a data reliability session
func (psm *ProviderSessionManager) GetDataReliabilitySession(address string, epoch uint64, sessionId uint64, relayNumber uint64, selfProviderIndex int64) (*SingleProviderSession, error) {
	// validate Epoch
	if !psm.IsValidEpoch(epoch) { // fast checking to see if epoch is even relevant
		utils.LavaFormatError("GetSession", InvalidEpochError, &map[string]string{"RequestedEpoch": strconv.FormatUint(epoch, 10)})
		return nil, InvalidEpochError
	}

	// validate sessionId
	if sessionId > DataReliabilitySessionId {
		return nil, utils.LavaFormatError("request's sessionId is larger than the data reliability allowed session ID", nil, &map[string]string{"sessionId": strconv.FormatUint(sessionId, 10), "DataReliabilitySessionId": strconv.Itoa(DataReliabilitySessionId)})
	}

	// validate RelayNumber
	if relayNumber > DataReliabilityRelayNumber {
		return nil, utils.LavaFormatError("request's relayNumber is larger than the DataReliabilityRelayNumber allowed in Data Reliability", nil, &map[string]string{"relayNumber": strconv.FormatUint(relayNumber, 10), "DataReliabilityRelayNumber": strconv.Itoa(DataReliabilityRelayNumber)})
	}

	// validate active consumer.
	providerSessionWithConsumer, err := psm.getOrCreateDataReliabilitySessionWithConsumer(address, epoch, sessionId, selfProviderIndex)
	if err != nil {
		return nil, utils.LavaFormatError("getOrCreateDataReliabilitySessionWithConsumer Failed", err, &map[string]string{"relayNumber": strconv.FormatUint(relayNumber, 10), "DataReliabilityRelayNumber": strconv.Itoa(DataReliabilityRelayNumber)})
	}

=======
	}
	return providerSessionWithConsumer, nil // no error
}

func (psm *ProviderSessionManager) getSingleSessionFromProviderSessionWithConsumer(providerSessionsWithConsumer *ProviderSessionsWithConsumer, sessionId uint64, epoch uint64, relayNumber uint64) (*SingleProviderSession, error) {
	if providerSessionsWithConsumer.atomicReadConsumerBlocked() != notBlockListedConsumer {
		return nil, utils.LavaFormatError("This consumer address is blocked.", nil, utils.Attribute{Key: "RequestedEpoch", Value: epoch}, utils.Attribute{Key: "consumer", Value: providerSessionsWithConsumer.consumerAddr})
	}
	// get a single session and lock it, for error it's not locked
	singleProviderSession, err := psm.getSessionFromAnActiveConsumer(providerSessionsWithConsumer, sessionId, epoch) // after getting session verify relayNum etc..
	if err != nil {
		return nil, utils.LavaFormatError("getSessionFromAnActiveConsumer Failure", err, utils.Attribute{Key: "RequestedEpoch", Value: epoch}, utils.Attribute{Key: "sessionId", Value: sessionId})
	}
	if singleProviderSession.RelayNum+1 > relayNumber { // validate relay number here, but add only in PrepareSessionForUsage
		// unlock the session since we are returning an error
		defer singleProviderSession.lock.Unlock()
		return nil, utils.LavaFormatError("singleProviderSession.RelayNum mismatch, session out of sync", SessionOutOfSyncError, utils.Attribute{Key: "singleProviderSession.RelayNum", Value: singleProviderSession.RelayNum + 1}, utils.Attribute{Key: "request.relayNumber", Value: relayNumber})
	}
	// singleProviderSession is locked at this point.
	return singleProviderSession, nil
}

func (psm *ProviderSessionManager) getOrCreateDataReliabilitySessionWithConsumer(address string, epoch uint64, sessionId uint64, selfProviderIndex int64) (providerSessionWithConsumer *ProviderSessionsWithConsumer, err error) {
	if mapOfDataReliabilitySessionsWithConsumer, consumerFoundInEpoch := psm.dataReliabilitySessionsWithAllConsumers[epoch]; consumerFoundInEpoch {
		if providerSessionWithConsumer, consumerAddressFound := mapOfDataReliabilitySessionsWithConsumer.sessionMap[address]; consumerAddressFound {
			if providerSessionWithConsumer.atomicReadConsumerBlocked() == blockListedConsumer { // we atomic read block listed so we dont need to lock the provider. (double lock is always a bad idea.)
				// consumer is blocked.
				utils.LavaFormatWarning("getActiveConsumer", ConsumerIsBlockListed, utils.Attribute{Key: "RequestedEpoch", Value: epoch}, utils.Attribute{Key: "ConsumerAddress", Value: address})
				return nil, ConsumerIsBlockListed
			}
			// validate self index is the same.
			if selfProviderIndex != providerSessionWithConsumer.atomicReadProviderIndex() {
				return nil, ProviderIndexMisMatchError
			}
			return providerSessionWithConsumer, nil // no error
		}
	} else {
		// If Epoch is missing from map, create a new instance
		psm.dataReliabilitySessionsWithAllConsumers[epoch] = sessionData{sessionMap: make(map[string]*ProviderSessionsWithConsumer)}
	}

	// If we got here, we need to create a new instance for this consumer address.
	providerSessionWithConsumer = NewProviderSessionsWithConsumer(address, nil, isDataReliabilityPSWC, selfProviderIndex)
	psm.dataReliabilitySessionsWithAllConsumers[epoch].sessionMap[address] = providerSessionWithConsumer
	return providerSessionWithConsumer, nil
}

// GetDataReliabilitySession fetches a data reliability session
func (psm *ProviderSessionManager) GetDataReliabilitySession(address string, epoch uint64, sessionId uint64, relayNumber uint64, selfProviderIndex int64) (*SingleProviderSession, error) {
	// validate Epoch
	if !psm.IsValidEpoch(epoch) { // fast checking to see if epoch is even relevant
		utils.LavaFormatError("GetSession", InvalidEpochError, utils.Attribute{Key: "RequestedEpoch", Value: epoch})
		return nil, InvalidEpochError
	}

	// validate sessionId
	if sessionId > DataReliabilitySessionId {
		return nil, utils.LavaFormatError("request's sessionId is larger than the data reliability allowed session ID", nil, utils.Attribute{Key: "sessionId", Value: sessionId}, utils.Attribute{Key: "DataReliabilitySessionId", Value: strconv.Itoa(DataReliabilitySessionId)})
	}

	// validate RelayNumber
	if relayNumber > DataReliabilityRelayNumber {
		return nil, utils.LavaFormatError("request's relayNumber is larger than the DataReliabilityRelayNumber allowed in Data Reliability", nil, utils.Attribute{Key: "relayNumber", Value: relayNumber}, utils.Attribute{Key: "DataReliabilityRelayNumber", Value: DataReliabilityRelayNumber})
	}

	// validate active consumer.
	providerSessionWithConsumer, err := psm.getOrCreateDataReliabilitySessionWithConsumer(address, epoch, sessionId, selfProviderIndex)
	if err != nil {
		return nil, utils.LavaFormatError("getOrCreateDataReliabilitySessionWithConsumer Failed", err, utils.Attribute{Key: "relayNumber", Value: relayNumber}, utils.Attribute{Key: "DataReliabilityRelayNumber", Value: DataReliabilityRelayNumber})
	}

>>>>>>> 292d643c
	// singleProviderSession is locked after this method is called unless we got an error
	singleProviderSession, err := providerSessionWithConsumer.getDataReliabilitySingleSession(sessionId, epoch)
	if err != nil {
		return nil, err
	}

	// validate relay number in the session stored
	if singleProviderSession.RelayNum+1 > DataReliabilityRelayNumber { // validate relay number fits if it has been used already raise a used error
		defer singleProviderSession.lock.Unlock() // in case of an error we need to unlock the session as its currently locked.
<<<<<<< HEAD
		return nil, utils.LavaFormatWarning("Data Reliability Session was already used", DataReliabilitySessionAlreadyUsedError, nil)
=======
		return nil, utils.LavaFormatWarning("Data Reliability Session was already used", DataReliabilitySessionAlreadyUsedError)
>>>>>>> 292d643c
	}

	return singleProviderSession, nil
}

func (psm *ProviderSessionManager) GetSession(address string, epoch uint64, sessionId uint64, relayNumber uint64) (*SingleProviderSession, error) {
	if !psm.IsValidEpoch(epoch) { // fast checking to see if epoch is even relevant
<<<<<<< HEAD
		utils.LavaFormatError("GetSession", InvalidEpochError, &map[string]string{"RequestedEpoch": strconv.FormatUint(epoch, 10), "blockedEpochHeight": strconv.FormatUint(psm.blockedEpochHeight, 10), "blockDistanceForEpochValidity": strconv.FormatUint(psm.blockDistanceForEpochValidity, 10)})
		return nil, InvalidEpochError
	}

	providerSessionWithConsumer, err := psm.IsActiveConsumer(epoch, address)
=======
		utils.LavaFormatError("GetSession", InvalidEpochError, utils.Attribute{Key: "RequestedEpoch", Value: epoch}, utils.Attribute{Key: "blockedEpochHeight", Value: psm.blockedEpochHeight}, utils.Attribute{Key: "blockDistanceForEpochValidity", Value: psm.blockDistanceForEpochValidity})
		return nil, InvalidEpochError
	}

	providerSessionsWithConsumer, err := psm.IsActiveConsumer(epoch, address)
>>>>>>> 292d643c
	if err != nil {
		return nil, err
	}

<<<<<<< HEAD
	return psm.getSingleSessionFromProviderSessionWithConsumer(providerSessionWithConsumer, sessionId, epoch, relayNumber)
=======
	return psm.getSingleSessionFromProviderSessionWithConsumer(providerSessionsWithConsumer, sessionId, epoch, relayNumber)
>>>>>>> 292d643c
}

func (psm *ProviderSessionManager) registerNewConsumer(consumerAddr string, epoch uint64, maxCuForConsumer uint64, selfProviderIndex int64) (*ProviderSessionsWithConsumer, error) {
	psm.lock.Lock()
	defer psm.lock.Unlock()
	if !psm.IsValidEpoch(epoch) { // checking again because we are now locked and epoch cant change now.
<<<<<<< HEAD
		utils.LavaFormatError("getActiveConsumer", InvalidEpochError, &map[string]string{"RequestedEpoch": strconv.FormatUint(epoch, 10)})
=======
		utils.LavaFormatError("getActiveConsumer", InvalidEpochError, utils.Attribute{Key: "RequestedEpoch", Value: epoch})
>>>>>>> 292d643c
		return nil, InvalidEpochError
	}

	mapOfProviderSessionsWithConsumer, foundEpochInMap := psm.sessionsWithAllConsumers[epoch]
	if !foundEpochInMap {
		mapOfProviderSessionsWithConsumer = sessionData{sessionMap: make(map[string]*ProviderSessionsWithConsumer)}
		psm.sessionsWithAllConsumers[epoch] = mapOfProviderSessionsWithConsumer
	}

	providerSessionWithConsumer, foundAddressInMap := mapOfProviderSessionsWithConsumer.sessionMap[consumerAddr]
	if !foundAddressInMap {
		providerSessionWithConsumer = NewProviderSessionsWithConsumer(consumerAddr, &ProviderSessionsEpochData{MaxComputeUnits: maxCuForConsumer}, notDataReliabilityPSWC, selfProviderIndex)
		mapOfProviderSessionsWithConsumer.sessionMap[consumerAddr] = providerSessionWithConsumer
	}
	return providerSessionWithConsumer, nil
}

func (psm *ProviderSessionManager) RegisterProviderSessionWithConsumer(consumerAddress string, epoch uint64, sessionId uint64, relayNumber uint64, maxCuForConsumer uint64, selfProviderIndex int64) (*SingleProviderSession, error) {
	providerSessionWithConsumer, err := psm.IsActiveConsumer(epoch, consumerAddress)
	if err != nil {
		if ConsumerNotRegisteredYet.Is(err) {
			providerSessionWithConsumer, err = psm.registerNewConsumer(consumerAddress, epoch, maxCuForConsumer, selfProviderIndex)
			if err != nil {
<<<<<<< HEAD
				return nil, utils.LavaFormatError("RegisterProviderSessionWithConsumer Failed to registerNewSession", err, nil)
			}
		} else {
			return nil, utils.LavaFormatError("RegisterProviderSessionWithConsumer Failed", err, nil)
		}
		utils.LavaFormatDebug("provider registered consumer", &map[string]string{"consumer": consumerAddress, "epoch": strconv.FormatUint(epoch, 10)})
=======
				return nil, utils.LavaFormatError("RegisterProviderSessionWithConsumer Failed to registerNewSession", err)
			}
		} else {
			return nil, utils.LavaFormatError("RegisterProviderSessionWithConsumer Failed", err)
		}
		utils.LavaFormatDebug("provider registered consumer", utils.Attribute{Key: "consumer", Value: consumerAddress}, utils.Attribute{Key: "epoch", Value: epoch})
>>>>>>> 292d643c
	}
	return psm.getSingleSessionFromProviderSessionWithConsumer(providerSessionWithConsumer, sessionId, epoch, relayNumber)
}

func (psm *ProviderSessionManager) getActiveConsumer(epoch uint64, address string) (providerSessionWithConsumer *ProviderSessionsWithConsumer, err error) {
	psm.lock.RLock()
	defer psm.lock.RUnlock()
	if !psm.IsValidEpoch(epoch) { // checking again because we are now locked and epoch cant change now.
<<<<<<< HEAD
		utils.LavaFormatError("getActiveConsumer", InvalidEpochError, &map[string]string{"RequestedEpoch": strconv.FormatUint(epoch, 10)})
=======
		utils.LavaFormatError("getActiveConsumer", InvalidEpochError, utils.Attribute{Key: "RequestedEpoch", Value: epoch})
>>>>>>> 292d643c
		return nil, InvalidEpochError
	}
	if mapOfProviderSessionsWithConsumer, consumerFoundInEpoch := psm.sessionsWithAllConsumers[epoch]; consumerFoundInEpoch {
		if providerSessionWithConsumer, consumerAddressFound := mapOfProviderSessionsWithConsumer.sessionMap[address]; consumerAddressFound {
			if providerSessionWithConsumer.atomicReadConsumerBlocked() == blockListedConsumer { // we atomic read block listed so we dont need to lock the provider. (double lock is always a bad idea.)
				// consumer is blocked.
				utils.LavaFormatWarning("getActiveConsumer", ConsumerIsBlockListed, utils.Attribute{Key: "RequestedEpoch", Value: epoch}, utils.Attribute{Key: "ConsumerAddress", Value: address})
				return nil, ConsumerIsBlockListed
			}
			return providerSessionWithConsumer, nil // no error
		}
	}
	return nil, ConsumerNotRegisteredYet
}

func (psm *ProviderSessionManager) getSessionFromAnActiveConsumer(providerSessionWithConsumer *ProviderSessionsWithConsumer, sessionId uint64, epoch uint64) (singleProviderSession *SingleProviderSession, err error) {
<<<<<<< HEAD
	session, err := providerSessionWithConsumer.getExistingSession(sessionId)
=======
	session, err := providerSessionWithConsumer.GetExistingSession(sessionId)
>>>>>>> 292d643c
	if err == nil {
		return session, nil
	} else if SessionDoesNotExist.Is(err) {
		// if we don't have a session we need to create a new one.
		return providerSessionWithConsumer.createNewSingleProviderSession(sessionId, epoch)
	} else {
<<<<<<< HEAD
		return nil, utils.LavaFormatError("could not get existing session", err, nil)
=======
		return nil, utils.LavaFormatError("could not get existing session", err)
>>>>>>> 292d643c
	}
}

func (psm *ProviderSessionManager) ReportConsumer() (address string, epoch uint64, err error) {
	return "", 0, nil // TBD
}

// OnSessionDone unlocks the session gracefully, this happens when session finished with an error
func (psm *ProviderSessionManager) OnSessionFailure(singleProviderSession *SingleProviderSession) (err error) {
<<<<<<< HEAD
=======
	if !psm.IsValidEpoch(singleProviderSession.PairingEpoch) {
		// the single provider session is no longer valid, so do not do a onSessionFailure, we don;t want it racing with cleanup touching other objects
		utils.LavaFormatWarning("epoch changed during session usage, so discarding sessionID changes on failure", nil,
			utils.Attribute{Key: "sessionID", Value: singleProviderSession.SessionID},
			utils.Attribute{Key: "cuSum", Value: singleProviderSession.CuSum},
			utils.Attribute{Key: "PairingEpoch", Value: singleProviderSession.PairingEpoch})
		return singleProviderSession.onSessionDone() // to unlock it and resume
	}
>>>>>>> 292d643c
	return singleProviderSession.onSessionFailure()
}

// OnSessionDone unlocks the session gracefully, this happens when session finished successfully
func (psm *ProviderSessionManager) OnSessionDone(singleProviderSession *SingleProviderSession) (err error) {
	return singleProviderSession.onSessionDone()
}

func (psm *ProviderSessionManager) RPCProviderEndpoint() *RPCProviderEndpoint {
	return psm.rpcProviderEndpoint
}

// on a new epoch we are cleaning stale provider data, also we are making sure consumers who are trying to use past data are not capable to
func (psm *ProviderSessionManager) UpdateEpoch(epoch uint64) {
	psm.lock.Lock()
	defer psm.lock.Unlock()
<<<<<<< HEAD
=======
	if epoch <= psm.blockedEpochHeight {
		// this shouldn't happen, but nothing to do
		utils.LavaFormatWarning("called updateEpoch with invalid epoch", nil, utils.Attribute{Key: "epoch", Value: epoch}, utils.Attribute{Key: "blockedEpoch", Value: psm.blockedEpochHeight})
		return
	}
>>>>>>> 292d643c
	if epoch > psm.blockDistanceForEpochValidity {
		psm.blockedEpochHeight = epoch - psm.blockDistanceForEpochValidity
	} else {
		psm.blockedEpochHeight = 0
	}
	psm.sessionsWithAllConsumers = filterOldEpochEntries(psm.blockedEpochHeight, psm.sessionsWithAllConsumers)
	psm.dataReliabilitySessionsWithAllConsumers = filterOldEpochEntries(psm.blockedEpochHeight, psm.dataReliabilitySessionsWithAllConsumers)
	psm.subscriptionSessionsWithAllConsumers = filterOldEpochEntries(psm.blockedEpochHeight, psm.subscriptionSessionsWithAllConsumers)
}

func filterOldEpochEntries[T dataHandler](blockedEpochHeight uint64, allEpochsMap map[uint64]T) (validEpochsMap map[uint64]T) {
	// In order to avoid running over the map twice, (1. mark 2. delete.) better technique is to copy and filter
	// which has better O(n) vs O(2n)
	validEpochsMap = map[uint64]T{}
	for epochStored, value := range allEpochsMap {
		if !IsEpochValidForUse(epochStored, blockedEpochHeight) {
			// epoch is not valid so we don't keep its key in the new map

			// in the case of subscribe, we need to unsubscribe before deleting the key from storage.
			value.onDeleteEvent()

			continue
		}
		// if epochStored is ok, copy the value into the new map
		validEpochsMap[epochStored] = value
	}
	return
}

func (psm *ProviderSessionManager) ProcessUnsubscribe(apiName string, subscriptionID string, consumerAddress string, epoch uint64) error {
	psm.lock.Lock()
	defer psm.lock.Unlock()
	mapOfConsumers, foundMapOfConsumers := psm.subscriptionSessionsWithAllConsumers[epoch]
	if !foundMapOfConsumers {
<<<<<<< HEAD
		return utils.LavaFormatError("Couldn't find epoch in psm.subscriptionSessionsWithAllConsumers", nil, &map[string]string{"epoch": strconv.FormatUint(epoch, 10), "address": consumerAddress})
	}
	mapOfSubscriptionId, foundMapOfSubscriptionId := mapOfConsumers.subscriptionMap[consumerAddress]
	if !foundMapOfSubscriptionId {
		return utils.LavaFormatError("Couldn't find consumer address in psm.subscriptionSessionsWithAllConsumers", nil, &map[string]string{"epoch": strconv.FormatUint(epoch, 10), "address": consumerAddress})
=======
		return utils.LavaFormatError("Couldn't find epoch in psm.subscriptionSessionsWithAllConsumers", nil, utils.Attribute{Key: "epoch", Value: epoch}, utils.Attribute{Key: "address", Value: consumerAddress})
	}
	mapOfSubscriptionId, foundMapOfSubscriptionId := mapOfConsumers.subscriptionMap[consumerAddress]
	if !foundMapOfSubscriptionId {
		return utils.LavaFormatError("Couldn't find consumer address in psm.subscriptionSessionsWithAllConsumers", nil, utils.Attribute{Key: "epoch", Value: epoch}, utils.Attribute{Key: "address", Value: consumerAddress})
>>>>>>> 292d643c
	}

	var err error
	if apiName == TendermintUnsubscribeAll {
		// unsubscribe all subscriptions
		for _, v := range mapOfSubscriptionId {
			if v.Sub == nil {
<<<<<<< HEAD
				err = utils.LavaFormatError("ProcessUnsubscribe TendermintUnsubscribeAll mapOfSubscriptionId Error", SubscriptionPointerIsNilError, &map[string]string{"subscripionId": subscriptionID})
=======
				err = utils.LavaFormatError("ProcessUnsubscribe TendermintUnsubscribeAll mapOfSubscriptionId Error", SubscriptionPointerIsNilError, utils.Attribute{Key: "subscripionId", Value: subscriptionID})
>>>>>>> 292d643c
			} else {
				v.Sub.Unsubscribe()
			}
		}
		psm.subscriptionSessionsWithAllConsumers[epoch].subscriptionMap[consumerAddress] = make(map[string]*RPCSubscription) // delete the entire map.
		return err
	}

	subscription, foundSubscription := mapOfSubscriptionId[subscriptionID]
	if !foundSubscription {
<<<<<<< HEAD
		return utils.LavaFormatError("Couldn't find subscription Id in psm.subscriptionSessionsWithAllConsumers", nil, &map[string]string{"epoch": strconv.FormatUint(epoch, 10), "address": consumerAddress, "subscriptionId": subscriptionID})
	}

	if subscription.Sub == nil {
		err = utils.LavaFormatError("ProcessUnsubscribe Error", SubscriptionPointerIsNilError, &map[string]string{"subscripionId": subscriptionID})
=======
		return utils.LavaFormatError("Couldn't find subscription Id in psm.subscriptionSessionsWithAllConsumers", nil, utils.Attribute{Key: "epoch", Value: epoch}, utils.Attribute{Key: "address", Value: consumerAddress}, utils.Attribute{Key: "subscriptionId", Value: subscriptionID})
	}

	if subscription.Sub == nil {
		err = utils.LavaFormatError("ProcessUnsubscribe Error", SubscriptionPointerIsNilError, utils.Attribute{Key: "subscripionId", Value: subscriptionID})
>>>>>>> 292d643c
	} else {
		subscription.Sub.Unsubscribe()
	}
	delete(psm.subscriptionSessionsWithAllConsumers[epoch].subscriptionMap[consumerAddress], subscriptionID) // delete subscription after finished with it
	return err
}

func (psm *ProviderSessionManager) addSubscriptionToStorage(subscription *RPCSubscription, consumerAddress string, epoch uint64) error {
	psm.lock.Lock()
	defer psm.lock.Unlock()
	// we already validated the epoch is valid in the GetSession no need to verify again.
	_, foundEpoch := psm.subscriptionSessionsWithAllConsumers[epoch]
	if !foundEpoch {
		// this is the first time we subscribe in this epoch
		psm.subscriptionSessionsWithAllConsumers[epoch] = subscriptionData{subscriptionMap: make(map[string]map[string]*RPCSubscription)}
	}

	_, foundSubscriptions := psm.subscriptionSessionsWithAllConsumers[epoch].subscriptionMap[consumerAddress]
	if !foundSubscriptions {
		// this is the first subscription added in this epoch. we need to create the map
		psm.subscriptionSessionsWithAllConsumers[epoch].subscriptionMap[consumerAddress] = make(map[string]*RPCSubscription)
	}

	_, foundSubscription := psm.subscriptionSessionsWithAllConsumers[epoch].subscriptionMap[consumerAddress][subscription.Id]
	if !foundSubscription {
		// we shouldnt find a subscription already in the storage.
		psm.subscriptionSessionsWithAllConsumers[epoch].subscriptionMap[consumerAddress][subscription.Id] = subscription
		return nil // successfully added subscription to storage
	}

	// if we get here we found a subscription already in the storage and we need to return an error as we can't add two subscriptions with the same id
<<<<<<< HEAD
	return utils.LavaFormatError("addSubscription", SubscriptionAlreadyExistsError, &map[string]string{"SubscriptionId": subscription.Id, "epoch": strconv.FormatUint(epoch, 10), "address": consumerAddress})
=======
	return utils.LavaFormatError("addSubscription", SubscriptionAlreadyExistsError, utils.Attribute{Key: "SubscriptionId", Value: subscription.Id}, utils.Attribute{Key: "epoch", Value: epoch}, utils.Attribute{Key: "address", Value: consumerAddress})
>>>>>>> 292d643c
}

func (psm *ProviderSessionManager) ReleaseSessionAndCreateSubscription(session *SingleProviderSession, subscription *RPCSubscription, consumerAddress string, epoch uint64) error {
	err := psm.OnSessionDone(session)
	if err != nil {
<<<<<<< HEAD
		return utils.LavaFormatError("Failed ReleaseSessionAndCreateSubscription", err, nil)
=======
		return utils.LavaFormatError("Failed ReleaseSessionAndCreateSubscription", err)
>>>>>>> 292d643c
	}
	return psm.addSubscriptionToStorage(subscription, consumerAddress, epoch)
}

// try to disconnect the subscription incase we got an error.
// if fails to find assumes it was unsubscribed normally
func (psm *ProviderSessionManager) SubscriptionEnded(consumerAddress string, epoch uint64, subscriptionID string) {
	psm.lock.Lock()
	defer psm.lock.Unlock()
	mapOfConsumers, foundMapOfConsumers := psm.subscriptionSessionsWithAllConsumers[epoch]
	if !foundMapOfConsumers {
		return
	}
	mapOfSubscriptionId, foundMapOfSubscriptionId := mapOfConsumers.subscriptionMap[consumerAddress]
	if !foundMapOfSubscriptionId {
		return
	}

	subscription, foundSubscription := mapOfSubscriptionId[subscriptionID]
	if !foundSubscription {
		return
	}

	if subscription.Sub == nil { // validate subscription not nil
<<<<<<< HEAD
		utils.LavaFormatError("SubscriptionEnded Error", SubscriptionPointerIsNilError, &map[string]string{"subscripionId": subscription.Id})
=======
		utils.LavaFormatError("SubscriptionEnded Error", SubscriptionPointerIsNilError, utils.Attribute{Key: "subscripionId", Value: subscription.Id})
>>>>>>> 292d643c
	} else {
		subscription.Sub.Unsubscribe()
	}
	delete(psm.subscriptionSessionsWithAllConsumers[epoch].subscriptionMap[consumerAddress], subscriptionID) // delete subscription after finished with it
}

// Called when the reward server has information on a higher cu proof and usage and this providerSessionsManager needs to sync up on it
func (psm *ProviderSessionManager) UpdateSessionCU(consumerAddress string, epoch uint64, sessionID uint64, newCU uint64) error {
	// load the session and update the CU inside
	psm.lock.Lock()
	defer psm.lock.Unlock()
	if !psm.IsValidEpoch(epoch) { // checking again because we are now locked and epoch cant change now.
<<<<<<< HEAD
		return utils.LavaFormatError("UpdateSessionCU", InvalidEpochError, &map[string]string{"RequestedEpoch": strconv.FormatUint(epoch, 10)})
=======
		return utils.LavaFormatError("UpdateSessionCU", InvalidEpochError, utils.Attribute{Key: "RequestedEpoch", Value: epoch})
>>>>>>> 292d643c
	}

	providerSessionsWithConsumerMap, ok := psm.sessionsWithAllConsumers[epoch]
	if !ok {
<<<<<<< HEAD
		return utils.LavaFormatError("UpdateSessionCU Failed", EpochIsNotRegisteredError, &map[string]string{"epoch": strconv.FormatUint(epoch, 10)})
	}
	providerSessionWithConsumer, foundConsumer := providerSessionsWithConsumerMap.sessionMap[consumerAddress]
	if !foundConsumer {
		return utils.LavaFormatError("UpdateSessionCU Failed", ConsumerIsNotRegisteredError, &map[string]string{"epoch": strconv.FormatUint(epoch, 10), "consumer": consumerAddress})
=======
		return utils.LavaFormatError("UpdateSessionCU Failed", EpochIsNotRegisteredError, utils.Attribute{Key: "epoch", Value: epoch})
	}
	providerSessionWithConsumer, foundConsumer := providerSessionsWithConsumerMap.sessionMap[consumerAddress]
	if !foundConsumer {
		return utils.LavaFormatError("UpdateSessionCU Failed", ConsumerIsNotRegisteredError, utils.Attribute{Key: "epoch", Value: epoch}, utils.Attribute{Key: "consumer", Value: consumerAddress})
>>>>>>> 292d643c
	}

	usedCu := providerSessionWithConsumer.atomicReadUsedComputeUnits() // check used cu now
	if usedCu < newCU {
		// if newCU proof is higher than current state, update.
		providerSessionWithConsumer.atomicWriteUsedComputeUnits(newCU)
	}
	return nil
}

// Returning a new provider session manager
func NewProviderSessionManager(rpcProviderEndpoint *RPCProviderEndpoint, numberOfBlocksKeptInMemory uint64) *ProviderSessionManager {
	return &ProviderSessionManager{
		rpcProviderEndpoint:                     rpcProviderEndpoint,
		blockDistanceForEpochValidity:           numberOfBlocksKeptInMemory,
		sessionsWithAllConsumers:                map[uint64]sessionData{},
		dataReliabilitySessionsWithAllConsumers: map[uint64]sessionData{},
		subscriptionSessionsWithAllConsumers:    map[uint64]subscriptionData{},
	}
}

func IsEpochValidForUse(targetEpoch uint64, blockedEpochHeight uint64) bool {
	return targetEpoch > blockedEpochHeight
}<|MERGE_RESOLUTION|>--- conflicted
+++ resolved
@@ -18,14 +18,6 @@
 	blockDistanceForEpochValidity           uint64 // sessionsWithAllConsumers with epochs older than ((latest epoch) - numberOfBlocksKeptInMemory) are deleted.
 }
 
-<<<<<<< HEAD
-// reads cs.BlockedEpoch atomically
-func (psm *ProviderSessionManager) atomicWriteBlockedEpoch(epoch uint64) {
-	atomic.StoreUint64(&psm.blockedEpochHeight, epoch)
-}
-
-=======
->>>>>>> 292d643c
 func (psm *ProviderSessionManager) GetProviderIndexWithConsumer(epoch uint64, consumerAddress string) (int64, error) {
 	providerSessionWithConsumer, err := psm.IsActiveConsumer(epoch, consumerAddress)
 	if err != nil {
@@ -63,77 +55,6 @@
 	providerSessionWithConsumer, err = psm.getActiveConsumer(epoch, address)
 	if err != nil {
 		return nil, err
-<<<<<<< HEAD
-	}
-	return providerSessionWithConsumer, nil // no error
-}
-
-func (psm *ProviderSessionManager) getSingleSessionFromProviderSessionWithConsumer(providerSessionWithConsumer *ProviderSessionsWithConsumer, sessionId uint64, epoch uint64, relayNumber uint64) (*SingleProviderSession, error) {
-	if providerSessionWithConsumer.atomicReadConsumerBlocked() != notBlockListedConsumer {
-		return nil, utils.LavaFormatError("This consumer address is blocked.", nil, &map[string]string{"RequestedEpoch": strconv.FormatUint(epoch, 10), "consumer": providerSessionWithConsumer.consumerAddr})
-	}
-	// before getting any sessions.
-	singleProviderSession, err := psm.getSessionFromAnActiveConsumer(providerSessionWithConsumer, sessionId, epoch) // after getting session verify relayNum etc..
-	if err != nil {
-		return nil, utils.LavaFormatError("getSessionFromAnActiveConsumer Failure", err, &map[string]string{"RequestedEpoch": strconv.FormatUint(epoch, 10), "sessionId": strconv.FormatUint(sessionId, 10)})
-	}
-	if singleProviderSession.RelayNum+1 < relayNumber { // validate relay number here, but add only in PrepareSessionForUsage
-		return nil, utils.LavaFormatError("singleProviderSession.RelayNum mismatch, session out of sync", SessionOutOfSyncError, &map[string]string{"singleProviderSession.RelayNum": strconv.FormatUint(singleProviderSession.RelayNum+1, 10), "request.relayNumber": strconv.FormatUint(relayNumber, 10)})
-	}
-	// singleProviderSession is locked at this point.
-	return singleProviderSession, err
-}
-
-func (psm *ProviderSessionManager) getOrCreateDataReliabilitySessionWithConsumer(address string, epoch uint64, sessionId uint64, selfProviderIndex int64) (providerSessionWithConsumer *ProviderSessionsWithConsumer, err error) {
-	if mapOfDataReliabilitySessionsWithConsumer, consumerFoundInEpoch := psm.dataReliabilitySessionsWithAllConsumers[epoch]; consumerFoundInEpoch {
-		if providerSessionWithConsumer, consumerAddressFound := mapOfDataReliabilitySessionsWithConsumer.sessionMap[address]; consumerAddressFound {
-			if providerSessionWithConsumer.atomicReadConsumerBlocked() == blockListedConsumer { // we atomic read block listed so we dont need to lock the provider. (double lock is always a bad idea.)
-				// consumer is blocked.
-				utils.LavaFormatWarning("getActiveConsumer", ConsumerIsBlockListed, &map[string]string{"RequestedEpoch": strconv.FormatUint(epoch, 10), "ConsumerAddress": address})
-				return nil, ConsumerIsBlockListed
-			}
-			// validate self index is the same.
-			if selfProviderIndex != providerSessionWithConsumer.atomicReadProviderIndex() {
-				return nil, ProviderIndexMisMatchError
-			}
-			return providerSessionWithConsumer, nil // no error
-		}
-	} else {
-		// If Epoch is missing from map, create a new instance
-		psm.dataReliabilitySessionsWithAllConsumers[epoch] = sessionData{sessionMap: make(map[string]*ProviderSessionsWithConsumer)}
-	}
-
-	// If we got here, we need to create a new instance for this consumer address.
-	providerSessionWithConsumer = NewProviderSessionsWithConsumer(address, nil, isDataReliabilityPSWC, selfProviderIndex)
-	psm.dataReliabilitySessionsWithAllConsumers[epoch].sessionMap[address] = providerSessionWithConsumer
-	return providerSessionWithConsumer, nil
-}
-
-// GetDataReliabilitySession fetches a data reliability session
-func (psm *ProviderSessionManager) GetDataReliabilitySession(address string, epoch uint64, sessionId uint64, relayNumber uint64, selfProviderIndex int64) (*SingleProviderSession, error) {
-	// validate Epoch
-	if !psm.IsValidEpoch(epoch) { // fast checking to see if epoch is even relevant
-		utils.LavaFormatError("GetSession", InvalidEpochError, &map[string]string{"RequestedEpoch": strconv.FormatUint(epoch, 10)})
-		return nil, InvalidEpochError
-	}
-
-	// validate sessionId
-	if sessionId > DataReliabilitySessionId {
-		return nil, utils.LavaFormatError("request's sessionId is larger than the data reliability allowed session ID", nil, &map[string]string{"sessionId": strconv.FormatUint(sessionId, 10), "DataReliabilitySessionId": strconv.Itoa(DataReliabilitySessionId)})
-	}
-
-	// validate RelayNumber
-	if relayNumber > DataReliabilityRelayNumber {
-		return nil, utils.LavaFormatError("request's relayNumber is larger than the DataReliabilityRelayNumber allowed in Data Reliability", nil, &map[string]string{"relayNumber": strconv.FormatUint(relayNumber, 10), "DataReliabilityRelayNumber": strconv.Itoa(DataReliabilityRelayNumber)})
-	}
-
-	// validate active consumer.
-	providerSessionWithConsumer, err := psm.getOrCreateDataReliabilitySessionWithConsumer(address, epoch, sessionId, selfProviderIndex)
-	if err != nil {
-		return nil, utils.LavaFormatError("getOrCreateDataReliabilitySessionWithConsumer Failed", err, &map[string]string{"relayNumber": strconv.FormatUint(relayNumber, 10), "DataReliabilityRelayNumber": strconv.Itoa(DataReliabilityRelayNumber)})
-	}
-
-=======
 	}
 	return providerSessionWithConsumer, nil // no error
 }
@@ -205,7 +126,6 @@
 		return nil, utils.LavaFormatError("getOrCreateDataReliabilitySessionWithConsumer Failed", err, utils.Attribute{Key: "relayNumber", Value: relayNumber}, utils.Attribute{Key: "DataReliabilityRelayNumber", Value: DataReliabilityRelayNumber})
 	}
 
->>>>>>> 292d643c
 	// singleProviderSession is locked after this method is called unless we got an error
 	singleProviderSession, err := providerSessionWithConsumer.getDataReliabilitySingleSession(sessionId, epoch)
 	if err != nil {
@@ -215,11 +135,7 @@
 	// validate relay number in the session stored
 	if singleProviderSession.RelayNum+1 > DataReliabilityRelayNumber { // validate relay number fits if it has been used already raise a used error
 		defer singleProviderSession.lock.Unlock() // in case of an error we need to unlock the session as its currently locked.
-<<<<<<< HEAD
-		return nil, utils.LavaFormatWarning("Data Reliability Session was already used", DataReliabilitySessionAlreadyUsedError, nil)
-=======
 		return nil, utils.LavaFormatWarning("Data Reliability Session was already used", DataReliabilitySessionAlreadyUsedError)
->>>>>>> 292d643c
 	}
 
 	return singleProviderSession, nil
@@ -227,39 +143,23 @@
 
 func (psm *ProviderSessionManager) GetSession(address string, epoch uint64, sessionId uint64, relayNumber uint64) (*SingleProviderSession, error) {
 	if !psm.IsValidEpoch(epoch) { // fast checking to see if epoch is even relevant
-<<<<<<< HEAD
-		utils.LavaFormatError("GetSession", InvalidEpochError, &map[string]string{"RequestedEpoch": strconv.FormatUint(epoch, 10), "blockedEpochHeight": strconv.FormatUint(psm.blockedEpochHeight, 10), "blockDistanceForEpochValidity": strconv.FormatUint(psm.blockDistanceForEpochValidity, 10)})
-		return nil, InvalidEpochError
-	}
-
-	providerSessionWithConsumer, err := psm.IsActiveConsumer(epoch, address)
-=======
 		utils.LavaFormatError("GetSession", InvalidEpochError, utils.Attribute{Key: "RequestedEpoch", Value: epoch}, utils.Attribute{Key: "blockedEpochHeight", Value: psm.blockedEpochHeight}, utils.Attribute{Key: "blockDistanceForEpochValidity", Value: psm.blockDistanceForEpochValidity})
 		return nil, InvalidEpochError
 	}
 
 	providerSessionsWithConsumer, err := psm.IsActiveConsumer(epoch, address)
->>>>>>> 292d643c
 	if err != nil {
 		return nil, err
 	}
 
-<<<<<<< HEAD
-	return psm.getSingleSessionFromProviderSessionWithConsumer(providerSessionWithConsumer, sessionId, epoch, relayNumber)
-=======
 	return psm.getSingleSessionFromProviderSessionWithConsumer(providerSessionsWithConsumer, sessionId, epoch, relayNumber)
->>>>>>> 292d643c
 }
 
 func (psm *ProviderSessionManager) registerNewConsumer(consumerAddr string, epoch uint64, maxCuForConsumer uint64, selfProviderIndex int64) (*ProviderSessionsWithConsumer, error) {
 	psm.lock.Lock()
 	defer psm.lock.Unlock()
 	if !psm.IsValidEpoch(epoch) { // checking again because we are now locked and epoch cant change now.
-<<<<<<< HEAD
-		utils.LavaFormatError("getActiveConsumer", InvalidEpochError, &map[string]string{"RequestedEpoch": strconv.FormatUint(epoch, 10)})
-=======
 		utils.LavaFormatError("getActiveConsumer", InvalidEpochError, utils.Attribute{Key: "RequestedEpoch", Value: epoch})
->>>>>>> 292d643c
 		return nil, InvalidEpochError
 	}
 
@@ -283,21 +183,12 @@
 		if ConsumerNotRegisteredYet.Is(err) {
 			providerSessionWithConsumer, err = psm.registerNewConsumer(consumerAddress, epoch, maxCuForConsumer, selfProviderIndex)
 			if err != nil {
-<<<<<<< HEAD
-				return nil, utils.LavaFormatError("RegisterProviderSessionWithConsumer Failed to registerNewSession", err, nil)
-			}
-		} else {
-			return nil, utils.LavaFormatError("RegisterProviderSessionWithConsumer Failed", err, nil)
-		}
-		utils.LavaFormatDebug("provider registered consumer", &map[string]string{"consumer": consumerAddress, "epoch": strconv.FormatUint(epoch, 10)})
-=======
 				return nil, utils.LavaFormatError("RegisterProviderSessionWithConsumer Failed to registerNewSession", err)
 			}
 		} else {
 			return nil, utils.LavaFormatError("RegisterProviderSessionWithConsumer Failed", err)
 		}
 		utils.LavaFormatDebug("provider registered consumer", utils.Attribute{Key: "consumer", Value: consumerAddress}, utils.Attribute{Key: "epoch", Value: epoch})
->>>>>>> 292d643c
 	}
 	return psm.getSingleSessionFromProviderSessionWithConsumer(providerSessionWithConsumer, sessionId, epoch, relayNumber)
 }
@@ -306,11 +197,7 @@
 	psm.lock.RLock()
 	defer psm.lock.RUnlock()
 	if !psm.IsValidEpoch(epoch) { // checking again because we are now locked and epoch cant change now.
-<<<<<<< HEAD
-		utils.LavaFormatError("getActiveConsumer", InvalidEpochError, &map[string]string{"RequestedEpoch": strconv.FormatUint(epoch, 10)})
-=======
 		utils.LavaFormatError("getActiveConsumer", InvalidEpochError, utils.Attribute{Key: "RequestedEpoch", Value: epoch})
->>>>>>> 292d643c
 		return nil, InvalidEpochError
 	}
 	if mapOfProviderSessionsWithConsumer, consumerFoundInEpoch := psm.sessionsWithAllConsumers[epoch]; consumerFoundInEpoch {
@@ -327,22 +214,14 @@
 }
 
 func (psm *ProviderSessionManager) getSessionFromAnActiveConsumer(providerSessionWithConsumer *ProviderSessionsWithConsumer, sessionId uint64, epoch uint64) (singleProviderSession *SingleProviderSession, err error) {
-<<<<<<< HEAD
-	session, err := providerSessionWithConsumer.getExistingSession(sessionId)
-=======
 	session, err := providerSessionWithConsumer.GetExistingSession(sessionId)
->>>>>>> 292d643c
 	if err == nil {
 		return session, nil
 	} else if SessionDoesNotExist.Is(err) {
 		// if we don't have a session we need to create a new one.
 		return providerSessionWithConsumer.createNewSingleProviderSession(sessionId, epoch)
 	} else {
-<<<<<<< HEAD
-		return nil, utils.LavaFormatError("could not get existing session", err, nil)
-=======
 		return nil, utils.LavaFormatError("could not get existing session", err)
->>>>>>> 292d643c
 	}
 }
 
@@ -352,8 +231,6 @@
 
 // OnSessionDone unlocks the session gracefully, this happens when session finished with an error
 func (psm *ProviderSessionManager) OnSessionFailure(singleProviderSession *SingleProviderSession) (err error) {
-<<<<<<< HEAD
-=======
 	if !psm.IsValidEpoch(singleProviderSession.PairingEpoch) {
 		// the single provider session is no longer valid, so do not do a onSessionFailure, we don;t want it racing with cleanup touching other objects
 		utils.LavaFormatWarning("epoch changed during session usage, so discarding sessionID changes on failure", nil,
@@ -362,7 +239,6 @@
 			utils.Attribute{Key: "PairingEpoch", Value: singleProviderSession.PairingEpoch})
 		return singleProviderSession.onSessionDone() // to unlock it and resume
 	}
->>>>>>> 292d643c
 	return singleProviderSession.onSessionFailure()
 }
 
@@ -379,14 +255,11 @@
 func (psm *ProviderSessionManager) UpdateEpoch(epoch uint64) {
 	psm.lock.Lock()
 	defer psm.lock.Unlock()
-<<<<<<< HEAD
-=======
 	if epoch <= psm.blockedEpochHeight {
 		// this shouldn't happen, but nothing to do
 		utils.LavaFormatWarning("called updateEpoch with invalid epoch", nil, utils.Attribute{Key: "epoch", Value: epoch}, utils.Attribute{Key: "blockedEpoch", Value: psm.blockedEpochHeight})
 		return
 	}
->>>>>>> 292d643c
 	if epoch > psm.blockDistanceForEpochValidity {
 		psm.blockedEpochHeight = epoch - psm.blockDistanceForEpochValidity
 	} else {
@@ -421,19 +294,11 @@
 	defer psm.lock.Unlock()
 	mapOfConsumers, foundMapOfConsumers := psm.subscriptionSessionsWithAllConsumers[epoch]
 	if !foundMapOfConsumers {
-<<<<<<< HEAD
-		return utils.LavaFormatError("Couldn't find epoch in psm.subscriptionSessionsWithAllConsumers", nil, &map[string]string{"epoch": strconv.FormatUint(epoch, 10), "address": consumerAddress})
-	}
-	mapOfSubscriptionId, foundMapOfSubscriptionId := mapOfConsumers.subscriptionMap[consumerAddress]
-	if !foundMapOfSubscriptionId {
-		return utils.LavaFormatError("Couldn't find consumer address in psm.subscriptionSessionsWithAllConsumers", nil, &map[string]string{"epoch": strconv.FormatUint(epoch, 10), "address": consumerAddress})
-=======
 		return utils.LavaFormatError("Couldn't find epoch in psm.subscriptionSessionsWithAllConsumers", nil, utils.Attribute{Key: "epoch", Value: epoch}, utils.Attribute{Key: "address", Value: consumerAddress})
 	}
 	mapOfSubscriptionId, foundMapOfSubscriptionId := mapOfConsumers.subscriptionMap[consumerAddress]
 	if !foundMapOfSubscriptionId {
 		return utils.LavaFormatError("Couldn't find consumer address in psm.subscriptionSessionsWithAllConsumers", nil, utils.Attribute{Key: "epoch", Value: epoch}, utils.Attribute{Key: "address", Value: consumerAddress})
->>>>>>> 292d643c
 	}
 
 	var err error
@@ -441,11 +306,7 @@
 		// unsubscribe all subscriptions
 		for _, v := range mapOfSubscriptionId {
 			if v.Sub == nil {
-<<<<<<< HEAD
-				err = utils.LavaFormatError("ProcessUnsubscribe TendermintUnsubscribeAll mapOfSubscriptionId Error", SubscriptionPointerIsNilError, &map[string]string{"subscripionId": subscriptionID})
-=======
 				err = utils.LavaFormatError("ProcessUnsubscribe TendermintUnsubscribeAll mapOfSubscriptionId Error", SubscriptionPointerIsNilError, utils.Attribute{Key: "subscripionId", Value: subscriptionID})
->>>>>>> 292d643c
 			} else {
 				v.Sub.Unsubscribe()
 			}
@@ -456,19 +317,11 @@
 
 	subscription, foundSubscription := mapOfSubscriptionId[subscriptionID]
 	if !foundSubscription {
-<<<<<<< HEAD
-		return utils.LavaFormatError("Couldn't find subscription Id in psm.subscriptionSessionsWithAllConsumers", nil, &map[string]string{"epoch": strconv.FormatUint(epoch, 10), "address": consumerAddress, "subscriptionId": subscriptionID})
-	}
-
-	if subscription.Sub == nil {
-		err = utils.LavaFormatError("ProcessUnsubscribe Error", SubscriptionPointerIsNilError, &map[string]string{"subscripionId": subscriptionID})
-=======
 		return utils.LavaFormatError("Couldn't find subscription Id in psm.subscriptionSessionsWithAllConsumers", nil, utils.Attribute{Key: "epoch", Value: epoch}, utils.Attribute{Key: "address", Value: consumerAddress}, utils.Attribute{Key: "subscriptionId", Value: subscriptionID})
 	}
 
 	if subscription.Sub == nil {
 		err = utils.LavaFormatError("ProcessUnsubscribe Error", SubscriptionPointerIsNilError, utils.Attribute{Key: "subscripionId", Value: subscriptionID})
->>>>>>> 292d643c
 	} else {
 		subscription.Sub.Unsubscribe()
 	}
@@ -500,21 +353,13 @@
 	}
 
 	// if we get here we found a subscription already in the storage and we need to return an error as we can't add two subscriptions with the same id
-<<<<<<< HEAD
-	return utils.LavaFormatError("addSubscription", SubscriptionAlreadyExistsError, &map[string]string{"SubscriptionId": subscription.Id, "epoch": strconv.FormatUint(epoch, 10), "address": consumerAddress})
-=======
 	return utils.LavaFormatError("addSubscription", SubscriptionAlreadyExistsError, utils.Attribute{Key: "SubscriptionId", Value: subscription.Id}, utils.Attribute{Key: "epoch", Value: epoch}, utils.Attribute{Key: "address", Value: consumerAddress})
->>>>>>> 292d643c
 }
 
 func (psm *ProviderSessionManager) ReleaseSessionAndCreateSubscription(session *SingleProviderSession, subscription *RPCSubscription, consumerAddress string, epoch uint64) error {
 	err := psm.OnSessionDone(session)
 	if err != nil {
-<<<<<<< HEAD
-		return utils.LavaFormatError("Failed ReleaseSessionAndCreateSubscription", err, nil)
-=======
 		return utils.LavaFormatError("Failed ReleaseSessionAndCreateSubscription", err)
->>>>>>> 292d643c
 	}
 	return psm.addSubscriptionToStorage(subscription, consumerAddress, epoch)
 }
@@ -539,11 +384,7 @@
 	}
 
 	if subscription.Sub == nil { // validate subscription not nil
-<<<<<<< HEAD
-		utils.LavaFormatError("SubscriptionEnded Error", SubscriptionPointerIsNilError, &map[string]string{"subscripionId": subscription.Id})
-=======
 		utils.LavaFormatError("SubscriptionEnded Error", SubscriptionPointerIsNilError, utils.Attribute{Key: "subscripionId", Value: subscription.Id})
->>>>>>> 292d643c
 	} else {
 		subscription.Sub.Unsubscribe()
 	}
@@ -556,28 +397,16 @@
 	psm.lock.Lock()
 	defer psm.lock.Unlock()
 	if !psm.IsValidEpoch(epoch) { // checking again because we are now locked and epoch cant change now.
-<<<<<<< HEAD
-		return utils.LavaFormatError("UpdateSessionCU", InvalidEpochError, &map[string]string{"RequestedEpoch": strconv.FormatUint(epoch, 10)})
-=======
 		return utils.LavaFormatError("UpdateSessionCU", InvalidEpochError, utils.Attribute{Key: "RequestedEpoch", Value: epoch})
->>>>>>> 292d643c
 	}
 
 	providerSessionsWithConsumerMap, ok := psm.sessionsWithAllConsumers[epoch]
 	if !ok {
-<<<<<<< HEAD
-		return utils.LavaFormatError("UpdateSessionCU Failed", EpochIsNotRegisteredError, &map[string]string{"epoch": strconv.FormatUint(epoch, 10)})
-	}
-	providerSessionWithConsumer, foundConsumer := providerSessionsWithConsumerMap.sessionMap[consumerAddress]
-	if !foundConsumer {
-		return utils.LavaFormatError("UpdateSessionCU Failed", ConsumerIsNotRegisteredError, &map[string]string{"epoch": strconv.FormatUint(epoch, 10), "consumer": consumerAddress})
-=======
 		return utils.LavaFormatError("UpdateSessionCU Failed", EpochIsNotRegisteredError, utils.Attribute{Key: "epoch", Value: epoch})
 	}
 	providerSessionWithConsumer, foundConsumer := providerSessionsWithConsumerMap.sessionMap[consumerAddress]
 	if !foundConsumer {
 		return utils.LavaFormatError("UpdateSessionCU Failed", ConsumerIsNotRegisteredError, utils.Attribute{Key: "epoch", Value: epoch}, utils.Attribute{Key: "consumer", Value: consumerAddress})
->>>>>>> 292d643c
 	}
 
 	usedCu := providerSessionWithConsumer.atomicReadUsedComputeUnits() // check used cu now
