--- conflicted
+++ resolved
@@ -6,11 +6,8 @@
 	"errors"
 	"io"
 	"net/http"
-<<<<<<< HEAD
+	"net/url"
 	"strconv"
-=======
-	"net/url"
->>>>>>> ae7151c8
 	"strings"
 	"time"
 
