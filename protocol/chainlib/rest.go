--- conflicted
+++ resolved
@@ -177,21 +177,8 @@
 
 	// Return an api container does not exist, return a default one
 	if !ok {
-<<<<<<< HEAD
-		if AllowMissingApisByDefault {
-			apiKey := ApiKey{Name: name, ConnectionType: connectionType, InternalPath: ""}
-			return apip.defaultApiContainer(apiKey)
-		}
-		utils.LavaFormatError("rest api not supported",
-			nil,
-			utils.LogAttr("name", name),
-			utils.LogAttr("connectionType", connectionType),
-		)
-		return nil, common.APINotSupportedError
-=======
 		apiKey := ApiKey{Name: name, ConnectionType: connectionType, InternalPath: ""}
 		return apip.defaultApiContainer(apiKey)
->>>>>>> 49fbce72
 	}
 	api := apiCont.api
 
