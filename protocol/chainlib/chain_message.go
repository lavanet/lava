--- conflicted
+++ resolved
@@ -26,11 +26,7 @@
 type baseChainMessageContainer struct {
 	api                    *spectypes.Api
 	latestRequestedBlock   int64
-<<<<<<< HEAD
 	requestedBlocksHashes  []string
-=======
-	requestedBlockHashes   []string
->>>>>>> 1425e431
 	earliestRequestedBlock int64
 	msg                    updatableRPCInput
 	apiCollection          *spectypes.ApiCollection
@@ -45,125 +41,124 @@
 	resultErrorParsingMethod func(data []byte, httpStatusCode int) (hasError bool, errorMessage string)
 }
 
-<<<<<<< HEAD
-func (pm *baseChainMessageContainer) sortExtensions() {
-	if len(pm.extensions) == 0 {
+func (bcmc *baseChainMessageContainer) sortExtensions() {
+	if len(bcmc.extensions) == 0 {
 		return
 	}
 
-	sort.SliceStable(pm.extensions, func(i, j int) bool {
-		return pm.extensions[i].Name < pm.extensions[j].Name
+	sort.SliceStable(bcmc.extensions, func(i, j int) bool {
+		return bcmc.extensions[i].Name < bcmc.extensions[j].Name
 	})
 }
 
-func (pm *baseChainMessageContainer) GetRequestedBlocksHashes() []string {
-	return pm.requestedBlocksHashes
-=======
-func (bcnc *baseChainMessageContainer) SubscriptionIdExtractor(reply *rpcclient.JsonrpcMessage) string {
-	return bcnc.msg.SubscriptionIdExtractor(reply)
+func (bcmc *baseChainMessageContainer) GetRequestedBlocksHashes() []string {
+	return bcmc.requestedBlocksHashes
+}
+
+func (bcmc *baseChainMessageContainer) SubscriptionIdExtractor(reply *rpcclient.JsonrpcMessage) string {
+	return bcmc.msg.SubscriptionIdExtractor(reply)
 }
 
 // returning parse directive for the api. can be nil.
-func (bcnc *baseChainMessageContainer) GetParseDirective() *spectypes.ParseDirective {
-	return bcnc.parseDirective
->>>>>>> 1425e431
-}
-
-func (pm *baseChainMessageContainer) GetRawRequestHash() ([]byte, error) {
-	if pm.inputHashCache != nil && len(pm.inputHashCache) > 0 {
+func (bcmc *baseChainMessageContainer) GetParseDirective() *spectypes.ParseDirective {
+	return bcmc.parseDirective
+}
+
+func (bcmc *baseChainMessageContainer) GetRawRequestHash() ([]byte, error) {
+	if bcmc.inputHashCache != nil && len(bcmc.inputHashCache) > 0 {
 		// Get the cached value
-		return pm.inputHashCache, nil
-	}
-	hash, err := pm.msg.GetRawRequestHash()
+		return bcmc.inputHashCache, nil
+	}
+	hash, err := bcmc.msg.GetRawRequestHash()
 	if err == nil {
 		// Now we have the hash cached so we call it only once.
-		pm.inputHashCache = hash
+		bcmc.inputHashCache = hash
 	}
 	return hash, err
 }
 
 // not necessary for base chain message.
-func (bcnc *baseChainMessageContainer) CheckResponseError(data []byte, httpStatusCode int) (hasError bool, errorMessage string) {
-	if bcnc.resultErrorParsingMethod == nil {
+func (bcmc *baseChainMessageContainer) CheckResponseError(data []byte, httpStatusCode int) (hasError bool, errorMessage string) {
+	if bcmc.resultErrorParsingMethod == nil {
 		utils.LavaFormatError("tried calling resultErrorParsingMethod when it is not set", nil)
 		return false, ""
 	}
-	return bcnc.resultErrorParsingMethod(data, httpStatusCode)
-}
-
-func (bcnc *baseChainMessageContainer) TimeoutOverride(override ...time.Duration) time.Duration {
+	return bcmc.resultErrorParsingMethod(data, httpStatusCode)
+}
+
+func (bcmc *baseChainMessageContainer) TimeoutOverride(override ...time.Duration) time.Duration {
 	if len(override) > 0 {
-		bcnc.timeoutOverride = override[0]
-	}
-	return bcnc.timeoutOverride
-}
-
-func (bcnc *baseChainMessageContainer) SetForceCacheRefresh(force bool) bool {
-	bcnc.forceCacheRefresh = force
-	return bcnc.forceCacheRefresh
-}
-
-func (bcnc *baseChainMessageContainer) GetForceCacheRefresh() bool {
-	return bcnc.forceCacheRefresh
-}
-
-func (bcnc *baseChainMessageContainer) DisableErrorHandling() {
-	bcnc.msg.DisableErrorHandling()
-}
-
-func (bcnc baseChainMessageContainer) AppendHeader(metadata []pairingtypes.Metadata) {
-	bcnc.msg.AppendHeader(metadata)
-}
-
-func (bcnc baseChainMessageContainer) GetApi() *spectypes.Api {
-	return bcnc.api
-}
-
-func (bcnc baseChainMessageContainer) GetApiCollection() *spectypes.ApiCollection {
-	return bcnc.apiCollection
-}
-
-func (bcnc baseChainMessageContainer) RequestedBlock() (latest int64, earliest int64) {
-	if bcnc.earliestRequestedBlock == 0 {
+		bcmc.timeoutOverride = override[0]
+	}
+	return bcmc.timeoutOverride
+}
+
+func (bcmc *baseChainMessageContainer) SetForceCacheRefresh(force bool) bool {
+	bcmc.forceCacheRefresh = force
+	return bcmc.forceCacheRefresh
+}
+
+func (bcmc *baseChainMessageContainer) GetForceCacheRefresh() bool {
+	return bcmc.forceCacheRefresh
+}
+
+func (bcmc *baseChainMessageContainer) DisableErrorHandling() {
+	bcmc.msg.DisableErrorHandling()
+}
+
+func (bcmc baseChainMessageContainer) AppendHeader(metadata []pairingtypes.Metadata) {
+	bcmc.msg.AppendHeader(metadata)
+}
+
+func (bcmc baseChainMessageContainer) GetApi() *spectypes.Api {
+	return bcmc.api
+}
+
+func (bcmc baseChainMessageContainer) GetApiCollection() *spectypes.ApiCollection {
+	return bcmc.apiCollection
+}
+
+func (bcmc baseChainMessageContainer) RequestedBlock() (latest int64, earliest int64) {
+	if bcmc.earliestRequestedBlock == 0 {
 		// earliest is optional and not set here
-		return bcnc.latestRequestedBlock, bcnc.latestRequestedBlock
-	}
-	return bcnc.latestRequestedBlock, bcnc.earliestRequestedBlock
-}
-
-func (bcnc baseChainMessageContainer) GetRPCMessage() rpcInterfaceMessages.GenericMessage {
-	return bcnc.msg
-}
-
-func (bcnc *baseChainMessageContainer) UpdateLatestBlockInMessage(latestBlock int64, modifyContent bool) (modifiedOnLatestReq bool) {
-	requestedBlock, _ := bcnc.RequestedBlock()
+		return bcmc.latestRequestedBlock, bcmc.latestRequestedBlock
+	}
+	return bcmc.latestRequestedBlock, bcmc.earliestRequestedBlock
+}
+
+func (bcmc baseChainMessageContainer) GetRPCMessage() rpcInterfaceMessages.GenericMessage {
+	return bcmc.msg
+}
+
+func (bcmc *baseChainMessageContainer) UpdateLatestBlockInMessage(latestBlock int64, modifyContent bool) (modifiedOnLatestReq bool) {
+	requestedBlock, _ := bcmc.RequestedBlock()
 	if latestBlock <= spectypes.NOT_APPLICABLE || requestedBlock != spectypes.LATEST_BLOCK {
 		return false
 	}
-	success := bcnc.msg.UpdateLatestBlockInMessage(uint64(latestBlock), modifyContent)
+	success := bcmc.msg.UpdateLatestBlockInMessage(uint64(latestBlock), modifyContent)
 	if success {
-		bcnc.latestRequestedBlock = latestBlock
+		bcmc.latestRequestedBlock = latestBlock
 		return true
 	}
 	return false
 }
 
-func (bcnc *baseChainMessageContainer) GetExtensions() []*spectypes.Extension {
-	return bcnc.extensions
-}
-
-func (pm *baseChainMessageContainer) GetConcatenatedExtensions() string {
+func (bcmc *baseChainMessageContainer) GetExtensions() []*spectypes.Extension {
+	return bcmc.extensions
+}
+
+func (bcmc *baseChainMessageContainer) GetConcatenatedExtensions() string {
 	extensionsNames := []string{}
-	for _, extension := range pm.extensions {
+	for _, extension := range bcmc.extensions {
 		extensionsNames = append(extensionsNames, extension.Name)
 	}
 	return strings.Join(extensionsNames, ";")
 }
 
 // adds the following extensions
-func (bcnc *baseChainMessageContainer) OverrideExtensions(extensionNames []string, extensionParser *extensionslib.ExtensionParser) {
+func (bcmc *baseChainMessageContainer) OverrideExtensions(extensionNames []string, extensionParser *extensionslib.ExtensionParser) {
 	existingExtensions := map[string]struct{}{}
-	for _, extension := range bcnc.extensions {
+	for _, extension := range bcmc.extensions {
 		existingExtensions[extension.Name] = struct{}{}
 	}
 	for _, extensionName := range extensionNames {
@@ -171,78 +166,59 @@
 			existingExtensions[extensionName] = struct{}{}
 			extensionKey := extensionslib.ExtensionKey{
 				Extension:      extensionName,
-				ConnectionType: bcnc.apiCollection.CollectionData.Type,
-				InternalPath:   bcnc.apiCollection.CollectionData.InternalPath,
-				Addon:          bcnc.apiCollection.CollectionData.AddOn,
+				ConnectionType: bcmc.apiCollection.CollectionData.Type,
+				InternalPath:   bcmc.apiCollection.CollectionData.InternalPath,
+				Addon:          bcmc.apiCollection.CollectionData.AddOn,
 			}
 			extension := extensionParser.GetExtension(extensionKey)
 			if extension != nil {
-<<<<<<< HEAD
-				pm.extensions = append(pm.extensions, extension)
-				pm.addExtensionCu(extension)
-=======
-				bcnc.extensions = append(bcnc.extensions, extension)
-				bcnc.updateCUForApi(extension)
->>>>>>> 1425e431
+				bcmc.extensions = append(bcmc.extensions, extension)
+				bcmc.addExtensionCu(extension)
 			}
 		}
 	}
 
-	pm.sortExtensions()
-}
-
-<<<<<<< HEAD
-func (pm *baseChainMessageContainer) SetExtension(extension *spectypes.Extension) {
+	bcmc.sortExtensions()
+}
+
+func (bcmc *baseChainMessageContainer) SetExtension(extension *spectypes.Extension) {
 	// TODO: Need locks?
-	if len(pm.extensions) > 0 {
-		for _, ext := range pm.extensions {
-=======
-func (bcnc *baseChainMessageContainer) SetExtension(extension *spectypes.Extension) {
-	if len(bcnc.extensions) > 0 {
-		for _, ext := range bcnc.extensions {
->>>>>>> 1425e431
+	if len(bcmc.extensions) > 0 {
+		for _, ext := range bcmc.extensions {
 			if ext.Name == extension.Name {
 				// already existing, no need to add
 				return
 			}
 		}
-		bcnc.extensions = append(bcnc.extensions, extension)
+		bcmc.extensions = append(bcmc.extensions, extension)
 	} else {
-		bcnc.extensions = []*spectypes.Extension{extension}
-	}
-<<<<<<< HEAD
-	pm.addExtensionCu(extension)
-	pm.sortExtensions()
-}
-
-func (pm *baseChainMessageContainer) RemoveExtension(extensionName string) {
-	for _, ext := range pm.extensions {
+		bcmc.extensions = []*spectypes.Extension{extension}
+	}
+	bcmc.addExtensionCu(extension)
+	bcmc.sortExtensions()
+}
+
+func (bcmc *baseChainMessageContainer) RemoveExtension(extensionName string) {
+	for _, ext := range bcmc.extensions {
 		if ext.Name == extensionName {
-			pm.extensions, _ = lavaslices.Remove(pm.extensions, ext)
-			pm.removeExtensionCu(ext)
+			bcmc.extensions, _ = lavaslices.Remove(bcmc.extensions, ext)
+			bcmc.removeExtensionCu(ext)
 			break
 		}
 	}
-	pm.sortExtensions()
-}
-
-func (pm *baseChainMessageContainer) addExtensionCu(extension *spectypes.Extension) {
-	copyApi := *pm.api // we can't modify this because it points to an object inside the chainParser
-=======
-	bcnc.updateCUForApi(extension)
-}
-
-func (bcnc *baseChainMessageContainer) updateCUForApi(extension *spectypes.Extension) {
-	copyApi := *bcnc.api // we can't modify this because it points to an object inside the chainParser
->>>>>>> 1425e431
+	bcmc.sortExtensions()
+}
+
+func (bcmc *baseChainMessageContainer) addExtensionCu(extension *spectypes.Extension) {
+	copyApi := *bcmc.api // we can't modify this because it points to an object inside the chainParser
 	copyApi.ComputeUnits = uint64(math.Floor(float64(extension.GetCuMultiplier()) * float64(copyApi.ComputeUnits)))
-	bcnc.api = &copyApi
-}
-
-func (pm *baseChainMessageContainer) removeExtensionCu(extension *spectypes.Extension) {
-	copyApi := *pm.api // we can't modify this because it points to an object inside the chainParser
+	bcmc.api = &copyApi
+}
+
+func (bcmc *baseChainMessageContainer) removeExtensionCu(extension *spectypes.Extension) {
+	copyApi := *bcmc.api // we can't modify this because it points to an object inside the chainParser
 	copyApi.ComputeUnits = uint64(math.Floor(float64(copyApi.ComputeUnits) / float64(extension.GetCuMultiplier())))
-	pm.api = &copyApi
+	bcmc.api = &copyApi
 }
 
 type CraftData struct {
