--- conflicted
+++ resolved
@@ -4,31 +4,20 @@
 	"math"
 	"time"
 
-<<<<<<< HEAD
-	"github.com/lavanet/lava/protocol/chainlib/chainproxy/rpcInterfaceMessages"
-	"github.com/lavanet/lava/protocol/chainlib/chainproxy/rpcclient"
-	"github.com/lavanet/lava/protocol/chainlib/extensionslib"
-	"github.com/lavanet/lava/utils"
-	pairingtypes "github.com/lavanet/lava/x/pairing/types"
-	spectypes "github.com/lavanet/lava/x/spec/types"
-=======
 	"github.com/lavanet/lava/v2/protocol/chainlib/chainproxy/rpcInterfaceMessages"
+	"github.com/lavanet/lava/v2/protocol/chainlib/chainproxy/rpcclient"
 	"github.com/lavanet/lava/v2/protocol/chainlib/extensionslib"
 	"github.com/lavanet/lava/v2/utils"
 	pairingtypes "github.com/lavanet/lava/v2/x/pairing/types"
 	spectypes "github.com/lavanet/lava/v2/x/spec/types"
->>>>>>> 8a455e5e
 )
 
 type updatableRPCInput interface {
 	rpcInterfaceMessages.GenericMessage
 	UpdateLatestBlockInMessage(latestBlock uint64, modifyContent bool) (success bool)
 	AppendHeader(metadata []pairingtypes.Metadata)
-<<<<<<< HEAD
 	SubscriptionIdExtractor(reply *rpcclient.JsonrpcMessage) string
-=======
 	GetRawRequestHash() ([]byte, error)
->>>>>>> 8a455e5e
 }
 
 type baseChainMessageContainer struct {
@@ -40,18 +29,14 @@
 	extensions             []*spectypes.Extension
 	timeoutOverride        time.Duration
 	forceCacheRefresh      bool
-<<<<<<< HEAD
 	parseDirective         *spectypes.ParseDirective // setting the parse directive related to the api, can be nil
 
-=======
-	inputHashCache         []byte
->>>>>>> 8a455e5e
+	inputHashCache []byte
 	// resultErrorParsingMethod passed by each api interface message to parse the result of the message
 	// and validate it doesn't contain a node error
 	resultErrorParsingMethod func(data []byte, httpStatusCode int) (hasError bool, errorMessage string)
 }
 
-<<<<<<< HEAD
 func (bcnc *baseChainMessageContainer) SubscriptionIdExtractor(reply *rpcclient.JsonrpcMessage) string {
 	return bcnc.msg.SubscriptionIdExtractor(reply)
 }
@@ -59,7 +44,7 @@
 // returning parse directive for the api. can be nil.
 func (bcnc *baseChainMessageContainer) GetParseDirective() *spectypes.ParseDirective {
 	return bcnc.parseDirective
-=======
+}
 func (pm *baseChainMessageContainer) GetRawRequestHash() ([]byte, error) {
 	if pm.inputHashCache != nil && len(pm.inputHashCache) > 0 {
 		// Get the cached value
@@ -71,7 +56,6 @@
 		pm.inputHashCache = hash
 	}
 	return hash, err
->>>>>>> 8a455e5e
 }
 
 // not necessary for base chain message.
