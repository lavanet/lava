--- conflicted
+++ resolved
@@ -41,7 +41,6 @@
 	resultErrorParsingMethod func(data []byte, httpStatusCode int) (hasError bool, errorMessage string)
 }
 
-<<<<<<< HEAD
 func (pm *baseChainMessageContainer) sortExtensions() {
 	if len(pm.extensions) == 0 {
 		return
@@ -54,7 +53,7 @@
 
 func (pm *baseChainMessageContainer) GetRequestedBlocksHashes() []string {
 	return pm.requestedBlocksHashes
-=======
+}
 func (bcnc *baseChainMessageContainer) SubscriptionIdExtractor(reply *rpcclient.JsonrpcMessage) string {
 	return bcnc.msg.SubscriptionIdExtractor(reply)
 }
@@ -62,7 +61,6 @@
 // returning parse directive for the api. can be nil.
 func (bcnc *baseChainMessageContainer) GetParseDirective() *spectypes.ParseDirective {
 	return bcnc.parseDirective
->>>>>>> 60317e36
 }
 
 func (pm *baseChainMessageContainer) GetRawRequestHash() ([]byte, error) {
@@ -173,30 +171,19 @@
 			}
 			extension := extensionParser.GetExtension(extensionKey)
 			if extension != nil {
-<<<<<<< HEAD
-				pm.extensions = append(pm.extensions, extension)
-				pm.addExtensionCu(extension)
-=======
 				bcnc.extensions = append(bcnc.extensions, extension)
-				bcnc.updateCUForApi(extension)
->>>>>>> 60317e36
+				bcnc.addExtensionCu(extension)
 			}
 		}
 	}
 
-	pm.sortExtensions()
-}
-
-<<<<<<< HEAD
-func (pm *baseChainMessageContainer) SetExtension(extension *spectypes.Extension) {
+	bcnc.sortExtensions()
+}
+
+func (bcnc *baseChainMessageContainer) SetExtension(extension *spectypes.Extension) {
 	// TODO: Need locks?
-	if len(pm.extensions) > 0 {
-		for _, ext := range pm.extensions {
-=======
-func (bcnc *baseChainMessageContainer) SetExtension(extension *spectypes.Extension) {
 	if len(bcnc.extensions) > 0 {
 		for _, ext := range bcnc.extensions {
->>>>>>> 60317e36
 			if ext.Name == extension.Name {
 				// already existing, no need to add
 				return
@@ -206,9 +193,8 @@
 	} else {
 		bcnc.extensions = []*spectypes.Extension{extension}
 	}
-<<<<<<< HEAD
-	pm.addExtensionCu(extension)
-	pm.sortExtensions()
+	bcnc.addExtensionCu(extension)
+	bcnc.sortExtensions()
 }
 
 func (pm *baseChainMessageContainer) RemoveExtension(extensionName string) {
@@ -222,15 +208,8 @@
 	pm.sortExtensions()
 }
 
-func (pm *baseChainMessageContainer) addExtensionCu(extension *spectypes.Extension) {
-	copyApi := *pm.api // we can't modify this because it points to an object inside the chainParser
-=======
-	bcnc.updateCUForApi(extension)
-}
-
-func (bcnc *baseChainMessageContainer) updateCUForApi(extension *spectypes.Extension) {
+func (bcnc *baseChainMessageContainer) addExtensionCu(extension *spectypes.Extension) {
 	copyApi := *bcnc.api // we can't modify this because it points to an object inside the chainParser
->>>>>>> 60317e36
 	copyApi.ComputeUnits = uint64(math.Floor(float64(extension.GetCuMultiplier()) * float64(copyApi.ComputeUnits)))
 	bcnc.api = &copyApi
 }
