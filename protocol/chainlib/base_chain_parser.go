--- conflicted
+++ resolved
@@ -20,16 +20,12 @@
 	spectypes "github.com/lavanet/lava/v5/x/spec/types"
 )
 
-<<<<<<< HEAD
 var (
 	AllowMissingApisByDefault = true
 	DefaultApiName            = "Default-"
 	DataReliabilityChance     = 0.0625 // default data reliability chance is 1/16, this means that every 16th request will be a data reliability request
 	DataReliabilityEnabled    = true   // default data reliability is enabled
 )
-=======
-var DefaultApiName = "Default-"
->>>>>>> 165f8d58
 
 type PolicyInf interface {
 	GetSupportedAddons(specID string) (addons []string, err error)
@@ -351,20 +347,12 @@
 	utils.LavaFormatDebug("api not supported", utils.Attribute{Key: "apiKey", Value: apiKey})
 	apiCont := &ApiContainer{
 		api: &spectypes.Api{
-<<<<<<< HEAD
 			Enabled:      true,
 			Name:         DefaultApiName + apiKey.Name, // do not change this name
 			ComputeUnits: 20,                           // set 20 compute units by default
-			Category:     spectypes.SpecCategory{},
-=======
-			Enabled:           true,
-			Name:              DefaultApiName + apiKey.Name, // do not change this name
-			ComputeUnits:      20,                           // set 20 compute units by default
-			ExtraComputeUnits: 0,
 			Category: spectypes.SpecCategory{
 				Deterministic: true,
 			},
->>>>>>> 165f8d58
 			BlockParsing: spectypes.BlockParser{
 				ParserFunc: spectypes.PARSER_FUNC_DEFAULT,
 				ParserArg:  []string{spectypes.ParserArgLatest},
