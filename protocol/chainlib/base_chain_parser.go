--- conflicted
+++ resolved
@@ -20,11 +20,8 @@
 	spectypes "github.com/lavanet/lava/v4/x/spec/types"
 )
 
-<<<<<<< HEAD
 var SkipPolicyVerification = false
-=======
 var AllowMissingApisByDefault = true
->>>>>>> 73b9e011
 
 type PolicyInf interface {
 	GetSupportedAddons(specID string) (addons []string, err error)
