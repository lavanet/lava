--- conflicted
+++ resolved
@@ -417,14 +417,7 @@
 	})
 	//
 	// Go
-<<<<<<< HEAD
 	ListenWithRetry(app, apil.endpoint.NetworkAddress)
-=======
-	err := app.Listen(apil.endpoint.NetworkAddress)
-	if err != nil {
-		utils.LavaFormatError("app.Listen(listenAddr)", err)
-	}
->>>>>>> 646ee7b5
 }
 
 type tendermintRpcChainProxy struct {
