--- conflicted
+++ resolved
@@ -275,17 +275,13 @@
 	return nodeMsg, err
 }
 
-<<<<<<< HEAD
 // overwritten because tendermintrpc doesnt use POST but an empty connecionType
 func (apip *TendermintChainParser) ExtractDataFromRequest(request *http.Request) (url string, data string, connectionType string, metadata []pairingtypes.Metadata, err error) {
 	url, data, _, metadata, err = apip.BaseChainParser.ExtractDataFromRequest(request)
 	return url, data, "", metadata, err
 }
 
-func (*TendermintChainParser) newChainMessage(serviceApi *spectypes.Api, requestedBlock int64, requestedHashes []string, msg *rpcInterfaceMessages.TendermintrpcMessage, apiCollection *spectypes.ApiCollection) *baseChainMessageContainer {
-=======
 func (*TendermintChainParser) newChainMessage(serviceApi *spectypes.Api, requestedBlock int64, requestedHashes []string, msg *rpcInterfaceMessages.TendermintrpcMessage, apiCollection *spectypes.ApiCollection, usedDefaultValue bool) *baseChainMessageContainer {
->>>>>>> fcfbef41
 	nodeMsg := &baseChainMessageContainer{
 		api:                      serviceApi,
 		apiCollection:            apiCollection,
