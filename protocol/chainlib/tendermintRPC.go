--- conflicted
+++ resolved
@@ -139,15 +139,11 @@
 		// Check api is supported and save it in nodeMsg
 		apiCont, err := apip.getSupportedApi(msg.Method, connectionType)
 		if err != nil {
-<<<<<<< HEAD
-			utils.LavaFormatInfo("getSupportedApi tendermintrpc failed",
+			utils.LavaFormatDebug("getSupportedApi tendermintrpc failed",
 				utils.LogAttr("method", msg.Method),
 				utils.LogAttr("connectionType", connectionType),
 				utils.LogAttr("error", err),
 			)
-=======
-			utils.LavaFormatDebug("getSupportedApi jsonrpc failed", utils.LogAttr("method", msg.Method), utils.LogAttr("error", err))
->>>>>>> 1e9387d2
 			return nil, err
 		}
 
@@ -705,13 +701,10 @@
 			return nil, "", nil, err
 		}
 		// return the rpc connection to the websocket pool after the function completes
-<<<<<<< HEAD
 		defer cp.webSocketConnectors[internalPath].ReturnRpc(rpc)
-=======
-		defer cp.conn[internalPath].ReturnRpc(rpc)
+
 		// appending hashed url
 		grpc.SetTrailer(ctx, metadata.Pairs(RPCProviderNodeAddressHash, cp.conn[internalPath].GetUrlHash()))
->>>>>>> 1e9387d2
 	} else {
 		rpc, err = cp.httpConnector.GetRpc(ctx, true)
 		if err != nil {
