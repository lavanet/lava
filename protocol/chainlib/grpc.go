--- conflicted
+++ resolved
@@ -98,16 +98,11 @@
 
 	// Construct grpcMessage
 	grpcMessage := rpcInterfaceMessages.GrpcMessage{
-<<<<<<< HEAD
 		Msg:      data,
 		Path:     url,
 		Codec:    apip.codec,
 		Registry: apip.registry,
-=======
-		Msg:    data,
-		Path:   url,
-		Header: metadata,
->>>>>>> b61d4711
+		Header:   metadata,
 	}
 
 	// // Fetch requested block, it is used for data reliability
