package chainlib

import (
	"bytes"
	"context"
	"errors"
	"fmt"
	"io"
	"net/http"
	"strings"
	"time"

	dyncodec "github.com/lavanet/lava/protocol/chainlib/grpcproxy/dyncodec"
	"github.com/lavanet/lava/protocol/parser"

	"github.com/gogo/protobuf/jsonpb"
	"github.com/lavanet/lava/protocol/chainlib/grpcproxy"

	"google.golang.org/grpc"
	"google.golang.org/grpc/metadata"

	"github.com/fullstorydev/grpcurl"
	"github.com/golang/protobuf/proto"
	"github.com/jhump/protoreflect/desc"
	"github.com/jhump/protoreflect/dynamic"
	"github.com/jhump/protoreflect/grpcreflect"
	"github.com/lavanet/lava/protocol/chainlib/chainproxy"
	"github.com/lavanet/lava/protocol/chainlib/chainproxy/rpcInterfaceMessages"
	"github.com/lavanet/lava/protocol/chainlib/chainproxy/rpcclient"
	"github.com/lavanet/lava/protocol/common"
	"github.com/lavanet/lava/protocol/lavasession"
	"github.com/lavanet/lava/protocol/metrics"
	"github.com/lavanet/lava/utils"
	pairingtypes "github.com/lavanet/lava/x/pairing/types"
	spectypes "github.com/lavanet/lava/x/spec/types"
	reflectionpbo "google.golang.org/grpc/reflection/grpc_reflection_v1alpha"
)

type GrpcChainParser struct {
	BaseChainParser

	registry *dyncodec.Registry
	codec    *dyncodec.Codec
}

// NewGrpcChainParser creates a new instance of GrpcChainParser
func NewGrpcChainParser() (chainParser *GrpcChainParser, err error) {
	return &GrpcChainParser{}, nil
}

func (apip *GrpcChainParser) getApiCollection(connectionType string, internalPath string, addon string) (*spectypes.ApiCollection, error) {
	if apip == nil {
		return nil, errors.New("ChainParser not defined")
	}
	return apip.BaseChainParser.getApiCollection(connectionType, internalPath, addon)
}

func (apip *GrpcChainParser) getSupportedApi(name string, connectionType string) (*ApiContainer, error) {
	// Guard that the GrpcChainParser instance exists
	if apip == nil {
		return nil, errors.New("ChainParser not defined")
	}
	return apip.BaseChainParser.getSupportedApi(name, connectionType)
}

func (apip *GrpcChainParser) setupForConsumer(relayer grpcproxy.ProxyCallBack) {
	apip.registry = dyncodec.NewRegistry(dyncodec.NewRelayerRemote(relayer))
	apip.codec = dyncodec.NewCodec(apip.registry)
}

func (apip *GrpcChainParser) setupForProvider(reflectionConnection *grpc.ClientConn) error {
	remote := dyncodec.NewGRPCReflectionProtoFileRegistryFromConn(reflectionConnection)
	apip.registry = dyncodec.NewRegistry(remote)
	apip.codec = dyncodec.NewCodec(apip.registry)
	return nil
}

func (apip *GrpcChainParser) CraftMessage(parsing *spectypes.ParseDirective, connectionType string, craftData *CraftData) (ChainMessageForSend, error) {
	if craftData != nil {
		return apip.ParseMsg(craftData.Path, craftData.Data, craftData.ConnectionType, nil)
	}

	grpcMessage := &rpcInterfaceMessages.GrpcMessage{
		Msg:  nil,
		Path: parsing.ApiName,
	}
	apiCont, err := apip.getSupportedApi(parsing.ApiName, connectionType)
	if err != nil {
		return nil, err
	}
	apiCollection, err := apip.getApiCollection(connectionType, apiCont.collectionKey.InternalPath, apiCont.collectionKey.Addon)
	if err != nil {
		return nil, err
	}
	return apip.newChainMessage(apiCont.api, spectypes.NOT_APPLICABLE, grpcMessage, apiCollection), nil
}

// ParseMsg parses message data into chain message object
func (apip *GrpcChainParser) ParseMsg(url string, data []byte, connectionType string, metadata []pairingtypes.Metadata) (ChainMessage, error) {
	// Guard that the GrpcChainParser instance exists
	if apip == nil {
		return nil, errors.New("GrpcChainParser not defined")
	}

	// Check API is supported and save it in nodeMsg.
	apiCont, err := apip.getSupportedApi(url, connectionType)
	if err != nil {
		return nil, utils.LavaFormatError("failed to getSupportedApi gRPC", err)
	}

	apiCollection, err := apip.getApiCollection(connectionType, apiCont.collectionKey.InternalPath, apiCont.collectionKey.Addon)
	if err != nil {
		return nil, utils.LavaFormatError("failed to getApiCollection gRPC", err)
	}

	// handle headers
	metadata, overwriteReqBlock := apip.HandleHeaders(metadata, apiCollection, spectypes.Header_pass_send)

	settingHeaderDirective, _, _ := apip.GetParsingByTag(spectypes.FUNCTION_TAG_SET_LATEST_IN_METADATA)

	// Construct grpcMessage
	grpcMessage := rpcInterfaceMessages.GrpcMessage{
		Msg:         data,
		Path:        url,
		Codec:       apip.codec,
		Registry:    apip.registry,
		BaseMessage: chainproxy.BaseMessage{Headers: metadata, LatestBlockHeaderSetter: settingHeaderDirective},
	}

	// // Fetch requested block, it is used for data reliability
	// // Extract default block parser
	blockParser := apiCont.api.BlockParsing
	var requestedBlock int64
	if overwriteReqBlock == "" {
		requestedBlock, err = parser.ParseBlockFromParams(grpcMessage, blockParser)
		if err != nil {
			return nil, utils.LavaFormatError("ParseBlockFromParams failed parsing block", err, utils.Attribute{Key: "chain", Value: apip.spec.Name}, utils.Attribute{Key: "blockParsing", Value: apiCont.api.BlockParsing})
		}
	} else {
		requestedBlock, err = grpcMessage.ParseBlock(overwriteReqBlock)
		if err != nil {
			return nil, utils.LavaFormatError("failed parsing block from an overwrite header", err, utils.Attribute{Key: "chain", Value: apip.spec.Name}, utils.Attribute{Key: "overwriteRequestedBlock", Value: overwriteReqBlock})
		}
	}

	nodeMsg := apip.newChainMessage(apiCont.api, requestedBlock, &grpcMessage, apiCollection)
	return nodeMsg, nil
}

func (*GrpcChainParser) newChainMessage(api *spectypes.Api, requestedBlock int64, grpcMessage *rpcInterfaceMessages.GrpcMessage, apiCollection *spectypes.ApiCollection) *parsedMessage {
	nodeMsg := &parsedMessage{
		api:            api,
		msg:            grpcMessage, // setting the grpc message as a pointer so we can set descriptors for parsing
		requestedBlock: requestedBlock,
		apiCollection:  apiCollection,
	}
	return nodeMsg
}

// SetSpec sets the spec for the GrpcChainParser
func (apip *GrpcChainParser) SetSpec(spec spectypes.Spec) {
	// Guard that the GrpcChainParser instance exists
	if apip == nil {
		return
	}

	// Add a read-write lock to ensure thread safety
	apip.rwLock.Lock()
	defer apip.rwLock.Unlock()

	// extract server and tagged apis from spec
	serverApis, taggedApis, apiCollections, headers := getServiceApis(spec, spectypes.APIInterfaceGrpc)
	apip.BaseChainParser.Construct(spec, taggedApis, serverApis, apiCollections, headers)
}

// DataReliabilityParams returns data reliability params from spec (spec.enabled and spec.dataReliabilityThreshold)
func (apip *GrpcChainParser) DataReliabilityParams() (enabled bool, dataReliabilityThreshold uint32) {
	// Guard that the GrpcChainParser instance exists
	if apip == nil {
		return false, 0
	}

	// Acquire read lock
	apip.rwLock.RLock()
	defer apip.rwLock.RUnlock()

	// Return enabled and data reliability threshold from spec
	return apip.spec.DataReliabilityEnabled, apip.spec.GetReliabilityThreshold()
}

// ChainBlockStats returns block stats from spec
// (spec.AllowedBlockLagForQosSync, spec.AverageBlockTime, spec.BlockDistanceForFinalizedData)
func (apip *GrpcChainParser) ChainBlockStats() (allowedBlockLagForQosSync int64, averageBlockTime time.Duration, blockDistanceForFinalizedData uint32, blocksInFinalizationProof uint32) {
	// Guard that the GrpcChainParser instance exists
	if apip == nil {
		return 0, 0, 0, 0
	}

	// Acquire read lock
	apip.rwLock.RLock()
	defer apip.rwLock.RUnlock()

	// Convert average block time from int64 -> time.Duration
	averageBlockTime = time.Duration(apip.spec.AverageBlockTime) * time.Millisecond

	// Return allowedBlockLagForQosSync, averageBlockTime, blockDistanceForFinalizedData from spec
	return apip.spec.AllowedBlockLagForQosSync, averageBlockTime, apip.spec.BlockDistanceForFinalizedData, apip.spec.BlocksInFinalizationProof
}

type GrpcChainListener struct {
	endpoint    *lavasession.RPCEndpoint
	relaySender RelaySender
	logger      *metrics.RPCConsumerLogs
	chainParser *GrpcChainParser
}

func NewGrpcChainListener(
	ctx context.Context,
	listenEndpoint *lavasession.RPCEndpoint,
	relaySender RelaySender,
	rpcConsumerLogs *metrics.RPCConsumerLogs,
	chainParser ChainParser) (chainListener *GrpcChainListener) {
	// Create a new instance of GrpcChainListener
	chainListener = &GrpcChainListener{
		listenEndpoint,
		relaySender,
		rpcConsumerLogs,
		chainParser.(*GrpcChainParser),
	}
	return chainListener
}

// Serve http server for GrpcChainListener
func (apil *GrpcChainListener) Serve(ctx context.Context) {
	// Guard that the GrpcChainListener instance exists
	if apil == nil {
		return
	}

	utils.LavaFormatInfo("gRPC PortalStart")

	lis := GetListenerWithRetryGrpc("tcp", apil.endpoint.NetworkAddress)
	apiInterface := apil.endpoint.ApiInterface
	sendRelayCallback := func(ctx context.Context, method string, reqBody []byte) ([]byte, metadata.MD, error) {
		ctx = utils.WithUniqueIdentifier(ctx, utils.GenerateUniqueIdentifier())
		msgSeed := apil.logger.GetMessageSeed()
		metadataValues, _ := metadata.FromIncomingContext(ctx)
		grpcHeaders := convertToMetadataMapOfSlices(metadataValues)
		utils.LavaFormatInfo("GRPC Got Relay ", utils.Attribute{Key: "GUID", Value: ctx}, utils.Attribute{Key: "method", Value: method})
		var relayReply *pairingtypes.RelayReply
		metricsData := metrics.NewRelayAnalytics("NoDappID", apil.endpoint.ChainID, apiInterface)
		relayReply, _, err := apil.relaySender.SendRelay(ctx, method, string(reqBody), "", "NoDappID", metricsData, grpcHeaders)
		go apil.logger.AddMetricForGrpc(metricsData, err, &metadataValues)

		if err != nil {
			errMasking := apil.logger.GetUniqueGuidResponseForError(err, msgSeed)
			apil.logger.LogRequestAndResponse("http in/out", true, method, string(reqBody), "", errMasking, msgSeed, err)
			return nil, nil, utils.LavaFormatError("Failed to SendRelay", fmt.Errorf(errMasking))
		}
		apil.logger.LogRequestAndResponse("http in/out", false, method, string(reqBody), "", "", msgSeed, nil)
		return relayReply.Data, convertRelayMetaDataToMDMetaData(relayReply.Metadata), nil
	}

	_, httpServer, err := grpcproxy.NewGRPCProxy(sendRelayCallback)
	if err != nil {
		utils.LavaFormatFatal("provider failure RegisterServer", err, utils.Attribute{Key: "listenAddr", Value: apil.endpoint.NetworkAddress})
	}

	// setup chain parser
	apil.chainParser.setupForConsumer(sendRelayCallback)

	utils.LavaFormatInfo("Server listening", utils.Attribute{Key: "Address", Value: lis.Addr()})

	if err := httpServer.Serve(lis); !errors.Is(err, http.ErrServerClosed) {
		utils.LavaFormatFatal("Portal failed to serve", err, utils.Attribute{Key: "Address", Value: lis.Addr()}, utils.Attribute{Key: "ChainID", Value: apil.endpoint.ChainID})
	}
}

type GrpcChainProxy struct {
	BaseChainProxy
	conn grpcConnectorIf
}
type grpcConnectorIf interface {
	Close()
	GetRpc(ctx context.Context, block bool) (*grpc.ClientConn, error)
	ReturnRpc(rpc *grpc.ClientConn)
}

func NewGrpcChainProxy(ctx context.Context, nConns uint, rpcProviderEndpoint *lavasession.RPCProviderEndpoint, averageBlockTime time.Duration, parser ChainParser) (ChainProxy, error) {
	if len(rpcProviderEndpoint.NodeUrls) == 0 {
		return nil, utils.LavaFormatError("rpcProviderEndpoint.NodeUrl list is empty missing node url", nil, utils.Attribute{Key: "chainID", Value: rpcProviderEndpoint.ChainID}, utils.Attribute{Key: "ApiInterface", Value: rpcProviderEndpoint.ApiInterface})
	}

	nodeUrl := rpcProviderEndpoint.NodeUrls[0]
	nodeUrl.Url = strings.TrimSuffix(nodeUrl.Url, "/") // remove suffix if exists
	conn, err := chainproxy.NewGRPCConnector(ctx, nConns, nodeUrl)
	if err != nil {
		return nil, err
	}
	return newGrpcChainProxy(ctx, nodeUrl.Url, averageBlockTime, parser, conn)
}

func newGrpcChainProxy(ctx context.Context, nodeUrl string, averageBlockTime time.Duration, parser ChainParser, conn grpcConnectorIf) (ChainProxy, error) {
	cp := &GrpcChainProxy{
		BaseChainProxy: BaseChainProxy{averageBlockTime: averageBlockTime},
	}
	cp.conn = conn
	if cp.conn == nil {
		return nil, utils.LavaFormatError("g_conn == nil", nil)
	}

<<<<<<< HEAD
	reflectionConnection, err := conn.GetRpc(context.Background(), true)
	if err != nil {
		return nil, utils.LavaFormatError("reflectionConnection Error", err)
	}

	err = parser.(*GrpcChainParser).setupForProvider(reflectionConnection)
=======
	err := parser.(*GrpcChainParser).setupForProvider(nodeUrl)
>>>>>>> 0394e44d
	if err != nil {
		return nil, fmt.Errorf("grpc chain proxy: failed to setup parser: %w", err)
	}
	return cp, nil
}

func (cp *GrpcChainProxy) SendNodeMsg(ctx context.Context, ch chan interface{}, chainMessage ChainMessageForSend) (relayReply *pairingtypes.RelayReply, subscriptionID string, relayReplyServer *rpcclient.ClientSubscription, err error) {
	if ch != nil {
		return nil, "", nil, utils.LavaFormatError("Subscribe is not allowed on grpc", nil, utils.Attribute{Key: "GUID", Value: ctx})
	}
	conn, err := cp.conn.GetRpc(ctx, true)
	if err != nil {
		return nil, "", nil, utils.LavaFormatError("grpc get connection failed ", err, utils.Attribute{Key: "GUID", Value: ctx})
	}
	defer cp.conn.ReturnRpc(conn)

	rpcInputMessage := chainMessage.GetRPCMessage()
	nodeMessage, ok := rpcInputMessage.(*rpcInterfaceMessages.GrpcMessage)
	if !ok {
		return nil, "", nil, utils.LavaFormatError("invalid message type in grpc failed to cast RPCInput from chainMessage", nil, utils.Attribute{Key: "GUID", Value: ctx}, utils.Attribute{Key: "rpcMessage", Value: rpcInputMessage})
	}

	metadataMap := make(map[string]string, 0)
	for _, metaData := range nodeMessage.GetHeaders() {
		metadataMap[metaData.Name] = metaData.Value
	}

	if len(metadataMap) > 0 {
		md := metadata.New(metadataMap)
		ctx = metadata.NewOutgoingContext(ctx, md)
	}

	relayTimeout := common.LocalNodeTimePerCu(chainMessage.GetApi().ComputeUnits)
	// check if this API is hanging (waiting for block confirmation)
	if chainMessage.GetApi().Category.HangingApi {
		relayTimeout += cp.averageBlockTime
	}
	connectCtx, cancel := cp.NodeUrl.LowerContextTimeout(ctx, relayTimeout)
	defer cancel()

	// TODO: improve functionality, this is reading descriptors every send
	// improvement would be caching the descriptors, instead of fetching them.
	cl := grpcreflect.NewClient(ctx, reflectionpbo.NewServerReflectionClient(conn))
	descriptorSource := rpcInterfaceMessages.DescriptorSourceFromServer(cl)
	svc, methodName := rpcInterfaceMessages.ParseSymbol(nodeMessage.Path)
	var descriptor desc.Descriptor
	if descriptor, err = descriptorSource.FindSymbol(svc); err != nil {
		return nil, "", nil, utils.LavaFormatError("descriptorSource.FindSymbol", err, utils.Attribute{Key: "GUID", Value: ctx})
	}

	serviceDescriptor, ok := descriptor.(*desc.ServiceDescriptor)
	if !ok {
		return nil, "", nil, utils.LavaFormatError("serviceDescriptor, ok := descriptor.(*desc.ServiceDescriptor)", err, utils.Attribute{Key: "GUID", Value: ctx}, utils.Attribute{Key: "descriptor", Value: descriptor})
	}
	methodDescriptor := serviceDescriptor.FindMethodByName(methodName)
	if methodDescriptor == nil {
		return nil, "", nil, utils.LavaFormatError("serviceDescriptor.FindMethodByName returned nil", err, utils.Attribute{Key: "GUID", Value: ctx}, utils.Attribute{Key: "methodName", Value: methodName})
	}
	msgFactory := dynamic.NewMessageFactoryWithDefaults()

	var reader io.Reader
	msg := msgFactory.NewMessage(methodDescriptor.GetInputType())
	formatMessage := false
	if len(nodeMessage.Msg) > 0 {
		// guess if json or binary
		if nodeMessage.Msg[0] != '{' && nodeMessage.Msg[0] != '[' {
			msgLocal := msgFactory.NewMessage(methodDescriptor.GetInputType())
			err = proto.Unmarshal(nodeMessage.Msg, msgLocal)
			if err != nil {
				return nil, "", nil, err
			}
			jsonBytes, err := marshalJSON(msgLocal)
			if err != nil {
				return nil, "", nil, err
			}
			reader = bytes.NewReader(jsonBytes)
		} else {
			reader = bytes.NewReader(nodeMessage.Msg)
		}
		formatMessage = true
	}

	rp, formatter, err := grpcurl.RequestParserAndFormatter(grpcurl.FormatJSON, descriptorSource, reader, grpcurl.FormatOptions{
		EmitJSONDefaultFields: false,
		IncludeTextSeparator:  false,
		AllowUnknownFields:    true,
	})
	if err != nil {
		return nil, "", nil, utils.LavaFormatError("Failed to create formatter", err, utils.Attribute{Key: "GUID", Value: ctx})
	}

	// used when parsing the grpc result
	nodeMessage.SetParsingData(methodDescriptor, formatter)

	if formatMessage {
		err = rp.Next(msg)
		if err != nil {
			return nil, "", nil, utils.LavaFormatError("rp.Next(msg) Failed", err, utils.Attribute{Key: "GUID", Value: ctx})
		}
	}
	if debug {
		utils.LavaFormatDebug("provider sending node message",
			utils.Attribute{Key: "method", Value: nodeMessage.Path},
			utils.Attribute{Key: "headers", Value: metadataMap},
			utils.Attribute{Key: "apiInterface", Value: "grpc"},
		)
	}
	var respHeaders metadata.MD
	response := msgFactory.NewMessage(methodDescriptor.GetOutputType())
	err = conn.Invoke(connectCtx, "/"+nodeMessage.Path, msg, response, grpc.Header(&respHeaders))

	if err != nil {
		if connectCtx.Err() == context.DeadlineExceeded {
			// Not an rpc error, return provider error without disclosing the endpoint address
			return nil, "", nil, utils.LavaFormatError("Provider Failed Sending Message", context.DeadlineExceeded)
		}
		return nil, "", nil, utils.LavaFormatError("Invoke Failed", err, utils.Attribute{Key: "GUID", Value: ctx}, utils.Attribute{Key: "Method", Value: nodeMessage.Path}, utils.Attribute{Key: "msg", Value: nodeMessage.Msg})
	}

	var respBytes []byte
	respBytes, err = proto.Marshal(response)
	if err != nil {
		return nil, "", nil, utils.LavaFormatError("proto.Marshal(response) Failed", err, utils.Attribute{Key: "GUID", Value: ctx})
	}

	reply := &pairingtypes.RelayReply{
		Data:     respBytes,
		Metadata: convertToMetadataMapOfSlices(respHeaders),
	}
	return reply, "", nil, nil
}

func marshalJSON(msg proto.Message) ([]byte, error) {
	if dyn, ok := msg.(*dynamic.Message); ok {
		return dyn.MarshalJSON()
	}
	buf := new(bytes.Buffer)
	err := (&jsonpb.Marshaler{}).Marshal(buf, msg)
	return buf.Bytes(), err
}<|MERGE_RESOLUTION|>--- conflicted
+++ resolved
@@ -309,16 +309,12 @@
 		return nil, utils.LavaFormatError("g_conn == nil", nil)
 	}
 
-<<<<<<< HEAD
 	reflectionConnection, err := conn.GetRpc(context.Background(), true)
 	if err != nil {
 		return nil, utils.LavaFormatError("reflectionConnection Error", err)
 	}
 
 	err = parser.(*GrpcChainParser).setupForProvider(reflectionConnection)
-=======
-	err := parser.(*GrpcChainParser).setupForProvider(nodeUrl)
->>>>>>> 0394e44d
 	if err != nil {
 		return nil, fmt.Errorf("grpc chain proxy: failed to setup parser: %w", err)
 	}
