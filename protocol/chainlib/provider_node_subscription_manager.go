--- conflicted
+++ resolved
@@ -325,18 +325,16 @@
 			connectedConsumers:           connectedConsumers,
 		}
 
-<<<<<<< HEAD
 		channelToConnectedConsumers.connectedConsumers[consumerAddrString] = make(map[string]*connectedConsumerContainer)
 		channelToConnectedConsumers.connectedConsumers[consumerAddrString][consumerProcessGuid] = &connectedConsumerContainer{
 			consumerChannel:    common.NewSafeChannelSender(ctx, consumerChannel),
 			firstSetupRequest:  copiedRequest,
 			consumerSDKAddress: consumerAddr,
 		}
-=======
+
 		// now we can lock after we have a successful subscription.
 		pnsm.lock.Lock()
 		defer pnsm.lock.Unlock()
->>>>>>> f995ae98
 
 		pnsm.activeSubscriptions[hashedParams] = channelToConnectedConsumers
 		firstSetupReply := reply
@@ -536,10 +534,8 @@
 			go connectedConsumerContainer.consumerChannel.Send(relayMessageFromNode)
 		}
 	}
-<<<<<<< HEAD
-=======
+
 	return nil
->>>>>>> f995ae98
 }
 
 func (pnsm *ProviderNodeSubscriptionManager) RemoveConsumer(ctx context.Context, chainMessage ChainMessageForSend, consumerAddr sdk.AccAddress, closeConsumerChannel bool, consumerProcessGuid string) error {
