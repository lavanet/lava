package chainlib

import (
	"context"
	"fmt"
	"strconv"
	"sync/atomic"
	"time"

	"github.com/cosmos/cosmos-sdk/client"
	"github.com/golang/protobuf/proto"
	formatter "github.com/lavanet/lava/ecosystem/cache/format"
	"github.com/lavanet/lava/protocol/chainlib/chainproxy"
	"github.com/lavanet/lava/protocol/common"
	"github.com/lavanet/lava/protocol/lavasession"
	"github.com/lavanet/lava/protocol/parser"
	"github.com/lavanet/lava/protocol/performance"
	"github.com/lavanet/lava/utils"
	"github.com/lavanet/lava/utils/sigs"
	pairingtypes "github.com/lavanet/lava/x/pairing/types"
	spectypes "github.com/lavanet/lava/x/spec/types"
	"golang.org/x/exp/slices"
)

const (
	TendermintStatusQuery  = "status"
	ChainFetcherHeaderName = "X-LAVA-Provider"
)

type ChainFetcherIf interface {
	FetchLatestBlockNum(ctx context.Context) (int64, error)
	FetchBlockHashByNum(ctx context.Context, blockNum int64) (string, error)
	FetchEndpoint() lavasession.RPCProviderEndpoint
	Validate(ctx context.Context) error
}

type ChainFetcher struct {
	endpoint    *lavasession.RPCProviderEndpoint
	chainRouter ChainRouter
	chainParser ChainParser
	cache       *performance.Cache
	latestBlock int64
}

func (cf *ChainFetcher) FetchEndpoint() lavasession.RPCProviderEndpoint {
	return *cf.endpoint
}

func (cf *ChainFetcher) Validate(ctx context.Context) error {
	for _, url := range cf.endpoint.NodeUrls {
		addons := url.Addons
		verifications, err := cf.chainParser.GetVerifications(addons)
		if err != nil {
			return err
		}
		if len(verifications) == 0 {
			utils.LavaFormatDebug("no verifications for NodeUrl", utils.Attribute{Key: "url", Value: url.String()})
		}
		var latestBlock int64
		for attempts := 0; attempts < 3; attempts++ {
			latestBlock, err = cf.FetchLatestBlockNum(ctx)
			if err == nil {
				break
			}
		}
		if err != nil {
			return err
		}
		for _, verification := range verifications {
			if slices.Contains(url.SkipVerifications, verification.Name) {
				utils.LavaFormatDebug("Skipping Verification", utils.LogAttr("verification", verification.Name))
				continue
			}
			// we give several chances for starting up
			var err error
			for attempts := 0; attempts < 3; attempts++ {
				err = cf.Verify(ctx, verification, uint64(latestBlock))
				if err == nil {
					break
				}
			}
			if err != nil {
				if verification.Severity == spectypes.ParseValue_Fail {
					return utils.LavaFormatError("invalid Verification on provider startup", err, utils.Attribute{Key: "Addons", Value: addons}, utils.Attribute{Key: "verification", Value: verification.Name})
				}
			}
		}
	}
	return nil
}

func (cf *ChainFetcher) populateCache(relayData *pairingtypes.RelayPrivateData, reply *pairingtypes.RelayReply, requestedBlockHash []byte, finalized bool) {
	if cf.cache.CacheActive() && (requestedBlockHash != nil || finalized) {
		new_ctx := context.Background()
		new_ctx, cancel := context.WithTimeout(new_ctx, common.DataReliabilityTimeoutIncrease)
		defer cancel()
		// provider side doesn't use SharedStateId, so we default it to empty so it wont have effect.

		hash, _, err := HashCacheRequest(relayData, cf.endpoint.ChainID)
		if err != nil {
			utils.LavaFormatError("populateCache Failed getting Hash for request", err)
			return
		}

		_, averageBlockTime, _, _ := cf.chainParser.ChainBlockStats()
		err = cf.cache.SetEntry(new_ctx, &pairingtypes.RelayCacheSet{
			RequestHash:      hash,
			BlockHash:        requestedBlockHash,
			ChainId:          cf.endpoint.ChainID,
			Response:         reply,
			Finalized:        finalized,
			OptionalMetadata: nil,
			RequestedBlock:   relayData.RequestBlock,
			SeenBlock:        relayData.SeenBlock, // seen block is latestBlock so it will hit consumers requesting it.
			SharedStateId:    "",
			AverageBlockTime: int64(averageBlockTime),
		})
		if err != nil {
			utils.LavaFormatWarning("chain fetcher error updating cache with new entry", err)
		}
	}
}

func (cf *ChainFetcher) Verify(ctx context.Context, verification VerificationContainer, latestBlock uint64) error {
	parsing := &verification.ParseDirective

	collectionType := verification.ConnectionType
	path := parsing.ApiName
	data := []byte(fmt.Sprintf(parsing.FunctionTemplate))

	if !verification.IsActive() {
		utils.LavaFormatDebug("skipping disabled verification", []utils.Attribute{
			{Key: "Extension", Value: verification.Extension},
			{Key: "Addon", Value: verification.Addon},
			utils.LogAttr("name", verification.Name),
			{Key: "chainID", Value: cf.endpoint.ChainID},
			{Key: "APIInterface", Value: cf.endpoint.ApiInterface},
		}...)
		return nil
	}

	// craft data for GET_BLOCK_BY_NUM verification that cannot use "earliest"
	// also check for %d because the data constructed assumes its presence
	if verification.ParseDirective.FunctionTag == spectypes.FUNCTION_TAG_GET_BLOCK_BY_NUM {
		if verification.LatestDistance != 0 && latestBlock != 0 {
			if latestBlock >= verification.LatestDistance {
				data = []byte(fmt.Sprintf(parsing.FunctionTemplate, latestBlock-verification.LatestDistance))
			} else {
				return utils.LavaFormatWarning("[-] verify failed getting non-earliest block for chainMessage", fmt.Errorf("latestBlock is smaller than latestDistance"),
					utils.LogAttr("path", path),
					utils.LogAttr("latest_block", latestBlock),
					utils.LogAttr("Latest_distance", verification.LatestDistance),
				)
			}
		} else {
			return utils.LavaFormatWarning("[-] verification misconfiguration", fmt.Errorf("FUNCTION_TAG_GET_BLOCK_BY_NUM defined without LatestDistance or LatestBlock"),
				utils.LogAttr("latest_block", latestBlock),
				utils.LogAttr("Latest_distance", verification.LatestDistance),
			)
		}
	}

	chainMessage, err := CraftChainMessage(parsing, collectionType, cf.chainParser, &CraftData{Path: path, Data: data, ConnectionType: collectionType}, cf.ChainFetcherMetadata())
	if err != nil {
		return utils.LavaFormatError("[-] verify failed creating chainMessage", err, []utils.Attribute{{Key: "chainID", Value: cf.endpoint.ChainID}, {Key: "APIInterface", Value: cf.endpoint.ApiInterface}}...)
	}

	reply, _, _, proxyUrl, chainId, err := cf.chainRouter.SendNodeMsg(ctx, nil, chainMessage, []string{verification.Extension})
	if err != nil {
		return utils.LavaFormatWarning("[-] verify failed sending chainMessage", err, []utils.Attribute{{Key: "chainID", Value: cf.endpoint.ChainID}, {Key: "APIInterface", Value: cf.endpoint.ApiInterface}}...)
	}
	if reply == nil || reply.RelayReply == nil {
		return utils.LavaFormatWarning("[-] verify failed sending chainMessage, reply or reply.RelayReply are nil", nil, []utils.Attribute{{Key: "chainID", Value: cf.endpoint.ChainID}, {Key: "APIInterface", Value: cf.endpoint.ApiInterface}}...)
	}

	parserInput, err := FormatResponseForParsing(reply.RelayReply, chainMessage)
	if err != nil {
		return utils.LavaFormatWarning("[-] verify failed to parse result", err,
			utils.LogAttr("chain_id", chainId),
			utils.LogAttr("Api_interface", cf.endpoint.ApiInterface),
		)
	}

	parsedResult, err := parser.ParseFromReply(parserInput, parsing.ResultParsing)
	if err != nil {
		return utils.LavaFormatWarning("[-] verify failed to parse result", err, []utils.Attribute{
			{Key: "chainId", Value: chainId},
			{Key: "nodeUrl", Value: proxyUrl.Url},
			{Key: "Method", Value: parsing.GetApiName()},
			{Key: "Response", Value: string(reply.RelayReply.Data)},
		}...)
	}
	if verification.LatestDistance != 0 && latestBlock != 0 && verification.ParseDirective.FunctionTag != spectypes.FUNCTION_TAG_GET_BLOCK_BY_NUM {
		parsedResultAsNumber, err := strconv.ParseUint(parsedResult, 0, 64)
		if err != nil {
			return utils.LavaFormatWarning("[-] verify failed to parse result as number", err, []utils.Attribute{
				{Key: "chainId", Value: chainId},
				{Key: "nodeUrl", Value: proxyUrl.Url},
				{Key: "Method", Value: parsing.GetApiName()},
				{Key: "Response", Value: string(reply.RelayReply.Data)},
				{Key: "parsedResult", Value: parsedResult},
			}...)
		}
		if parsedResultAsNumber > latestBlock {
			return utils.LavaFormatWarning("[-] verify failed parsed result is greater than latestBlock", err, []utils.Attribute{
				{Key: "chainId", Value: chainId},
				{Key: "nodeUrl", Value: proxyUrl.Url},
				{Key: "Method", Value: parsing.GetApiName()},
				{Key: "latestBlock", Value: latestBlock},
				{Key: "parsedResult", Value: parsedResultAsNumber},
			}...)
		}
		if latestBlock-parsedResultAsNumber < verification.LatestDistance {
			return utils.LavaFormatWarning("[-] verify failed expected block distance is not sufficient", err, []utils.Attribute{
				{Key: "chainId", Value: chainId},
				{Key: "nodeUrl", Value: proxyUrl.Url},
				{Key: "Method", Value: parsing.GetApiName()},
				{Key: "latestBlock", Value: latestBlock},
				{Key: "parsedResult", Value: parsedResultAsNumber},
				{Key: "expected", Value: verification.LatestDistance},
			}...)
		}
	}
	// some verifications only want the response to be valid, and don't care about the value
	if verification.Value != "*" && verification.Value != "" {
		if parsedResult != verification.Value {
			return utils.LavaFormatWarning("[-] verify failed expected and received are different", err, []utils.Attribute{
				{Key: "chainId", Value: chainId},
				{Key: "nodeUrl", Value: proxyUrl.Url},
				{Key: "parsedResult", Value: parsedResult},
				{Key: "verification.Value", Value: verification.Value},
				{Key: "Method", Value: parsing.GetApiName()},
				{Key: "Extension", Value: verification.Extension},
				{Key: "Addon", Value: verification.Addon},
				{Key: "Verification", Value: verification.Name},
			}...)
		}
	}
	utils.LavaFormatInfo("[+] verified successfully",
		utils.Attribute{Key: "chainId", Value: chainId},
		utils.Attribute{Key: "nodeUrl", Value: proxyUrl.Url},
		utils.Attribute{Key: "verification", Value: verification.Name},
		utils.Attribute{Key: "value", Value: parser.CapStringLen(parsedResult)},
		utils.Attribute{Key: "verificationKey", Value: verification.VerificationKey},
		utils.Attribute{Key: "apiInterface", Value: cf.endpoint.ApiInterface},
	)
	return nil
}

func (cf *ChainFetcher) ChainFetcherMetadata() []pairingtypes.Metadata {
	ret := []pairingtypes.Metadata{
		{Name: ChainFetcherHeaderName, Value: cf.FetchEndpoint().NetworkAddress.Address},
	}
	return ret
}

func (cf *ChainFetcher) FetchLatestBlockNum(ctx context.Context) (int64, error) {
	parsing, collectionData, ok := cf.chainParser.GetParsingByTag(spectypes.FUNCTION_TAG_GET_BLOCKNUM)
	tagName := spectypes.FUNCTION_TAG_GET_BLOCKNUM.String()
	if !ok {
		return spectypes.NOT_APPLICABLE, utils.LavaFormatError(tagName+" tag function not found", nil, []utils.Attribute{{Key: "chainID", Value: cf.endpoint.ChainID}, {Key: "APIInterface", Value: cf.endpoint.ApiInterface}}...)
	}
	var craftData *CraftData
	if parsing.FunctionTemplate != "" {
		path := parsing.ApiName
		data := []byte(parsing.FunctionTemplate)
		craftData = &CraftData{Path: path, Data: data, ConnectionType: collectionData.Type}
	}
	chainMessage, err := CraftChainMessage(parsing, collectionData.Type, cf.chainParser, craftData, cf.ChainFetcherMetadata())
	if err != nil {
		return spectypes.NOT_APPLICABLE, utils.LavaFormatError(tagName+" failed creating chainMessage", err, []utils.Attribute{{Key: "chainID", Value: cf.endpoint.ChainID}, {Key: "APIInterface", Value: cf.endpoint.ApiInterface}}...)
	}
	reply, _, _, proxyUrl, chainId, err := cf.chainRouter.SendNodeMsg(ctx, nil, chainMessage, nil)
	if err != nil {
		return spectypes.NOT_APPLICABLE, utils.LavaFormatDebug(tagName+" failed sending chainMessage", []utils.Attribute{{Key: "chainID", Value: cf.endpoint.ChainID}, {Key: "APIInterface", Value: cf.endpoint.ApiInterface}, {Key: "error", Value: err}}...)
	}
	parserInput, err := FormatResponseForParsing(reply.RelayReply, chainMessage)
	if err != nil {
		return spectypes.NOT_APPLICABLE, utils.LavaFormatDebug(tagName+" Failed formatResponseForParsing", []utils.Attribute{
			{Key: "chainId", Value: chainId},
			{Key: "nodeUrl", Value: proxyUrl.Url},
			{Key: "Method", Value: parsing.ApiName},
			{Key: "Response", Value: string(reply.RelayReply.Data)},
			{Key: "error", Value: err},
		}...)
	}
	blockNum, err := parser.ParseBlockFromReply(parserInput, parsing.ResultParsing)
	if err != nil {
		return spectypes.NOT_APPLICABLE, utils.LavaFormatDebug(tagName+" Failed to parse Response", []utils.Attribute{
			{Key: "chainId", Value: chainId},
			{Key: "nodeUrl", Value: proxyUrl.Url},
			{Key: "Method", Value: parsing.ApiName},
			{Key: "Response", Value: string(reply.RelayReply.Data)},
			{Key: "error", Value: err},
		}...)
	}
	atomic.StoreInt64(&cf.latestBlock, blockNum)
	return blockNum, nil
}

func (cf *ChainFetcher) constructRelayData(conectionType string, path string, data []byte, requestBlock int64, addon string, extensions []string, latestBlock int64) *pairingtypes.RelayPrivateData {
	relayData := &pairingtypes.RelayPrivateData{
		ConnectionType: conectionType,
		ApiUrl:         path,
		Data:           data,
		RequestBlock:   requestBlock,
		ApiInterface:   cf.endpoint.ApiInterface,
		Metadata:       nil,
		Addon:          addon,
		Extensions:     extensions,
		SeenBlock:      latestBlock,
	}
	return relayData
}

func (cf *ChainFetcher) FetchBlockHashByNum(ctx context.Context, blockNum int64) (string, error) {
	parsing, collectionData, ok := cf.chainParser.GetParsingByTag(spectypes.FUNCTION_TAG_GET_BLOCK_BY_NUM)
	tagName := spectypes.FUNCTION_TAG_GET_BLOCK_BY_NUM.String()
	if !ok {
		return "", utils.LavaFormatError(tagName+" tag function not found", nil, []utils.Attribute{{Key: "chainID", Value: cf.endpoint.ChainID}, {Key: "APIInterface", Value: cf.endpoint.ApiInterface}}...)
	}
	if parsing.FunctionTemplate == "" {
		return "", utils.LavaFormatError(tagName+" missing function template", nil, []utils.Attribute{{Key: "chainID", Value: cf.endpoint.ChainID}, {Key: "APIInterface", Value: cf.endpoint.ApiInterface}}...)
	}
	path := parsing.ApiName
	data := []byte(fmt.Sprintf(parsing.FunctionTemplate, blockNum))
	chainMessage, err := CraftChainMessage(parsing, collectionData.Type, cf.chainParser, &CraftData{Path: path, Data: data, ConnectionType: collectionData.Type}, cf.ChainFetcherMetadata())
	if err != nil {
		return "", utils.LavaFormatError(tagName+" failed CraftChainMessage on function template", err, []utils.Attribute{{Key: "chainID", Value: cf.endpoint.ChainID}, {Key: "APIInterface", Value: cf.endpoint.ApiInterface}}...)
	}
	start := time.Now()
	reply, _, _, proxyUrl, chainId, err := cf.chainRouter.SendNodeMsg(ctx, nil, chainMessage, nil)
	if err != nil {
		timeTaken := time.Since(start)
		return "", utils.LavaFormatDebug(tagName+" failed sending chainMessage", []utils.Attribute{{Key: "sendTime", Value: timeTaken}, {Key: "error", Value: err}, {Key: "chainID", Value: cf.endpoint.ChainID}, {Key: "APIInterface", Value: cf.endpoint.ApiInterface}}...)
	}
	parserInput, err := FormatResponseForParsing(reply.RelayReply, chainMessage)
	if err != nil {
		return "", utils.LavaFormatDebug(tagName+" Failed formatResponseForParsing", []utils.Attribute{
			{Key: "error", Value: err},
			{Key: "chainId", Value: chainId},
			{Key: "nodeUrl", Value: proxyUrl.Url},
			{Key: "Method", Value: parsing.ApiName},
			{Key: "Response", Value: string(reply.RelayReply.Data)},
		}...)
	}

	res, err := parser.ParseFromReplyAndDecode(parserInput, parsing.ResultParsing)
	if err != nil {
		return "", utils.LavaFormatDebug(tagName+" Failed ParseMessageResponse", []utils.Attribute{
			{Key: "error", Value: err},
			{Key: "chainId", Value: chainId},
			{Key: "nodeUrl", Value: proxyUrl.Url},
			{Key: "Method", Value: parsing.ApiName},
			{Key: "Response", Value: string(reply.RelayReply.Data)},
		}...)
	}
	_, _, blockDistanceToFinalization, _ := cf.chainParser.ChainBlockStats()
	latestBlock := atomic.LoadInt64(&cf.latestBlock) // assuming FetchLatestBlockNum is called before this one it's always true
	if latestBlock > 0 {
<<<<<<< HEAD
		finalized := spectypes.IsFinalizedBlock(blockNum, latestBlock, int64(blockDistanceToFinalization))
		cf.populateCache(cf.constructRelayData(collectionData.Type, path, data, blockNum, "", nil, latestBlock), reply, []byte(res), finalized)
=======
		finalized := spectypes.IsFinalizedBlock(blockNum, latestBlock, blockDistanceToFinalization)
		cf.populateCache(cf.constructRelayData(collectionData.Type, path, data, blockNum, "", nil, latestBlock), reply.RelayReply, []byte(res), finalized)
>>>>>>> 501d7da8
	}
	return res, nil
}

type ChainFetcherOptions struct {
	ChainRouter ChainRouter
	ChainParser ChainParser
	Endpoint    *lavasession.RPCProviderEndpoint
	Cache       *performance.Cache
}

func NewChainFetcher(ctx context.Context, options *ChainFetcherOptions) *ChainFetcher {
	return &ChainFetcher{
		chainRouter: options.ChainRouter,
		chainParser: options.ChainParser,
		endpoint:    options.Endpoint,
		cache:       options.Cache,
	}
}

type LavaChainFetcher struct {
	clientCtx client.Context
}

func (lcf *LavaChainFetcher) FetchEndpoint() lavasession.RPCProviderEndpoint {
	return lavasession.RPCProviderEndpoint{NodeUrls: []common.NodeUrl{{Url: lcf.clientCtx.NodeURI}}, ChainID: "Lava-node", ApiInterface: "tendermintrpc"}
}

func (lcf *LavaChainFetcher) FetchLatestBlockNum(ctx context.Context) (int64, error) {
	resultStatus, err := lcf.clientCtx.Client.Status(ctx)
	if err != nil {
		return 0, err
	}
	return resultStatus.SyncInfo.LatestBlockHeight, nil
}

func (lcf *LavaChainFetcher) FetchBlockHashByNum(ctx context.Context, blockNum int64) (string, error) {
	resultStatus, err := lcf.clientCtx.Client.Status(ctx)
	if err != nil {
		return "", err
	}
	return resultStatus.SyncInfo.LatestBlockHash.String(), nil
}

func (lcf *LavaChainFetcher) FetchChainID(ctx context.Context) (string, string, error) {
	return "", "", utils.LavaFormatError("FetchChainID not supported for lava chain fetcher", nil)
}

func NewLavaChainFetcher(ctx context.Context, clientCtx client.Context) *LavaChainFetcher {
	lcf := &LavaChainFetcher{clientCtx: clientCtx}
	return lcf
}

func FormatResponseForParsing(reply *pairingtypes.RelayReply, chainMessage ChainMessageForSend) (parsable parser.RPCInput, err error) {
	var parserInput parser.RPCInput
	respData := reply.Data
	if len(respData) == 0 {
		return nil, utils.LavaFormatDebug("result (reply.Data) is empty, can't be formatted for parsing", utils.Attribute{Key: "error", Value: err})
	}
	rpcMessage := chainMessage.GetRPCMessage()
	if customParsingMessage, ok := rpcMessage.(chainproxy.CustomParsingMessage); ok {
		parserInput, err = customParsingMessage.NewParsableRPCInput(respData)
		if err != nil {
			return nil, utils.LavaFormatError("failed creating NewParsableRPCInput from CustomParsingMessage", err, utils.Attribute{Key: "data", Value: string(respData)})
		}
	} else {
		parserInput = chainproxy.DefaultParsableRPCInput(respData)
	}
	return parserInput, nil
}

type DummyChainFetcher struct {
	*ChainFetcher
}

func (cf *DummyChainFetcher) Validate(ctx context.Context) error {
	for _, url := range cf.endpoint.NodeUrls {
		addons := url.Addons
		verifications, err := cf.chainParser.GetVerifications(addons)
		if err != nil {
			return err
		}
		if len(verifications) == 0 {
			utils.LavaFormatDebug("no verifications for NodeUrl", utils.Attribute{Key: "url", Value: url.String()})
		}
		for _, verification := range verifications {
			// we give several chances for starting up
			var err error
			for attempts := 0; attempts < 3; attempts++ {
				err = cf.Verify(ctx, verification, 0)
				if err == nil {
					break
				}
			}
			if err != nil {
				return utils.LavaFormatError("invalid Verification on provider startup", err, utils.Attribute{Key: "Addons", Value: addons}, utils.Attribute{Key: "verification", Value: verification.Name})
			}
		}
	}
	return nil
}

// overwrite this
func (cf *DummyChainFetcher) FetchLatestBlockNum(ctx context.Context) (int64, error) {
	return 0, nil
}

// overwrite this too
func (cf *DummyChainFetcher) FetchBlockHashByNum(ctx context.Context, blockNum int64) (string, error) {
	return "dummy", nil
}

func NewVerificationsOnlyChainFetcher(ctx context.Context, chainRouter ChainRouter, chainParser ChainParser, endpoint *lavasession.RPCProviderEndpoint) *DummyChainFetcher {
	cfi := ChainFetcher{chainRouter: chainRouter, chainParser: chainParser, endpoint: endpoint}
	cf := &DummyChainFetcher{ChainFetcher: &cfi}
	return cf
}

// this method will calculate the request hash by changing the original object, and returning the data back to it after calculating the hash
// couldn't be used in parallel
func HashCacheRequest(relayData *pairingtypes.RelayPrivateData, chainId string) ([]byte, func([]byte) []byte, error) {
	originalData := relayData.Data
	originalSalt := relayData.Salt
	originalRequestedBlock := relayData.RequestBlock
	originalSeenBlock := relayData.SeenBlock
	defer func() {
		// return all information back to the object on defer (in any case)
		relayData.Data = originalData
		relayData.Salt = originalSalt
		relayData.RequestBlock = originalRequestedBlock
		relayData.SeenBlock = originalSeenBlock
	}()

	// we need to remove some data from the request so the cache will hit properly.
	inputFormatter, outputFormatter := formatter.FormatterForRelayRequestAndResponse(relayData.ApiInterface)
	relayData.Data = inputFormatter(relayData.Data) // remove id from request.
	relayData.Salt = nil                            // remove salt
	relayData.SeenBlock = 0                         // remove seen block
	// we remove the discrepancy of requested block from the hash, and add it on the cache side instead
	// this is due to the fact that we don't know the latest seen block at this moment, as on shared state
	// only the cache has this information. we make sure the hashing at this stage does not include the requested block.
	// It does include it on the cache key side.
	relayData.RequestBlock = 0

	cashHash := &pairingtypes.CacheHash{
		Request: relayData,
		ChainId: chainId,
	}
	cashHashBytes, err := proto.Marshal(cashHash)
	if err != nil {
		return nil, outputFormatter, utils.LavaFormatError("Failed marshalling cash hash in HashCacheRequest", err)
	}

	// return the value
	return sigs.HashMsg(cashHashBytes), outputFormatter, nil
}<|MERGE_RESOLUTION|>--- conflicted
+++ resolved
@@ -358,13 +358,8 @@
 	_, _, blockDistanceToFinalization, _ := cf.chainParser.ChainBlockStats()
 	latestBlock := atomic.LoadInt64(&cf.latestBlock) // assuming FetchLatestBlockNum is called before this one it's always true
 	if latestBlock > 0 {
-<<<<<<< HEAD
 		finalized := spectypes.IsFinalizedBlock(blockNum, latestBlock, int64(blockDistanceToFinalization))
-		cf.populateCache(cf.constructRelayData(collectionData.Type, path, data, blockNum, "", nil, latestBlock), reply, []byte(res), finalized)
-=======
-		finalized := spectypes.IsFinalizedBlock(blockNum, latestBlock, blockDistanceToFinalization)
 		cf.populateCache(cf.constructRelayData(collectionData.Type, path, data, blockNum, "", nil, latestBlock), reply.RelayReply, []byte(res), finalized)
->>>>>>> 501d7da8
 	}
 	return res, nil
 }
