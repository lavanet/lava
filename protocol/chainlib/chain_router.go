--- conflicted
+++ resolved
@@ -104,22 +104,6 @@
 	methodRoutes := map[string]int{}
 	for _, nodeUrl := range rpcProviderEndpoint.NodeUrls {
 		routerKey := lavasession.NewRouterKey(nodeUrl.Addons)
-<<<<<<< HEAD
-
-		isWs, err := IsUrlWebSocket(nodeUrl.Url)
-		// Some parsing may fail because of gRPC
-		if err == nil && isWs {
-			// if websocket, check if we have a router key for http already. if not add a websocket router key
-			// so in case we didn't get an http endpoint, we can use the ws one.
-			if _, ok := returnedBatch[routerKey]; !ok {
-				returnedBatch[routerKey] = lavasession.RPCProviderEndpoint{
-					NetworkAddress: rpcProviderEndpoint.NetworkAddress,
-					ChainID:        rpcProviderEndpoint.ChainID,
-					ApiInterface:   rpcProviderEndpoint.ApiInterface,
-					Geolocation:    rpcProviderEndpoint.Geolocation,
-					NodeUrls:       []common.NodeUrl{nodeUrl}, // add existing nodeUrl to the batch
-				}
-=======
 		if len(nodeUrl.Methods) > 0 {
 			// all methods defined here will go to the same batch
 			methodRoutesUnique := strings.Join(nodeUrl.Methods, ",")
@@ -128,7 +112,6 @@
 			if existing, ok = methodRoutes[methodRoutesUnique]; !ok {
 				methodRoutes[methodRoutesUnique] = len(methodRoutes)
 				existing = len(methodRoutes)
->>>>>>> 22bdee07
 			}
 			routerKey = routerKey.ApplyMethodsRoute(existing)
 		}
@@ -147,9 +130,9 @@
 }
 
 func (*chainRouterImpl) parseNodeUrl(nodeUrl common.NodeUrl, returnedBatch map[lavasession.RouterKey]lavasession.RPCProviderEndpoint, routerKey lavasession.RouterKey, rpcProviderEndpoint lavasession.RPCProviderEndpoint) {
-	u, err := url.Parse(nodeUrl.Url)
+	isWs, err := IsUrlWebSocket(nodeUrl.Url)
 	// Some parsing may fail because of gRPC
-	if err == nil && (u.Scheme == "ws" || u.Scheme == "wss") {
+	if err == nil && isWs {
 		// if websocket, check if we have a router key for http already. if not add a websocket router key
 		// so in case we didn't get an http endpoint, we can use the ws one.
 		if _, ok := returnedBatch[routerKey]; !ok {
