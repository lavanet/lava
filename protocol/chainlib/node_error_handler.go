--- conflicted
+++ resolved
@@ -68,7 +68,20 @@
 	return rpcclient.ValidateStatusCodes(statusCode)
 }
 
-<<<<<<< HEAD
+func (geh *genericErrorHandler) HandleJSONFormatError(replyData []byte) error {
+	var jsonData map[string]interface{}
+	err := json.Unmarshal(replyData, &jsonData)
+	if err != nil {
+		// if failed to parse might be an array of jsons
+		var jsonArrayData []map[string]interface{}
+		parsingErr := json.Unmarshal(replyData, &jsonArrayData)
+		if parsingErr != nil {
+			return utils.LavaFormatError("Rest reply is not in JSON format", err, utils.Attribute{Key: "reply.Data", Value: string(replyData)})
+		}
+	}
+	return nil
+}
+
 func (geh *genericErrorHandler) ValidateRequestAndResponseIds(nodeMessageID json.RawMessage, replyMsgID json.RawMessage) error {
 	reqId, idErr := rpcInterfaceMessages.IdFromRawMessage(nodeMessageID)
 	if idErr != nil {
@@ -80,18 +93,6 @@
 	}
 	if reqId != respId {
 		return utils.LavaFormatError("ID mismatch error", nil)
-=======
-func (geh *genericErrorHandler) HandleJSONFormatError(replyData []byte) error {
-	var jsonData map[string]interface{}
-	err := json.Unmarshal(replyData, &jsonData)
-	if err != nil {
-		// if failed to parse might be an array of jsons
-		var jsonArrayData []map[string]interface{}
-		parsingErr := json.Unmarshal(replyData, &jsonArrayData)
-		if parsingErr != nil {
-			return utils.LavaFormatError("Rest reply is not in JSON format", err, utils.Attribute{Key: "reply.Data", Value: string(replyData)})
-		}
->>>>>>> 42b09829
 	}
 	return nil
 }
@@ -130,9 +131,6 @@
 type ErrorHandler interface {
 	HandleNodeError(context.Context, error) error
 	HandleStatusError(int) error
-<<<<<<< HEAD
+	HandleJSONFormatError([]byte) error
 	ValidateRequestAndResponseIds(json.RawMessage, json.RawMessage) error
-=======
-	HandleJSONFormatError([]byte) error
->>>>>>> 42b09829
 }