--- conflicted
+++ resolved
@@ -20,11 +20,7 @@
 }
 
 // get msg hash byte array containing all the relevant information for a unique request. (headers / api / params)
-<<<<<<< HEAD
-func (rm *RestMessage) GetInputMsgInfoHash() ([]byte, error) {
-=======
 func (rm *RestMessage) GetRawRequestHash() ([]byte, error) {
->>>>>>> 6c32a6dc
 	headers := rm.GetHeaders()
 	headersByteArray, err := json.Marshal(headers)
 	if err != nil {
