package metrics

import (
	"sync"
	"time"

	pairingtypes "github.com/lavanet/lava/v5/x/pairing/types"
	"github.com/prometheus/client_golang/prometheus"
)

const (
	AvailabilityLabel = "availability"
	SyncLabel         = "sync/freshness"
	LatencyLabel      = "latency"
)

type ProviderMetrics struct {
<<<<<<< HEAD
	specID                    string
	apiInterface              string
	endpoint                  string
	lock                      sync.Mutex
	totalCUServicedMetric     *prometheus.CounterVec
	totalCUPaidMetric         *prometheus.CounterVec
	totalRelaysServicedMetric *MappedLabelsCounterVec
	totalErroredMetric        *prometheus.CounterVec
	consumerQoSMetric         *prometheus.GaugeVec
	loadRateMetric            *prometheus.GaugeVec
	providerLatencyMetric     *prometheus.GaugeVec
=======
	specID                          string
	apiInterface                    string
	endpoint                        string
	lock                            sync.Mutex
	totalCUServicedMetric           *prometheus.CounterVec
	totalCUPaidMetric               *prometheus.CounterVec
	totalRelaysServicedMetric       *MappedLabelsCounterVec
	totalRequestsPerFunctionMetric  *MappedLabelsCounterVec
	inFlightPerFunctionMetric       *MappedLabelsGaugeVec
	totalErrorsPerFunctionMetric    *MappedLabelsCounterVec
	requestLatencyPerFunctionMetric *MappedLabelsGaugeVec
	totalErroredMetric              *prometheus.CounterVec
	consumerQoSMetric               *prometheus.GaugeVec
	loadRateMetric                  *prometheus.GaugeVec
>>>>>>> f3f16d0b
}

func (pm *ProviderMetrics) AddRelay(consumerAddress string, cu uint64, qos *pairingtypes.QualityOfServiceReport, function string) {
	if pm == nil {
		return
	}
	pm.lock.Lock()
	defer pm.lock.Unlock()
	pm.totalCUServicedMetric.WithLabelValues(pm.specID, pm.apiInterface).Add(float64(cu))
	totalRelayedLabels := map[string]string{"spec": pm.specID, "apiInterface": pm.apiInterface, "provider_endpoint": pm.endpoint}
	totalReqPerFuncLabels := map[string]string{"spec": pm.specID, "apiInterface": pm.apiInterface, "function": function}
	pm.totalRelaysServicedMetric.WithLabelValues(totalRelayedLabels).Add(1)
	pm.totalRequestsPerFunctionMetric.WithLabelValues(totalReqPerFuncLabels).Add(1)
	if qos == nil {
		return
	}
	availability, err := qos.Availability.Float64()
	if err == nil {
		pm.consumerQoSMetric.WithLabelValues(pm.specID, consumerAddress, AvailabilityLabel).Set(availability)
	}
	sync, err := qos.Sync.Float64()
	if err == nil {
		pm.consumerQoSMetric.WithLabelValues(pm.specID, consumerAddress, SyncLabel).Set(sync)
	}
	latency, err := qos.Latency.Float64()
	if err == nil {
		pm.consumerQoSMetric.WithLabelValues(pm.specID, consumerAddress, LatencyLabel).Set(latency)
	}
}

func (pm *ProviderMetrics) AddInFlightRelay(function string) {
	if pm == nil {
		return
	}
	pm.lock.Lock()
	defer pm.lock.Unlock()
	labels := map[string]string{"spec": pm.specID, "apiInterface": pm.apiInterface, "function": function}
	pm.inFlightPerFunctionMetric.WithLabelValues(labels).Add(1)
}

func (pm *ProviderMetrics) SubInFlightRelay(function string) {
	if pm == nil {
		return
	}
	pm.lock.Lock()
	defer pm.lock.Unlock()
	labels := map[string]string{"spec": pm.specID, "apiInterface": pm.apiInterface, "function": function}
	pm.inFlightPerFunctionMetric.WithLabelValues(labels).Sub(1)
}

func (pm *ProviderMetrics) SetLoadRate(loadRate float64) {
	if pm == nil {
		return
	}
	pm.loadRateMetric.WithLabelValues(pm.specID).Set(loadRate)
}

func (pm *ProviderMetrics) SetLatency(latencyMs float64) {
	if pm == nil {
		return
	}
	pm.lock.Lock()
	defer pm.lock.Unlock()
	pm.providerLatencyMetric.WithLabelValues(pm.specID, pm.apiInterface).Set(latencyMs)
}

func (pm *ProviderMetrics) AddPayment(cu uint64) {
	if pm == nil {
		return
	}
	pm.lock.Lock()
	defer pm.lock.Unlock()
	pm.totalCUPaidMetric.WithLabelValues(pm.specID).Add(float64(cu))
}

func (pm *ProviderMetrics) AddFunctionLatency(function string, latency time.Duration) {
	if pm == nil {
		return
	}
	pm.lock.Lock()
	defer pm.lock.Unlock()
	labels := map[string]string{"spec": pm.specID, "apiInterface": pm.apiInterface, "function": function}
	pm.requestLatencyPerFunctionMetric.WithLabelValues(labels).Set(float64(latency.Milliseconds()))
}

func (pm *ProviderMetrics) AddFunctionError(function string) {
	if pm == nil {
		return
	}
	pm.lock.Lock()
	defer pm.lock.Unlock()
	pm.totalErroredMetric.WithLabelValues(pm.specID, pm.apiInterface).Add(1)
	labels := map[string]string{"spec": pm.specID, "apiInterface": pm.apiInterface, "function": function}
	pm.totalRequestsPerFunctionMetric.WithLabelValues(labels).Add(1)
	pm.totalErrorsPerFunctionMetric.WithLabelValues(labels).Add(1)
}

func NewProviderMetrics(specID, apiInterface, endpoint string, totalCUServicedMetric *prometheus.CounterVec,
	totalCUPaidMetric *prometheus.CounterVec,
	totalRelaysServicedMetric *MappedLabelsCounterVec,
	totalRequestsPerFunctionMetric *MappedLabelsCounterVec,
	inFlightPerFunctionMetric *MappedLabelsGaugeVec,
	totalErrorsPerFunctionMetric *MappedLabelsCounterVec,
	requestLatencyPerFunctionMetric *MappedLabelsGaugeVec,
	totalErroredMetric *prometheus.CounterVec,
	consumerQoSMetric *prometheus.GaugeVec,
	loadRateMetric *prometheus.GaugeVec,
	providerLatencyMetric *prometheus.GaugeVec,
) *ProviderMetrics {
	pm := &ProviderMetrics{
<<<<<<< HEAD
		specID:                    specID,
		apiInterface:              apiInterface,
		endpoint:                  endpoint,
		lock:                      sync.Mutex{},
		totalCUServicedMetric:     totalCUServicedMetric,
		totalCUPaidMetric:         totalCUPaidMetric,
		totalRelaysServicedMetric: totalRelaysServicedMetric,
		totalErroredMetric:        totalErroredMetric,
		consumerQoSMetric:         consumerQoSMetric,
		loadRateMetric:            loadRateMetric,
		providerLatencyMetric:     providerLatencyMetric,
=======
		specID:                          specID,
		apiInterface:                    apiInterface,
		endpoint:                        endpoint,
		lock:                            sync.Mutex{},
		totalCUServicedMetric:           totalCUServicedMetric,
		totalCUPaidMetric:               totalCUPaidMetric,
		totalRelaysServicedMetric:       totalRelaysServicedMetric,
		totalRequestsPerFunctionMetric:  totalRequestsPerFunctionMetric,
		inFlightPerFunctionMetric:       inFlightPerFunctionMetric,
		totalErrorsPerFunctionMetric:    totalErrorsPerFunctionMetric,
		requestLatencyPerFunctionMetric: requestLatencyPerFunctionMetric,
		totalErroredMetric:              totalErroredMetric,
		consumerQoSMetric:               consumerQoSMetric,
		loadRateMetric:                  loadRateMetric,
>>>>>>> f3f16d0b
	}
	return pm
}<|MERGE_RESOLUTION|>--- conflicted
+++ resolved
@@ -15,19 +15,6 @@
 )
 
 type ProviderMetrics struct {
-<<<<<<< HEAD
-	specID                    string
-	apiInterface              string
-	endpoint                  string
-	lock                      sync.Mutex
-	totalCUServicedMetric     *prometheus.CounterVec
-	totalCUPaidMetric         *prometheus.CounterVec
-	totalRelaysServicedMetric *MappedLabelsCounterVec
-	totalErroredMetric        *prometheus.CounterVec
-	consumerQoSMetric         *prometheus.GaugeVec
-	loadRateMetric            *prometheus.GaugeVec
-	providerLatencyMetric     *prometheus.GaugeVec
-=======
 	specID                          string
 	apiInterface                    string
 	endpoint                        string
@@ -42,7 +29,7 @@
 	totalErroredMetric              *prometheus.CounterVec
 	consumerQoSMetric               *prometheus.GaugeVec
 	loadRateMetric                  *prometheus.GaugeVec
->>>>>>> f3f16d0b
+	providerLatencyMetric     *prometheus.GaugeVec
 }
 
 func (pm *ProviderMetrics) AddRelay(consumerAddress string, cu uint64, qos *pairingtypes.QualityOfServiceReport, function string) {
@@ -153,19 +140,6 @@
 	providerLatencyMetric *prometheus.GaugeVec,
 ) *ProviderMetrics {
 	pm := &ProviderMetrics{
-<<<<<<< HEAD
-		specID:                    specID,
-		apiInterface:              apiInterface,
-		endpoint:                  endpoint,
-		lock:                      sync.Mutex{},
-		totalCUServicedMetric:     totalCUServicedMetric,
-		totalCUPaidMetric:         totalCUPaidMetric,
-		totalRelaysServicedMetric: totalRelaysServicedMetric,
-		totalErroredMetric:        totalErroredMetric,
-		consumerQoSMetric:         consumerQoSMetric,
-		loadRateMetric:            loadRateMetric,
-		providerLatencyMetric:     providerLatencyMetric,
-=======
 		specID:                          specID,
 		apiInterface:                    apiInterface,
 		endpoint:                        endpoint,
@@ -180,7 +154,7 @@
 		totalErroredMetric:              totalErroredMetric,
 		consumerQoSMetric:               consumerQoSMetric,
 		loadRateMetric:                  loadRateMetric,
->>>>>>> f3f16d0b
+		providerLatencyMetric:     providerLatencyMetric,
 	}
 	return pm
 }