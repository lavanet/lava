--- conflicted
+++ resolved
@@ -53,16 +53,10 @@
 	totalWebSocketConnectionsActive             *prometheus.GaugeVec
 	blockMetric                                 *prometheus.GaugeVec
 	latencyMetric                               *prometheus.GaugeVec
-<<<<<<< HEAD
-	qosMetric                                   *prometheus.GaugeVec
-	qosExcellenceMetric                         *prometheus.GaugeVec
-	providerLivenessMetric                      *prometheus.GaugeVec
-	LatestBlockMetric                           *prometheus.GaugeVec
-=======
 	qosMetric                                   *MappedLabelsGaugeVec
 	qosExcellenceMetric                         *MappedLabelsGaugeVec
+	providerLivenessMetric                      *prometheus.GaugeVec
 	LatestBlockMetric                           *MappedLabelsGaugeVec
->>>>>>> 1d2b7575
 	LatestProviderRelay                         *prometheus.GaugeVec
 	virtualEpochMetric                          *prometheus.GaugeVec
 	apiMethodCalls                              *prometheus.GaugeVec
@@ -161,27 +155,11 @@
 		Help: "The latency of requests requested by the consumer over time.",
 	}, []string{"spec", "apiInterface"})
 
-<<<<<<< HEAD
-	qosMetric := prometheus.NewGaugeVec(prometheus.GaugeOpts{
-		Name: "lava_consumer_qos_metrics",
-		Help: "The QOS metrics per provider for current epoch for the session with the most relays.",
-	}, []string{"spec", "apiInterface", "provider_address", "provider_endpoint", "qos_metric"})
-
-	qosExcellenceMetric := prometheus.NewGaugeVec(prometheus.GaugeOpts{
-		Name: "lava_consumer_qos_excellence_metrics",
-		Help: "The QOS metrics per provider excellence",
-	}, []string{"spec", "provider_address", "provider_endpoint", "qos_metric"})
-
 	providerLivenessMetric := prometheus.NewGaugeVec(prometheus.GaugeOpts{
 		Name: "lava_consumer_provider_liveness",
 		Help: "The liveness of connected provider based on probe",
 	}, []string{"spec", "provider_address", "provider_endpoint"})
 
-	latestBlockMetric := prometheus.NewGaugeVec(prometheus.GaugeOpts{
-		Name: "lava_consumer_latest_provider_block",
-		Help: "The latest block reported by provider",
-	}, []string{"spec", "provider_address", "apiInterface", "provider_endpoint"})
-=======
 	qosMetricLabels := []string{"spec", "apiInterface", "provider_address", "qos_metric"}
 	if ShowProviderEndpointInMetrics {
 		qosMetricLabels = append(qosMetricLabels, "provider_endpoint")
@@ -211,7 +189,6 @@
 		Help:   "The latest block reported by provider",
 		Labels: latestBlockMetricLabels,
 	})
->>>>>>> 1d2b7575
 
 	latestProviderRelay := prometheus.NewGaugeVec(prometheus.GaugeOpts{
 		Name: "lava_consumer_latest_provider_relay_time",
@@ -285,13 +262,7 @@
 	prometheus.MustRegister(totalErroredMetric)
 	prometheus.MustRegister(blockMetric)
 	prometheus.MustRegister(latencyMetric)
-<<<<<<< HEAD
-	prometheus.MustRegister(qosMetric)
-	prometheus.MustRegister(qosExcellenceMetric)
 	prometheus.MustRegister(providerLivenessMetric)
-	prometheus.MustRegister(latestBlockMetric)
-=======
->>>>>>> 1d2b7575
 	prometheus.MustRegister(latestProviderRelay)
 	prometheus.MustRegister(virtualEpochMetric)
 	prometheus.MustRegister(endpointsHealthChecksOkMetric)
@@ -529,56 +500,31 @@
 	pme.LatestProviderRelay.WithLabelValues(chainId, providerAddress, apiInterface).SetToCurrentTime()
 	// update existing relays
 	pme.providerRelays[providerRelaysKey] = relays
-<<<<<<< HEAD
-	setMetricsForQos := func(qosArg *pairingtypes.QualityOfServiceReport, metric *prometheus.GaugeVec, apiInterfaceArg string, providerEndpoint string) {
-=======
 	setMetricsForQos := func(qosArg *pairingtypes.QualityOfServiceReport, metric *MappedLabelsGaugeVec, apiInterfaceArg string, providerEndpoint string) {
->>>>>>> 1d2b7575
 		if qosArg == nil {
 			return
 		}
 		availability, err := qosArg.Availability.Float64()
 		if err == nil {
-<<<<<<< HEAD
-			if apiInterfaceArg == "" {
-				metric.WithLabelValues(chainId, providerAddress, providerEndpoint, AvailabilityLabel).Set(availability)
-			} else {
-				metric.WithLabelValues(chainId, apiInterface, providerAddress, providerEndpoint, AvailabilityLabel).Set(availability)
-=======
 			labels := map[string]string{"spec": chainId, "provider_address": providerAddress, "provider_endpoint": providerEndpoint, "qos_metric": AvailabilityLabel}
 			if apiInterfaceArg != "" {
 				labels["apiInterface"] = apiInterface
->>>>>>> 1d2b7575
 			}
 			metric.WithLabelValues(labels).Set(availability)
 		}
 		sync, err := qosArg.Sync.Float64()
 		if err == nil {
-<<<<<<< HEAD
-			if apiInterfaceArg == "" {
-				metric.WithLabelValues(chainId, providerAddress, providerEndpoint, SyncLabel).Set(sync)
-			} else {
-				metric.WithLabelValues(chainId, apiInterface, providerAddress, providerEndpoint, SyncLabel).Set(sync)
-=======
 			labels := map[string]string{"spec": chainId, "provider_address": providerAddress, "provider_endpoint": providerEndpoint, "qos_metric": SyncLabel}
 			if apiInterfaceArg != "" {
 				labels["apiInterface"] = apiInterface
->>>>>>> 1d2b7575
 			}
 			metric.WithLabelValues(labels).Set(sync)
 		}
 		latency, err := qosArg.Latency.Float64()
 		if err == nil {
-<<<<<<< HEAD
-			if apiInterfaceArg == "" {
-				metric.WithLabelValues(chainId, providerAddress, providerEndpoint, LatencyLabel).Set(latency)
-			} else {
-				metric.WithLabelValues(chainId, apiInterface, providerAddress, providerEndpoint, LatencyLabel).Set(latency)
-=======
 			labels := map[string]string{"spec": chainId, "provider_address": providerAddress, "provider_endpoint": providerEndpoint, "qos_metric": LatencyLabel}
 			if apiInterfaceArg != "" {
 				labels["apiInterface"] = apiInterface
->>>>>>> 1d2b7575
 			}
 			metric.WithLabelValues(labels).Set(latency)
 		}
@@ -586,12 +532,8 @@
 	setMetricsForQos(qos, pme.qosMetric, apiInterface, providerEndpoint)
 	setMetricsForQos(qosExcellence, pme.qosExcellenceMetric, "", providerEndpoint) // it's one api interface for all of them
 
-<<<<<<< HEAD
-	pme.LatestBlockMetric.WithLabelValues(chainId, providerAddress, apiInterface, providerEndpoint).Set(float64(latestBlock))
-=======
 	labels := map[string]string{"spec": chainId, "provider_address": providerAddress, "apiInterface": apiInterface, "provider_endpoint": providerEndpoint}
 	pme.LatestBlockMetric.WithLabelValues(labels).Set(float64(latestBlock))
->>>>>>> 1d2b7575
 }
 
 func (pme *ConsumerMetricsManager) SetVirtualEpoch(virtualEpoch uint64) {
