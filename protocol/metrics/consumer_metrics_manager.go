--- conflicted
+++ resolved
@@ -288,12 +288,9 @@
 		relayProcessingLatencyBeforeProvider:        relayProcessingLatencyBeforeProvider,
 		relayProcessingLatencyAfterProvider:         relayProcessingLatencyAfterProvider,
 		averageProcessingLatency:                    map[string]*LatencyTracker{},
-<<<<<<< HEAD
 		totalLoLSuccessMetric:                       totalLoLSuccessMetric,
 		totalLoLErrorsMetric:                        totalLoLErrorsMetric,
-=======
 		consumerOptimizerQoSClient:                  options.ConsumerOptimizerQoSClient,
->>>>>>> fcfbef41
 	}
 
 	http.Handle("/metrics", promhttp.Handler())
@@ -584,7 +581,6 @@
 	pme.totalWsSubscriptionDissconnectMetric.WithLabelValues(chainId, apiInterface, disconnectReason).Inc()
 }
 
-<<<<<<< HEAD
 func (pme *ConsumerMetricsManager) SetLoLResponse(success bool) {
 	if pme == nil {
 		return
@@ -594,7 +590,8 @@
 	} else {
 		pme.totalLoLErrorsMetric.Inc()
 	}
-=======
+}
+
 func (pme *ConsumerMetricsManager) handleOptimizerQoS(w http.ResponseWriter, r *http.Request) {
 	if r.Method != http.MethodPost {
 		http.Error(w, "Method not allowed", http.StatusMethodNotAllowed)
@@ -617,5 +614,4 @@
 	)
 
 	w.WriteHeader(http.StatusOK)
->>>>>>> fcfbef41
 }