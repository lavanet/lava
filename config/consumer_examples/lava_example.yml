--- conflicted
+++ resolved
@@ -1,15 +1,4 @@
 endpoints:
-<<<<<<< HEAD
-    - chain-id: LAV1
-      api-interface: tendermintrpc
-      network-address: 0.0.0.0:3334
-    - chain-id: LAV1
-      api-interface: rest
-      network-address: 0.0.0.0:3333
-    - chain-id: LAV1
-      api-interface: tendermintrpc
-      network-address: 0.0.0.0:3335
-=======
   - chain-id: LAV1
     api-interface: tendermintrpc
     network-address: 127.0.0.1:3334
@@ -19,5 +8,4 @@
   - chain-id: LAV1
     api-interface: grpc
     network-address: 127.0.0.1:3335
->>>>>>> 66f19335
 metrics-listen-address: ":7779"