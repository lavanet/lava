--- conflicted
+++ resolved
@@ -64,16 +64,11 @@
 		memStoreKey,
 		paramsSubspace,
 		&mockBankKeeper{},
-		nil, // TODO YAROM
+		nil,
 		&mockAccountKeeper{},
 		epochstorageKeeper,
 		speckeeper.NewKeeper(cdc, nil, nil, paramsSubspaceSpec),
-<<<<<<< HEAD
-		fixationstore.NewKeeper(cdc, tsKeeper, epochstorageKeeper.BlocksToSaveRaw),
-=======
 		fixationkeeper.NewKeeper(cdc, tsKeeper, epochstorageKeeper.BlocksToSaveRaw),
-		tsKeeper,
->>>>>>> d9bea101
 	)
 
 	ctx := sdk.NewContext(stateStore, tmproto.Header{}, false, log.NewNopLogger())
