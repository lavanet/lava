--- conflicted
+++ resolved
@@ -12,7 +12,6 @@
 	"cosmossdk.io/math"
 	sdk "github.com/cosmos/cosmos-sdk/types"
 	stakingtypes "github.com/cosmos/cosmos-sdk/x/staking/types"
-	common "github.com/lavanet/lava/common/types"
 	testkeeper "github.com/lavanet/lava/testutil/keeper"
 	"github.com/lavanet/lava/utils"
 	"github.com/lavanet/lava/utils/sigs"
@@ -850,11 +849,7 @@
 }
 
 func (ts *Tester) GetNextMonth(from time.Time) int64 {
-<<<<<<< HEAD
-	return common.NextMonth(from).UTC().Unix()
-=======
 	return utils.NextMonth(from).UTC().Unix()
->>>>>>> bb7ce7cd
 }
 
 func (ts *Tester) AdvanceToBlock(block uint64) {
@@ -906,11 +901,7 @@
 // so caller can control when to cross the desired time).
 func (ts *Tester) AdvanceMonthsFrom(from time.Time, months int) *Tester {
 	for next := from; months > 0; months -= 1 {
-<<<<<<< HEAD
-		next = common.NextMonth(next)
-=======
 		next = utils.NextMonth(next)
->>>>>>> bb7ce7cd
 		fmt.Printf("next: %v\n", next.Unix())
 		delta := next.Sub(ts.BlockTime())
 		if months == 1 {
