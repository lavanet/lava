package e2e

import (
	"bufio"
	"bytes"
	"context"
	"encoding/json"
	"errors"
	"fmt"
	"go/build"
	"io"
	"math/big"
	"net/http"
	"os"
	"os/exec"
	"path"
	"path/filepath"
	"runtime"
	"strings"
	"time"

	sdk "github.com/cosmos/cosmos-sdk/types"
	bankTypes "github.com/cosmos/cosmos-sdk/x/bank/types"
	"github.com/ethereum/go-ethereum"
	"github.com/ethereum/go-ethereum/common"
	"github.com/ethereum/go-ethereum/core/types"
	"github.com/ethereum/go-ethereum/ethclient"
	"github.com/ignite/cli/ignite/chainconfig"
	"github.com/ignite/cli/ignite/pkg/cache"
	"github.com/ignite/cli/ignite/services/chain"
	"github.com/lavanet/lava/utils"
	epochStorageTypes "github.com/lavanet/lava/x/epochstorage/types"
	pairingTypes "github.com/lavanet/lava/x/pairing/types"
	planTypes "github.com/lavanet/lava/x/plans/types"
	specTypes "github.com/lavanet/lava/x/spec/types"
	tmclient "github.com/tendermint/tendermint/rpc/client/http"
	"golang.org/x/exp/slices"
	"google.golang.org/grpc"
	"google.golang.org/grpc/credentials/insecure"
)

const (
	logsFolder   = "./testutil/e2e/logs/"
	configFolder = "./testutil/e2e/e2eProviderConfigs/"
)

var (
	checkedPlansE2E    = []string{"DefaultPlan"}
	checkedSpecsE2E    = []string{"LAV1", "ETH1"}
	checkedSpecsE2ELOL = []string{"GTH1"}
)

type lavaTest struct {
	testFinishedProperly bool
	grpcConn             *grpc.ClientConn
	lavadPath            string
	lavadArgs            string
	logs                 map[string]*bytes.Buffer
	commands             map[string]*exec.Cmd
	providerType         map[string][]epochStorageTypes.Endpoint
}

var providerBalances = make(map[string]*bankTypes.QueryBalanceResponse)

func init() {
	_, filename, _, _ := runtime.Caller(0)
	// Move to parent directory since running "go test ./testutil/e2e/ -v" would move working directory
	// to testutil/e2e/ which breaks relative paths in scripts
	dir := path.Join(path.Dir(filename), "../..")
	err := os.Chdir(dir)
	if err != nil {
		panic(err)
	}
	fmt.Println("Test Directory", dir)
}

func (lt *lavaTest) execCommand(ctx context.Context, funcName string, logName string, command string, wait bool) {
	lt.logs[logName] = new(bytes.Buffer)

	cmd := exec.CommandContext(ctx, "", "")
	cmd.Args = strings.Fields(command)
	cmd.Path = cmd.Args[0]
	cmd.Stdout = lt.logs[logName]
	cmd.Stderr = lt.logs[logName]

	err := cmd.Start()
	if err != nil {
		panic(err)
	}

	if wait {
		if err = cmd.Wait(); err != nil {
			panic(funcName + " failed " + err.Error())
		}
	} else {
		lt.commands[logName] = cmd
		go func() {
			lt.listenCmdCommand(cmd, funcName+" process returned unexpectedly", funcName)
		}()
	}
}

func (lt *lavaTest) listenCmdCommand(cmd *exec.Cmd, panicReason string, functionName string) {
	err := cmd.Wait()
	if err != nil && !lt.testFinishedProperly {
		utils.LavaFormatError(functionName+" cmd wait err", err)
	}
	if lt.testFinishedProperly {
		return
	}
	lt.saveLogs()
	panic(panicReason)
}

func (lt *lavaTest) startLava(ctx context.Context) {
	absPath, err := filepath.Abs(".")
	if err != nil {
		panic(err)
	}

	c, err := chain.New(absPath, chain.LogLevel(chain.LogRegular))
	if err != nil {
		panic(err)
	}
	cacheRootDir, err := chainconfig.ConfigDirPath()
	if err != nil {
		panic(err)
	}

	storage, err := cache.NewStorage(filepath.Join(cacheRootDir, "ignite_cache.db"))
	if err != nil {
		panic(err)
	}

	err = c.Serve(ctx, storage, chain.ServeForceReset())
	if err != nil {
		panic(err)
	}
}

func (lt *lavaTest) checkLava(timeout time.Duration) {
	specQueryClient := specTypes.NewQueryClient(lt.grpcConn)

	for start := time.Now(); time.Since(start) < timeout; {
		// This loop would wait for the lavad server to be up before chain init
		_, err := specQueryClient.SpecAll(context.Background(), &specTypes.QueryAllSpecRequest{})
		if err != nil && strings.Contains(err.Error(), "rpc error") {
			utils.LavaFormatInfo("Waiting for Lava")
			time.Sleep(time.Second * 10)
		} else if err == nil {
			return
		} else {
			panic(err)
		}
	}
	panic("Lava Check Failed")
}

func (lt *lavaTest) stakeLava() {
	stakeCommand := "./scripts/init_e2e.sh"
	lt.logs["01_stakeLava"] = new(bytes.Buffer)
	cmd := exec.Cmd{
		Path:   stakeCommand,
		Args:   strings.Split(stakeCommand, " "),
		Stdout: lt.logs["01_stakeLava"],
		Stderr: lt.logs["01_stakeLava"],
	}
	err := cmd.Start()
	if err != nil {
		panic("Staking Failed " + err.Error())
	}
	cmd.Wait()
}

func (lt *lavaTest) checkStakeLava(
	planCount int,
	specCount int,
	providerCount int,
	clientCount int,
	checkedPlans []string,
	checkedSpecs []string,
	successMessage string,
) {
	planQueryClient := planTypes.NewQueryClient(lt.grpcConn)

	// query all plans
	planQueryRes, err := planQueryClient.List(context.Background(), &planTypes.QueryListRequest{})
	if err != nil {
		panic(err)
	}

	// check if plans added exist
	if len(planQueryRes.PlansInfo) != planCount {
		panic("Staking Failed PLAN count")
	}

	for _, plan := range planQueryRes.PlansInfo {
		if !slices.Contains(checkedPlans, plan.Index) {
			panic("Staking Failed PLAN names")
		}
	}

	// providerCount and clientCount refers to number and providers and client for each spec
	// number of providers and clients should be the same for all specs for simplicity's sake
	specQueryClient := specTypes.NewQueryClient(lt.grpcConn)

	// query all specs
	specQueryRes, err := specQueryClient.SpecAll(context.Background(), &specTypes.QueryAllSpecRequest{})
	if err != nil {
		panic(err)
	}

	pairingQueryClient := pairingTypes.NewQueryClient(lt.grpcConn)
	// check if all specs added exist
	if len(specQueryRes.Spec) != specCount {
		panic("Staking Failed SPEC")
	}
	for _, spec := range specQueryRes.Spec {
		if !slices.Contains(checkedSpecs, spec.Index) {
			continue
		}
		// Query providers

		fmt.Println(spec.GetIndex())
		providerQueryRes, err := pairingQueryClient.Providers(context.Background(), &pairingTypes.QueryProvidersRequest{
			ChainID: spec.GetIndex(),
		})
		if err != nil {
			panic(err)
		}
		if len(providerQueryRes.StakeEntry) != providerCount {
			fmt.Println("ProviderQueryRes: ", providerQueryRes)
			panic("Staking Failed PROVIDER")
		}
		for _, providerStakeEntry := range providerQueryRes.StakeEntry {
			fmt.Println("provider", providerStakeEntry.Address, providerStakeEntry.Endpoints)
			lt.providerType[providerStakeEntry.Address] = providerStakeEntry.Endpoints
		}

		// Query clients
		clientQueryRes, err := pairingQueryClient.Clients(context.Background(), &pairingTypes.QueryClientsRequest{
			ChainID: spec.GetIndex(),
		})
		if err != nil {
			panic(err)
		}
		if len(clientQueryRes.StakeEntry) != clientCount {
			panic("Staking Failed CLIENT")
		}
		for _, clientStakeEntry := range clientQueryRes.StakeEntry {
			fmt.Println("client", clientStakeEntry)
		}
	}
	utils.LavaFormatInfo(successMessage)
}

func (lt *lavaTest) startJSONRPCProxy(ctx context.Context) {
	goExecutablePath, err := exec.LookPath("go")
	if err != nil {
		panic("Could not find go executable path")
	}
	// force go's test timeout to 0, otherwise the default is 10m; our timeout
	// will be enforced by the given ctx.
	command := goExecutablePath + " test ./testutil/e2e/proxy/. -v -timeout 0 eth"
	logName := "02_jsonProxy"
	funcName := "startJSONRPCProxy"

	lt.execCommand(ctx, funcName, logName, command, false)
	utils.LavaFormatInfo(funcName + " OK")
}

func (lt *lavaTest) startJSONRPCProvider(ctx context.Context) {
	for idx := 1; idx <= 5; idx++ {
		command := fmt.Sprintf(
			"%s rpcprovider %s/jsonrpcProvider%d.yml --from servicer%d %s",
			lt.lavadPath, configFolder, idx, idx, lt.lavadArgs,
		)
		logName := "03_EthProvider_" + fmt.Sprintf("%02d", idx)
		funcName := fmt.Sprintf("startJSONRPCProvider (provider %02d)", idx)
		lt.execCommand(ctx, funcName, logName, command, false)
	}

	// validate all providers are up
	for idx := 1; idx < 5; idx++ {
		lt.checkProviderResponsive(ctx, fmt.Sprintf("127.0.0.1:222%d", idx), time.Minute)
	}

	utils.LavaFormatInfo("startJSONRPCProvider OK")
}

func (lt *lavaTest) startJSONRPCConsumer(ctx context.Context) {
	for idx, u := range []string{"user1"} {
		command := fmt.Sprintf(
			"%s rpcconsumer %s/ethConsumer%d.yml --from %s %s",
			lt.lavadPath, configFolder, idx+1, u, lt.lavadArgs,
		)
		logName := "04_jsonConsumer_" + fmt.Sprintf("%02d", idx+1)
		funcName := fmt.Sprintf("startJSONRPCConsumer (consumer %02d)", idx+1)
		lt.execCommand(ctx, funcName, logName, command, false)
	}
	utils.LavaFormatInfo("startJSONRPCConsumer OK")
}

// If after timeout and the check does not return it means it failed
func (lt *lavaTest) checkJSONRPCConsumer(rpcURL string, timeout time.Duration, message string) {
	for start := time.Now(); time.Since(start) < timeout; {
		utils.LavaFormatInfo("Waiting JSONRPC Consumer")
		client, err := ethclient.Dial(rpcURL)
		if err != nil {
			continue
		}
		_, err = client.BlockNumber(context.Background())
		if err == nil {
			utils.LavaFormatInfo(message)
			return
		}
		time.Sleep(time.Second)
	}
	panic("checkJSONRPCConsumer: JSONRPC Check Failed Consumer didn't respond")
}

func (lt *lavaTest) checkProviderResponsive(ctx context.Context, rpcURL string, timeout time.Duration) {
	for start := time.Now(); time.Since(start) < timeout; {
		utils.LavaFormatInfo("Waiting Provider " + rpcURL)
		nctx, cancel := context.WithTimeout(ctx, time.Second)
		grpcClient, err := grpc.DialContext(nctx, rpcURL, grpc.WithBlock(), grpc.WithTransportCredentials(insecure.NewCredentials()))
		if err != nil {
			// utils.LavaFormatInfo(fmt.Sprintf("Provider is still intializing %s", err), nil)
			cancel()
			time.Sleep(time.Second)
			continue
		}
		cancel()
		grpcClient.Close()
		return
	}
	panic("checkProviderResponsive: Check Failed Provider didn't respond" + rpcURL)
}

func jsonrpcTests(rpcURL string, testDuration time.Duration) error {
	ctx := context.Background()
	utils.LavaFormatInfo("Starting JSONRPC Tests")
	errors := []string{}
	client, err := ethclient.Dial(rpcURL)
	if err != nil {
		errors = append(errors, "error client dial")
	}
	for start := time.Now(); time.Since(start) < testDuration; {
		// eth_blockNumber
		latestBlockNumberUint, err := client.BlockNumber(ctx)
		if err != nil {
			errors = append(errors, "error eth_blockNumber")
		}

		// put in a loop for cases that a block have no tx because
		var latestBlock *types.Block
		var latestBlockNumber *big.Int
		var latestBlockTxs types.Transactions
		for {
			// eth_getBlockByNumber
			latestBlockNumber = big.NewInt(int64(latestBlockNumberUint))
			latestBlock, err = client.BlockByNumber(ctx, latestBlockNumber)
			if err != nil {
				errors = append(errors, "error eth_getBlockByNumber")
				continue
			}
			latestBlockTxs = latestBlock.Transactions()

			if len(latestBlockTxs) == 0 {
				latestBlockNumberUint -= 1
				continue
			}
			break
		}

		// eth_gasPrice
		_, err = client.SuggestGasPrice(ctx)
		if err != nil && !strings.Contains(err.Error(), "rpc error") {
			errors = append(errors, "error eth_gasPrice")
		}

		targetTx := latestBlockTxs[0]

		// eth_getTransactionByHash
		targetTx, _, err = client.TransactionByHash(ctx, targetTx.Hash())
		if err != nil {
			errors = append(errors, "error eth_getTransactionByHash")
		}

		// eth_getTransactionReceipt
		_, err = client.TransactionReceipt(ctx, targetTx.Hash())
		if err != nil && !strings.Contains(err.Error(), "rpc error") {
			errors = append(errors, "error eth_getTransactionReceipt")
		}

		targetTxMsg, _ := targetTx.AsMessage(types.LatestSignerForChainID(targetTx.ChainId()), nil)

		// eth_getBalance
		_, err = client.BalanceAt(ctx, targetTxMsg.From(), nil)
		if err != nil && !strings.Contains(err.Error(), "rpc error") {
			errors = append(errors, "error eth_getBalance")
		}

		// eth_getStorageAt
		_, err = client.StorageAt(ctx, *targetTx.To(), common.HexToHash("00"), nil)
		if err != nil && !strings.Contains(err.Error(), "rpc error") {
			errors = append(errors, "error eth_getStorageAt")
		}

		// eth_getCode
		_, err = client.CodeAt(ctx, *targetTx.To(), nil)
		if err != nil && !strings.Contains(err.Error(), "rpc error") {
			errors = append(errors, "error eth_getCode")
		}

		previousBlock := big.NewInt(int64(latestBlockNumberUint - 1))

		callMsg := ethereum.CallMsg{
			From:       targetTxMsg.From(),
			To:         targetTxMsg.To(),
			Gas:        targetTxMsg.Gas(),
			GasPrice:   targetTxMsg.GasPrice(),
			GasFeeCap:  targetTxMsg.GasFeeCap(),
			GasTipCap:  targetTxMsg.GasTipCap(),
			Value:      targetTxMsg.Value(),
			Data:       targetTxMsg.Data(),
			AccessList: targetTxMsg.AccessList(),
		}

		// eth_call
		_, err = client.CallContract(ctx, callMsg, previousBlock)
		if err != nil && !strings.Contains(err.Error(), "rpc error") {
			errors = append(errors, "error JSONRPC_eth_call")
		}
	}

	if len(errors) > 0 {
		return fmt.Errorf(strings.Join(errors, ",\n"))
	}

	return nil
}

func (lt *lavaTest) startLavaProviders(ctx context.Context) {
	for idx := 6; idx <= 10; idx++ {
		command := fmt.Sprintf(
			"%s rpcprovider %s/lavaProvider%d --from servicer%d %s",
			lt.lavadPath, configFolder, idx, idx, lt.lavadArgs,
		)
		logName := "05_LavaProvider_" + fmt.Sprintf("%02d", idx-5)
		funcName := fmt.Sprintf("startLavaProviders (provider %02d)", idx-5)
		lt.execCommand(ctx, funcName, logName, command, false)
	}

	// validate all providers are up
	for idx := 6; idx <= 10; idx++ {
		lt.checkProviderResponsive(ctx, fmt.Sprintf("127.0.0.1:226%d", idx-5), time.Minute)
		lt.checkProviderResponsive(ctx, fmt.Sprintf("127.0.0.1:227%d", idx-5), time.Minute)
		lt.checkProviderResponsive(ctx, fmt.Sprintf("127.0.0.1:228%d", idx-5), time.Minute)
	}

	utils.LavaFormatInfo("startLavaProviders OK")
}

func (lt *lavaTest) startLavaConsumer(ctx context.Context) {
	for idx, u := range []string{"user3"} {
		command := fmt.Sprintf(
			"%s rpcconsumer %s/lavaConsumer%d.yml --from %s %s",
			lt.lavadPath, configFolder, idx+1, u, lt.lavadArgs,
		)
		logName := "06_RPCConsumer_" + fmt.Sprintf("%02d", idx+1)
		funcName := fmt.Sprintf("startRPCConsumer (consumer %02d)", idx+1)
		lt.execCommand(ctx, funcName, logName, command, false)
	}
	utils.LavaFormatInfo("startRPCConsumer OK")
}

func (lt *lavaTest) checkTendermintConsumer(rpcURL string, timeout time.Duration) {
	for start := time.Now(); time.Since(start) < timeout; {
		utils.LavaFormatInfo("Waiting TENDERMINT Consumer")
		client, err := tmclient.New(rpcURL, "/websocket")
		if err != nil {
			continue
		}
		_, err = client.Status(context.Background())
		if err == nil {
			utils.LavaFormatInfo("checkTendermintConsumer OK")
			return
		}
		time.Sleep(time.Second)
	}
	panic("TENDERMINT Check Failed")
}

func tendermintTests(rpcURL string, testDuration time.Duration) error {
	ctx := context.Background()
	utils.LavaFormatInfo("Starting TENDERMINT Tests")
	errors := []string{}
	client, err := tmclient.New(rpcURL, "/websocket")
	if err != nil {
		errors = append(errors, "error client dial")
	}
	for start := time.Now(); time.Since(start) < testDuration; {
		_, err := client.Status(ctx)
		if err != nil {
			errors = append(errors, err.Error())
		}
		_, err = client.Health(ctx)
		if err != nil {
			errors = append(errors, err.Error())
		}
	}
	if len(errors) > 0 {
		return fmt.Errorf(strings.Join(errors, ",\n"))
	}
	return nil
}

func tendermintURITests(rpcURL string, testDuration time.Duration) error {
	utils.LavaFormatInfo("Starting TENDERMINTRPC URI Tests")
	errors := []string{}
	mostImportantApisToTest := map[string]bool{
		"%s/health":                              true,
		"%s/status":                              true,
		"%s/block?height=1":                      true,
		"%s/blockchain?minHeight=0&maxHeight=10": true,
		// "%s/dial_peers?persistent=true&unconditional=true&private=true": false, // this is a rpc affecting query and is not available on the spec so it should fail
	}
	for start := time.Now(); time.Since(start) < testDuration; {
		for api, noFail := range mostImportantApisToTest {
			reply, err := getRequest(fmt.Sprintf(api, rpcURL))
			if err != nil && noFail {
				errors = append(errors, fmt.Sprintf("%s", err))
			} else if strings.Contains(string(reply), "error") && noFail {
				errors = append(errors, string(reply))
			}
		}
	}

	if len(errors) > 0 {
		return fmt.Errorf(strings.Join(errors, ",\n"))
	}
	return nil
}

// This would submit a proposal, vote then stake providers and clients for that network over lava
func (lt *lavaTest) lavaOverLava(ctx context.Context) {
	utils.LavaFormatInfo("Starting Lava over Lava Tests")
	command := "./scripts/init_e2e_lava_over_lava.sh"
	lt.execCommand(ctx, "startJSONRPCConsumer", "07_lavaOverLava", command, true)

	// scripts/init_e2e.sh will:
	// - produce 4 specs: ETH1, GTH1, IBC, COSMOSSDK, LAV1 (via spec_add_{ethereum,cosmoshub,lava})
	// - produce 1 plan: "DefaultPlan"

	lt.checkStakeLava(1, 5, 5, 1, checkedPlansE2E, checkedSpecsE2ELOL, "Lava Over Lava Test OK")
}

func (lt *lavaTest) checkRESTConsumer(rpcURL string, timeout time.Duration) {
	for start := time.Now(); time.Since(start) < timeout; {
		utils.LavaFormatInfo("Waiting REST Consumer")
		reply, err := getRequest(fmt.Sprintf("%s/blocks/latest", rpcURL))
		if err != nil || strings.Contains(string(reply), "error") {
			time.Sleep(time.Second)
			continue
		} else {
			utils.LavaFormatInfo("checkRESTConsumer OK")
			return
		}
	}
	panic("REST Check Failed")
}

func restTests(rpcURL string, testDuration time.Duration) error {
	utils.LavaFormatInfo("Starting REST Tests")
	errors := []string{}
	mostImportantApisToTest := []string{
		"%s/blocks/latest",
		"%s/lavanet/lava/pairing/providers/LAV1",
		"%s/lavanet/lava/pairing/clients/LAV1",
		"%s/cosmos/gov/v1beta1/proposals",
		"%s/lavanet/lava/spec/spec",
		"%s/blocks/1",
	}
	for start := time.Now(); time.Since(start) < testDuration; {
		for _, api := range mostImportantApisToTest {
			reply, err := getRequest(fmt.Sprintf(api, rpcURL))
			if err != nil {
				errors = append(errors, fmt.Sprintf("%s", err))
			} else if strings.Contains(string(reply), "error") {
				errors = append(errors, string(reply))
			}
		}
	}

	if len(errors) > 0 {
		return fmt.Errorf(strings.Join(errors, ",\n"))
	}
	return nil
}

func getRequest(url string) ([]byte, error) {
	res, err := http.Get(url)
	if err != nil {
		return nil, err
	}
	defer func() {
		_ = res.Body.Close()
	}()

	body, err := io.ReadAll(res.Body)
	if err != nil {
		return nil, err
	}

	return body, nil
}

func (lt *lavaTest) checkGRPCConsumer(rpcURL string, timeout time.Duration) {
	for start := time.Now(); time.Since(start) < timeout; {
		utils.LavaFormatInfo("Waiting GRPC Consumer")
		grpcConn, err := grpc.Dial(rpcURL, grpc.WithTransportCredentials(insecure.NewCredentials()))
		if err != nil {
			continue
		}
		specQueryClient := specTypes.NewQueryClient(grpcConn)
		_, err = specQueryClient.SpecAll(context.Background(), &specTypes.QueryAllSpecRequest{})
		if err == nil {
			utils.LavaFormatInfo("checkGRPCConsumer OK")
			return
		}
		time.Sleep(time.Second)
	}
	panic("GRPC Check Failed")
}

func grpcTests(rpcURL string, testDuration time.Duration) error {
	ctx := context.Background()
	utils.LavaFormatInfo("Starting GRPC Tests")
	grpcConn, err := grpc.Dial(rpcURL, grpc.WithTransportCredentials(insecure.NewCredentials()))
	if err != nil {
		return fmt.Errorf("error client dial: %s", err.Error())
	}
	errors := []string{}
	specQueryClient := specTypes.NewQueryClient(grpcConn)
	pairingQueryClient := pairingTypes.NewQueryClient(grpcConn)
	for start := time.Now(); time.Since(start) < testDuration; {
		specQueryRes, err := specQueryClient.SpecAll(ctx, &specTypes.QueryAllSpecRequest{})
		if err != nil {
			errors = append(errors, err.Error())
			continue
		}
		for _, spec := range specQueryRes.Spec {
			_, err = pairingQueryClient.Providers(context.Background(), &pairingTypes.QueryProvidersRequest{
				ChainID: spec.GetIndex(),
			})
			if err != nil {
				errors = append(errors, err.Error())
			}
			_, err = pairingQueryClient.Clients(context.Background(), &pairingTypes.QueryClientsRequest{
				ChainID: spec.GetIndex(),
			})
			if err != nil {
				errors = append(errors, err.Error())
			}
		}
	}
	if len(errors) > 0 {
		return fmt.Errorf(strings.Join(errors, ",\n"))
	}
	return nil
}

func (lt *lavaTest) finishTestSuccessfully() {
	lt.testFinishedProperly = true
	for _, cmd := range lt.commands { // kill all the project commands
		cmd.Process.Kill()
	}
}

func (lt *lavaTest) saveLogs() {
	if _, err := os.Stat(logsFolder); errors.Is(err, os.ErrNotExist) {
		err = os.MkdirAll(logsFolder, os.ModePerm)
		if err != nil {
			panic(err)
		}
	}
	errorLineCount := 0
	errorFiles := []string{}
	for fileName, logBuffer := range lt.logs {
		file, err := os.Create(logsFolder + fileName + ".log")
		if err != nil {
			panic(err)
		}
		writer := bufio.NewWriter(file)
		writer.Write(logBuffer.Bytes())
		writer.Flush()
		utils.LavaFormatDebug("writing file", []utils.Attribute{{Key: "fileName", Value: fileName}, {Key: "lines", Value: len(logBuffer.Bytes())}}...)
		file.Close()

		lines := strings.Split(logBuffer.String(), "\n")
		errorLines := []string{}
		for _, line := range lines {
			if strings.Contains(line, " ERR ") {
				isAllowedError := false
				for errorSubstring := range allowedErrors {
					if strings.Contains(line, errorSubstring) {
						isAllowedError = true
						break
					}
				}
				// When test did not finish properly save all logs. If test finished properly save only non allowed errors.
				if !lt.testFinishedProperly || !isAllowedError {
					errorLineCount += 1
					errorLines = append(errorLines, line)
				}
			}
		}
		if len(errorLines) == 0 {
			continue
		}
		errorFiles = append(errorFiles, fileName)
		errors := strings.Join(errorLines, "\n")
		errFile, err := os.Create(logsFolder + fileName + "_errors.log")
		if err != nil {
			panic(err)
		}
		writer = bufio.NewWriter(errFile)
		writer.Write([]byte(errors))
		writer.Flush()
		errFile.Close()
	}

	if errorLineCount != 0 {
		panic("Error found in logs " + strings.Join(errorFiles, ", "))
	}
}

func (lt *lavaTest) checkPayments(testDuration time.Duration) {
	utils.LavaFormatInfo("Checking Payments")
	ethPaid := false
	lavaPaid := false
	pairingClient := pairingTypes.NewQueryClient(lt.grpcConn)
	for start := time.Now(); time.Since(start) < testDuration; {
		pairingRes, err := pairingClient.EpochPaymentsAll(context.Background(), &pairingTypes.QueryAllEpochPaymentsRequest{})
		if err != nil {
			panic(err)
		}

		if len(pairingRes.EpochPayments) == 0 {
			utils.LavaFormatInfo("Waiting Payments")
			time.Sleep(time.Second)
			continue
		}
		for _, epochPayment := range pairingRes.EpochPayments {
			for _, clientsPaymentKey := range epochPayment.GetProviderPaymentStorageKeys() {
				if strings.Contains(clientsPaymentKey, "ETH") {
					ethPaid = true
				} else if strings.Contains(clientsPaymentKey, "LAV") {
					lavaPaid = true
				}
			}
		}
		if ethPaid && lavaPaid {
			break
		}
	}

	if !ethPaid && !lavaPaid {
		panic("PAYMENT FAILED FOR ETH AND LAVA")
	}

	if ethPaid {
		utils.LavaFormatInfo("PAYMENT SUCCESSFUL FOR ETH")
	} else {
		panic("PAYMENT FAILED FOR ETH")
	}

	if lavaPaid {
		utils.LavaFormatInfo("PAYMENT SUCCESSFUL FOR LAVA")
	} else {
		panic("PAYMENT FAILED FOR LAVA")
	}

	// Get CU usage:
	providerCU, err := calculateProviderCU(pairingClient)
	if err != nil {
		panic("PROVIDER CU CALCULATION ERROR")
	}

	// Checking the provider payments
	for provider, totalCU := range providerCU {
		expectedPayment := pairingTypes.DefaultMintCoinsPerCU.MulInt64(int64(totalCU))
		if expectedPayment == sdk.ZeroDec() {
			panic("EXPECTED PAYMENT ERROR")
		}

		bankClient := bankTypes.NewQueryClient(lt.grpcConn)
		balanceRes, err := bankClient.Balance(context.Background(), &bankTypes.QueryBalanceRequest{
			Address: provider,
			Denom:   "ulava",
		})
		if err != nil {
			panic(err)
		}

		// Comparing the balances after payment with the initial balances
		if providerBalances[provider] != nil {
			if lt.isGethProvider(provider) { // Lava Over Lava tests are made with these providers, adjusting balance checks accordingly
				netAmount := balanceRes.GetBalance().Amount.Int64() + 500000000000
				if netAmount < providerBalances[provider].GetBalance().Amount.Int64() {
					panic("PROVIDER PAYMENT CHECK FAILED")
				}
			} else {
				netAmount := balanceRes.GetBalance().Amount.Int64()
				if netAmount < providerBalances[provider].GetBalance().Amount.Int64() {
					panic("PROVIDER PAYMENT CHECK FAILED")
				}
			}
		}
	}
	utils.LavaFormatInfo("PROVIDER BALANCE CHECK AFTER PAYMENT OK")
}

func (lt *lavaTest) checkQoS() error {
	utils.LavaFormatInfo("Starting QoS Tests")
	errors := []string{}

	pairingClient := pairingTypes.NewQueryClient(lt.grpcConn)
	providerCU, err := calculateProviderCU(pairingClient)
	if err != nil {
		panic("Provider CU calculation error!")
	}

	providerIdx := 0
	for provider := range providerCU {
		// Get sequence number of provider
		logNameAcc := "8_authAccount" + fmt.Sprintf("%02d", providerIdx)
		lt.logs[logNameAcc] = new(bytes.Buffer)

		fetchAccCommand := lt.lavadPath + " query account " + provider + " --output=json"
		cmdAcc := exec.CommandContext(context.Background(), "", "")
		cmdAcc.Path = lt.lavadPath
		cmdAcc.Args = strings.Split(fetchAccCommand, " ")
		cmdAcc.Stdout = lt.logs[logNameAcc]
		cmdAcc.Stderr = lt.logs[logNameAcc]
		err = cmdAcc.Start()
		if err != nil {
			errors = append(errors, fmt.Sprintf("%s", err))
		}
		lt.commands[logNameAcc] = cmdAcc
		err = cmdAcc.Wait()
		if err != nil {
			errors = append(errors, fmt.Sprintf("%s", err))
		}

		var obj map[string]interface{}
		err := json.Unmarshal((lt.logs[logNameAcc].Bytes()), &obj)
		if err != nil {
			panic(err)
		}

		sequence, ok := obj["sequence"].(string)
		if !ok {
			panic("Sequence field is not valid!")
		}
		sequenceInt, err := strconv.ParseInt(sequence, 10, 64)
		if err != nil {
			panic(err)
		}
		sequenceInt--
		sequence = strconv.Itoa(int(sequenceInt))
		//
		logName := "9_QoS_" + fmt.Sprintf("%02d", providerIdx)
		lt.logs[logName] = new(bytes.Buffer)

		txQueryCommand := lt.lavadPath + " query tx --type=acc_seq " + provider + "/" + sequence

		cmd := exec.CommandContext(context.Background(), "", "")
		cmd.Path = lt.lavadPath
		cmd.Args = strings.Split(txQueryCommand, " ")
		cmd.Stdout = lt.logs[logName]
		cmd.Stderr = lt.logs[logName]

		err = cmd.Start()
		if err != nil {
			errors = append(errors, fmt.Sprintf("%s", err))
		}
		lt.commands[logName] = cmd
		err = cmd.Wait()
		if err != nil {
			errors = append(errors, fmt.Sprintf("%s", err))
		}

		lines := strings.Split(lt.logs[logName].String(), "\n")
		for idx, line := range lines {
			if strings.Contains(line, "key: QoSScore") {
				startIndex := strings.Index(lines[idx+1], "\"") + 1
				endIndex := strings.LastIndex(lines[idx+1], "\"")
				qosScoreStr := lines[idx+1][startIndex:endIndex]
				qosScore, err := strconv.ParseFloat(qosScoreStr, 64)
				if err != nil {
					errors = append(errors, fmt.Sprintf("%s", err))
				}
				if qosScore < 1 {
					errors = append(errors, "QoS score is less than 1 !")
				}
			}
		}
		providerIdx++
	}
	utils.LavaFormatInfo("QOS CHECK OK")

	if len(errors) > 0 {
		return fmt.Errorf(strings.Join(errors, ",\n"))
	}
	return nil
}

func (lt *lavaTest) checkResponse(tendermintConsumerURL string, restConsumerURL string, grpcConsumerURL string) error {
	utils.LavaFormatInfo("Starting Relay Response Integrity Tests")

	// TENDERMINT:
	tendermintNodeURL := "http://0.0.0.0:26657"
	errors := []string{}
	apiMethodTendermint := "%s/block?height=1"

	providerReply, err := getRequest(fmt.Sprintf(apiMethodTendermint, tendermintConsumerURL))
	if err != nil {
		errors = append(errors, fmt.Sprintf("%s", err))
	} else if strings.Contains(string(providerReply), "error") {
		errors = append(errors, string(providerReply))
	}
	//
	nodeReply, err := getRequest(fmt.Sprintf(apiMethodTendermint, tendermintNodeURL))
	if err != nil {
		errors = append(errors, fmt.Sprintf("%s", err))
	} else if strings.Contains(string(nodeReply), "error") {
		errors = append(errors, string(nodeReply))
	}
	//
	if !bytes.Equal(providerReply, nodeReply) {
		errors = append(errors, "tendermint relay response integrity error!")
	} else {
		utils.LavaFormatInfo("TENDERMINT RESPONSE CROSS VERIFICATION OK")
	}

	// REST:
	restNodeURL := "http://0.0.0.0:1317"
	apiMethodRest := "%s/blocks/1"

	providerReply, err = getRequest(fmt.Sprintf(apiMethodRest, restConsumerURL))
	if err != nil {
		errors = append(errors, fmt.Sprintf("%s", err))
	} else if strings.Contains(string(providerReply), "error") {
		errors = append(errors, string(providerReply))
	}
	//
	nodeReply, err = getRequest(fmt.Sprintf(apiMethodRest, restNodeURL))
	if err != nil {
		errors = append(errors, fmt.Sprintf("%s", err))
	} else if strings.Contains(string(nodeReply), "error") {
		errors = append(errors, string(nodeReply))
	}
	//
	if !bytes.Equal(providerReply, nodeReply) {
		errors = append(errors, "rest relay response integrity error!")
	} else {
		utils.LavaFormatInfo("REST RESPONSE CROSS VERIFICATION OK")
	}

	// gRPC:
	grpcNodeURL := "127.0.0.1:9090"

	grpcConnProvider, err := grpc.Dial(grpcConsumerURL, grpc.WithTransportCredentials(insecure.NewCredentials()))
	if err != nil {
		errors = append(errors, "error client dial")
	}
	pairingQueryClient := pairingTypes.NewQueryClient(grpcConnProvider)
	if err != nil {
		errors = append(errors, err.Error())
	}
	grpcProviderReply, err := pairingQueryClient.Providers(context.Background(), &pairingTypes.QueryProvidersRequest{
		ChainID: "LAV1",
	})
	if err != nil {
		errors = append(errors, err.Error())
	}

	//
	grpcConnNode, err := grpc.Dial(grpcNodeURL, grpc.WithTransportCredentials(insecure.NewCredentials()))
	if err != nil {
		errors = append(errors, "error client dial")
	}
	pairingQueryClient = pairingTypes.NewQueryClient(grpcConnNode)
	if err != nil {
		errors = append(errors, err.Error())
	}
	grpcNodeReply, err := pairingQueryClient.Providers(context.Background(), &pairingTypes.QueryProvidersRequest{
		ChainID: "LAV1",
	})
	if err != nil {
		errors = append(errors, err.Error())
	}
	//

	if strings.TrimSpace(grpcNodeReply.String()) != strings.TrimSpace(grpcProviderReply.String()) {
		errors = append(errors, "grpc relay response integrity error!")
	} else {
		utils.LavaFormatInfo("GRPC RESPONSE CROSS VERIFICATION OK")
	}

	if len(errors) > 0 {
		return fmt.Errorf(strings.Join(errors, ",\n"))
	}
	return nil
}

// This func is used for adjusting expected balances for providers which are staked during Lava-On-Lava tests
func (lt *lavaTest) isGethProvider(providerAddr string) bool {
	pairingClient := pairingTypes.NewQueryClient(lt.grpcConn)
	gethProvidersResponse, _ := pairingClient.Providers(context.Background(), &pairingTypes.QueryProvidersRequest{
		ChainID: "GTH1",
	})
	gethProviders := gethProvidersResponse.GetStakeEntry()
	for _, gethProvider := range gethProviders {
		if gethProvider.Address == providerAddr {
			return true
		}
	}
	return false
}

func (lt *lavaTest) setInitialProviderBalances() {
	pairingClient := pairingTypes.NewQueryClient(lt.grpcConn)
	lavaProvidersResponse, err := pairingClient.Providers(context.Background(), &pairingTypes.QueryProvidersRequest{
		ChainID: "LAV1",
	})
	if err != nil {
		panic(err)
	}
	ethProvidersResponse, err := pairingClient.Providers(context.Background(), &pairingTypes.QueryProvidersRequest{
		ChainID: "ETH1",
	})
	if err != nil {
		panic(err)
	}

	lavaProviders := lavaProvidersResponse.GetStakeEntry()
	ethProviders := ethProvidersResponse.GetStakeEntry()

	for _, lavaProvider := range lavaProviders {
		bankClient := bankTypes.NewQueryClient(lt.grpcConn)
		balanceRes, err := bankClient.Balance(context.Background(), &bankTypes.QueryBalanceRequest{
			Address: lavaProvider.Address,
			Denom:   "ulava",
		})
		if err != nil {
			panic(err)
		}
		providerBalances[lavaProvider.Address] = balanceRes
	}

	for _, ethProvider := range ethProviders {
		bankClient := bankTypes.NewQueryClient(lt.grpcConn)
		balanceRes, err := bankClient.Balance(context.Background(), &bankTypes.QueryBalanceRequest{
			Address: ethProvider.Address,
			Denom:   "ulava",
		})
		if err != nil {
			panic(err)
		}
		providerBalances[ethProvider.Address] = balanceRes
	}
}

func calculateProviderCU(pairingClient pairingTypes.QueryClient) (map[string]uint64, error) {
	providerCU := make(map[string]uint64)
	paymentStorageClientRes, err := pairingClient.UniquePaymentStorageClientProviderAll(context.Background(), &pairingTypes.QueryAllUniquePaymentStorageClientProviderRequest{})
	if err != nil {
		return nil, err
	}
	uniquePaymentStorageClientProviderList := paymentStorageClientRes.GetUniquePaymentStorageClientProvider()

	for _, uniquePaymentStorageClientProvider := range uniquePaymentStorageClientProviderList {
		_, providerAddr := decodeProviderAddressFromUniquePaymentStorageClientProvider(uniquePaymentStorageClientProvider.Index)

		cu := uniquePaymentStorageClientProvider.UsedCU
		providerCU[providerAddr] += cu
	}
	return providerCU, nil
}

func decodeProviderAddressFromUniquePaymentStorageClientProvider(inputStr string) (clientAddr string, providerAddr string) {
	firstIndex := strings.Index(inputStr, "lava@")
	secondIndex := firstIndex + strings.Index(inputStr[firstIndex+len("lava@"):], "lava@") + len("lava@")

	clientAddr = inputStr[firstIndex:secondIndex]
	providerAddr = inputStr[secondIndex : secondIndex+44]

	return clientAddr, providerAddr
}

func runE2E(timeout time.Duration) {
	os.RemoveAll(logsFolder)
	gopath := os.Getenv("GOPATH")
	if gopath == "" {
		gopath = build.Default.GOPATH
	}
	grpcConn, err := grpc.Dial("127.0.0.1:9090", grpc.WithTransportCredentials(insecure.NewCredentials()))
	if err != nil {
		// Just log because grpc redials
		fmt.Println(err)
	}
	lt := &lavaTest{
		grpcConn:     grpcConn,
		lavadPath:    gopath + "/bin/lavad",
		lavadArgs:    "--geolocation 1 --log_level debug",
		logs:         make(map[string]*bytes.Buffer),
		commands:     make(map[string]*exec.Cmd),
		providerType: make(map[string][]epochStorageTypes.Endpoint),
	}
	// use defer to save logs in case the tests fail
	defer func() {
		if r := recover(); r != nil {
			lt.saveLogs()
			panic("E2E Failed")
		} else {
			lt.saveLogs()
		}
	}()

	utils.LavaFormatInfo("Starting Lava")
	go lt.startLava(context.Background())
	lt.checkLava(timeout)
	utils.LavaFormatInfo("Starting Lava OK")
	utils.LavaFormatInfo("Staking Lava")
	lt.stakeLava()

	// scripts/init_e2e.sh will:
	// - produce 4 specs: ETH1, GTH1, IBC, COSMOSSDK, LAV1 (via spec_add_{ethereum,cosmoshub,lava})
	// - produce 1 plan: "DefaultPlan"
	// - produce 5 staked providers (for each of ETH1, LAV1)
	// - produce 1 staked client (for each of ETH1, LAV1)
	// - produce 1 subscription (for both ETH1, LAV1)

	lt.checkStakeLava(1, 5, 5, 1, checkedPlansE2E, checkedSpecsE2E, "Staking Lava OK")

	lt.setInitialProviderBalances()

	utils.LavaFormatInfo("RUNNING TESTS")

	// hereinafter:
	// run each consumer test once for each client/user (staked or subscription)

	// repeat() is a helper to run a given function once per client, passing the
	// iteration (client) number to the function
	repeat := func(n int, f func(int)) {
		for i := 1; i <= n; i++ {
			f(i)
		}
	}

	ctx, cancel := context.WithTimeout(context.Background(), timeout)
	defer cancel()

	// ETH1 flow
	lt.startJSONRPCProxy(ctx)
	lt.checkJSONRPCConsumer("http://127.0.0.1:1111", time.Minute*2, "JSONRPCProxy OK") // checks proxy.
	lt.startJSONRPCProvider(ctx)
	lt.startJSONRPCConsumer(ctx)

	repeat(1, func(n int) {
		url := fmt.Sprintf("http://127.0.0.1:333%d/1", n)
		msg := fmt.Sprintf("JSONRPCConsumer%d OK", n)
		lt.checkJSONRPCConsumer(url, time.Minute*2, msg)
	})

	// Lava Flow
	lt.startLavaProviders(ctx)
	lt.startLavaConsumer(ctx)

	// staked client then with subscription
	repeat(1, func(n int) {
		url := fmt.Sprintf("http://127.0.0.1:334%d/1", (n-1)*3)
		lt.checkTendermintConsumer(url, time.Second*30)
		url = fmt.Sprintf("http://127.0.0.1:334%d/1", (n-1)*3+1)
		lt.checkRESTConsumer(url, time.Second*30)
		url = fmt.Sprintf("127.0.0.1:334%d", (n-1)*3+2)
		lt.checkGRPCConsumer(url, time.Second*30)
	})

	// staked client then with subscription
	repeat(1, func(n int) {
		url := fmt.Sprintf("http://127.0.0.1:333%d/1", n)
		if err := jsonrpcTests(url, time.Second*30); err != nil {
			panic(err)
		}
	})
	utils.LavaFormatInfo("JSONRPC TEST OK")

	// staked client then with subscription
	repeat(1, func(n int) {
		url := fmt.Sprintf("http://127.0.0.1:334%d/1", (n-1)*3)
		if err := tendermintTests(url, time.Second*30); err != nil {
			panic(err)
		}
	})
	utils.LavaFormatInfo("TENDERMINTRPC TEST OK")

	// staked client then with subscription
	repeat(1, func(n int) {
		url := fmt.Sprintf("http://127.0.0.1:334%d/1", (n-1)*3)
		if err := tendermintURITests(url, time.Second*30); err != nil {
			panic(err)
		}
	})
	utils.LavaFormatInfo("TENDERMINTRPC URI TEST OK")

	lt.lavaOverLava(ctx)

<<<<<<< HEAD
	grpcErr := grpcTests("127.0.0.1:3342", time.Second*5) // TODO: if set to 30 secs fails e2e need to investigate why. currently blocking PR's
	if grpcErr != nil {
		panic(grpcErr)
	} else {
		utils.LavaFormatInfo("GRPC TEST OK")
	}

	lt.checkResponse("http://127.0.0.1:3340/1", "http://127.0.0.1:3341/1", "127.0.0.1:3342")

	lt.checkPayments(time.Minute * 10)

	lt.checkQoS()

	jsonCTX.Done()
	rpcCtx.Done()
=======
	// staked client then with subscription
	repeat(1, func(n int) {
		url := fmt.Sprintf("http://127.0.0.1:334%d/1", (n-1)*3+1)
		if err := restTests(url, time.Second*30); err != nil {
			panic(err)
		}
	})
	utils.LavaFormatInfo("REST TEST OK")

	lt.checkPayments(time.Minute * 10)

	// staked client then with subscription
	// TODO: if set to 30 secs fails e2e need to investigate why. currently blocking PR's
	repeat(1, func(n int) {
		url := fmt.Sprintf("127.0.0.1:334%d", (n-1)*3+2)
		if err := grpcTests(url, time.Second*5); err != nil {
			panic(err)
		}
	})
	utils.LavaFormatInfo("GRPC TEST OK")
>>>>>>> 7f9b676f

	lt.finishTestSuccessfully()
}<|MERGE_RESOLUTION|>--- conflicted
+++ resolved
@@ -16,6 +16,7 @@
 	"path"
 	"path/filepath"
 	"runtime"
+	"strconv"
 	"strings"
 	"time"
 
@@ -1219,23 +1220,6 @@
 
 	lt.lavaOverLava(ctx)
 
-<<<<<<< HEAD
-	grpcErr := grpcTests("127.0.0.1:3342", time.Second*5) // TODO: if set to 30 secs fails e2e need to investigate why. currently blocking PR's
-	if grpcErr != nil {
-		panic(grpcErr)
-	} else {
-		utils.LavaFormatInfo("GRPC TEST OK")
-	}
-
-	lt.checkResponse("http://127.0.0.1:3340/1", "http://127.0.0.1:3341/1", "127.0.0.1:3342")
-
-	lt.checkPayments(time.Minute * 10)
-
-	lt.checkQoS()
-
-	jsonCTX.Done()
-	rpcCtx.Done()
-=======
 	// staked client then with subscription
 	repeat(1, func(n int) {
 		url := fmt.Sprintf("http://127.0.0.1:334%d/1", (n-1)*3+1)
@@ -1244,8 +1228,6 @@
 		}
 	})
 	utils.LavaFormatInfo("REST TEST OK")
-
-	lt.checkPayments(time.Minute * 10)
 
 	// staked client then with subscription
 	// TODO: if set to 30 secs fails e2e need to investigate why. currently blocking PR's
@@ -1256,7 +1238,12 @@
 		}
 	})
 	utils.LavaFormatInfo("GRPC TEST OK")
->>>>>>> 7f9b676f
+
+	lt.checkResponse("http://127.0.0.1:3340/1", "http://127.0.0.1:3341/1", "127.0.0.1:3342")
+
+	lt.checkPayments(time.Minute * 10)
+
+	lt.checkQoS()
 
 	lt.finishTestSuccessfully()
 }