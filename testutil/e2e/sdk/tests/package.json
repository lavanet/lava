--- conflicted
+++ resolved
@@ -1,12 +1,8 @@
 {
   "devDependencies": {
-<<<<<<< HEAD
-    "@types/node": "^20.12.3"
-=======
     "@types/node": "^20.14.9"
   },
   "dependencies": {
     "@cosmjs/stargate": "^0.32.4"
->>>>>>> e942fcdc
   }
 }