package e2e

// This is a map of error strings with the description why they are allowed
// Detect extra text to be sure it is the allowed error
var allowedErrors = map[string]string{
	"getSupportedApi":        "This error is allowed because the Tendermint URI tests have a test that checks if the error is caught.",
	"No pairings available.": "This error is allowed because when the network is just booted up and pairings are not yet done this would happen. If after a few seconds the pairings are still not available the e2e would fail because the initial check if the provider is responsive would time out.",
	`error connecting to provider error="context deadline exceeded"`: "This error is allowed because it is caused by the initial bootup, continuous failure would be caught by the e2e so we can allowed this error.",
	"purging provider after all endpoints are disabled provider":     "This error is allowed because it is caused by the initial bootup, continuous failure would be caught by the e2e so we can allowed this error.",
	"Provider Side Failed Sending Message, Reason: Unavailable":      "This error is allowed because it is caused by the lavad restart to turn on emergency mode",
	"Maximum cu exceeded PrepareSessionForUsage":                     "This error is allowed because it is caused by switching between providers, continuous failure would be caught by the e2e so we can allowed this error.",
	"Failed To Connect to cache at address":                          "This error is allowed because it is caused by cache being connected only during the test and not during the bootup",
<<<<<<< HEAD
	"Not Implemented":                                                "This error is allowed because the /lavanet/lava/pairing/clients API endpoint returns 501 Not Implemented from providers during tests",
	"tx already exists in cache":                                     "This error is allowed because it can occur when transactions are retried during the test",
=======
	"failed to create canonical form":                                "This error is allowed because it is caused by the relay processor not being able to create a canonical form",
>>>>>>> b151e5a3
}

var allowedErrorsDuringEmergencyMode = map[string]string{
	"connection refused":           "Connection to tendermint port sometimes can happen as we shut down the node and we try to fetch info during emergency mode",
	"Connection refused":           "Connection to tendermint port sometimes can happen as we shut down the node and we try to fetch info during emergency mode",
	"connection reset by peer":     "Connection to tendermint port sometimes can happen as we shut down the node and we try to fetch info during emergency mode",
	"Failed Querying EpochDetails": "Connection to tendermint port sometimes can happen as we shut down the node and we try to fetch info during emergency mode",
	"http://[IP_ADDRESS]:26657":    "This error is allowed because it can happen when EOF error happens when we shut down the node in emergency mode",
}

var allowedErrorsPaymentE2E = map[string]string{
	"conflict with is already open for this client": "This error is allowed because it's unrelated to payment E2E",
	"could not get pairing":                         "This error is allowed because the test passes and then there's a random instance of this error. It's ok to allow it because if there was no pairing in a critical step of the test, the test would fail since it checks payments",
	"block is too new":                              "This error is allowed because it's unrelated to payment E2E",
}<|MERGE_RESOLUTION|>--- conflicted
+++ resolved
@@ -10,12 +10,9 @@
 	"Provider Side Failed Sending Message, Reason: Unavailable":      "This error is allowed because it is caused by the lavad restart to turn on emergency mode",
 	"Maximum cu exceeded PrepareSessionForUsage":                     "This error is allowed because it is caused by switching between providers, continuous failure would be caught by the e2e so we can allowed this error.",
 	"Failed To Connect to cache at address":                          "This error is allowed because it is caused by cache being connected only during the test and not during the bootup",
-<<<<<<< HEAD
 	"Not Implemented":                                                "This error is allowed because the /lavanet/lava/pairing/clients API endpoint returns 501 Not Implemented from providers during tests",
 	"tx already exists in cache":                                     "This error is allowed because it can occur when transactions are retried during the test",
-=======
 	"failed to create canonical form":                                "This error is allowed because it is caused by the relay processor not being able to create a canonical form",
->>>>>>> b151e5a3
 }
 
 var allowedErrorsDuringEmergencyMode = map[string]string{
