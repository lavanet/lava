name: Publish Lava Release

on:
  push:
    tags:
      - 'v[0-9]+.[0-9]+.[0-9]+'

permissions:
  contents: read

jobs:
  release:
    name: 'release'
<<<<<<< HEAD
    strategy:
      matrix:
        binary: [lavad, lavap, lavavisor]
        targetos: [darwin, linux]
        arch: [amd64, arm64]
    runs-on: ubuntu-latest
    env:
      GOOS: ${{ matrix.targetos }}
      GOARCH: ${{ matrix.arch }}
=======
    runs-on: ubuntu-latest
>>>>>>> 62255295

    permissions:
      contents: write
      
    steps:
    - name: Checkout code
      uses: actions/checkout@v4
      with:
        fetch-depth: 0

    - name: Fetch all tags
      run: |
        git fetch --force --tags

    - name: Configure Go
      uses: actions/setup-go@v5
      with:
        go-version-file: go.mod
        cache-dependency-path: go.sum

    - name: Run GoReleaser
      id: releaser
      uses: goreleaser/goreleaser-action@v5
      with:
        version: latest
        args: release --clean --timeout 90m
      env:
        GITHUB_TOKEN: ${{ secrets.GITHUB_TOKEN }}

    # - name: Check for existing assests
    #   id: existing_asset
    #   run: |
    #     if [ "${{ github.event.release.assets[0].name }}" = "lavad" ]; then
    #       echo "URL=${{ github.event.release.assets[0].id }}" >> $GITHUB_OUTPUT
    #       echo "URL=${{ github.event.release.assets[0].url }}" >> $GITHUB_OUTPUT
    #       echo "CHECK=true" >> $GITHUB_OUTPUT
    #     else
    #       echo "CHECK=false" >> $GITHUB_OUTPUT
    #     fi

    # - name: Upload build to release
    #   run: |
    #     upload_binary () {
    #       echo "Uploading binary to: $(echo '${{ github.event.release.upload_url }}' | sed 's/{?name,label}/?name=lavad/g')"
    #       curl \
    #       -X POST \
    #       -H "Accept: application/vnd.github+json" \
    #       -H "Authorization: Bearer ${{ secrets.GITHUB_TOKEN }}" \
    #       -H "Content-Type: $(file -b --mime-type build/lavad)" \
    #       --data-binary @build/lavad \
    #       $(echo '${{ github.event.release.upload_url }}' | sed 's/{?name,label}/?name=lavad-${{ github.event.release.tag_name }}-linux-amd64/g')

    #       curl \
    #       -X POST \
    #       -H "Accept: application/vnd.github+json" \
    #       -H "Authorization: Bearer ${{ secrets.GITHUB_TOKEN }}" \
    #       -H "Content-Type: $(file -b --mime-type build/lavap)" \
    #       --data-binary @build/lavap \
    #       $(echo '${{ github.event.release.upload_url }}' | sed 's/{?name,label}/?name=lavap-${{ github.event.release.tag_name }}-linux-amd64/g')

    #       curl \
    #       -X POST \
    #       -H "Accept: application/vnd.github+json" \
    #       -H "Authorization: Bearer ${{ secrets.GITHUB_TOKEN }}" \
    #       -H "Content-Type: $(file -b --mime-type build/lavavisor)" \
    #       --data-binary @build/lavavisor \
    #       $(echo '${{ github.event.release.upload_url }}' | sed 's/{?name,label}/?name=lavavisor-${{ github.event.release.tag_name }}-linux-amd64/g')
    #     }

    #     delete_binary(){
    #       echo "Deleting existing binary"
    #       curl \
    #         -X DELETE \
    #         -H "Accept: application/vnd.github+json" \
    #         -H "Authorization: Bearer ${{ secrets.GITHUB_TOKEN }}" \
    #         ${{ steps.existing_asset.outputs.URL }}
    #     }

    #     if ${{ steps.existing_asset.outputs.CHECK }}; then
    #       delete_binary
    #       upload_binary
    #     else 
    #       upload_binary
    #     fi

    # - name: Check for existing Checksum
    #   id: existing_checksum
    #   run: |
    #     #Get Checksum of new build
    #     export CHECKSUM=$(sha256sum build/lavad | cut -d " " -f1)

    #     #Get the existing body
    #     existing_body=$(curl \
    #       -H "Accept: application/vnd.github+json" \
    #       -H "Authorization: Bearer ${{ secrets.GITHUB_TOKEN }}" \
    #       -H "Content-Type: $(file -b --mime-type build/lavad)" \
    #       ${{ github.event.release.url }} | jq '.body')
        
    #     if [[ $existing_body == *"$CHECKSUM"* ]]; then
    #       echo "CHECK=true" >> $GITHUB_OUTPUT
    #       echo "Checksum hasn't changed."
    #     else
    #       echo "CHECK=false" >> $GITHUB_OUTPUT
    #     cat <<EOF >> /tmp/body
    #     $(echo $existing_body | sed '$s/.$//')\r\nChecksum $CHECKSUM"
    #     EOF
    #       echo -E "NEW_BODY=$(cat /tmp/body)" >> $GITHUB_OUTPUT
    #     fi

    # - name: Append Binary Checksum
    #   uses: actions/github-script@v6
    #   if: ${{ steps.existing_checksum.outputs.CHECK }} == 'false'
    #   with:
    #     github-token: ${{ secrets.GITHUB_TOKEN }}
    #     script: |
    #       const { data } = await github.rest.repos.updateRelease({
    #         owner: context.repo.owner,
    #         repo: context.repo.repo,
    #         release_id: context.payload.release.id,
    #         body: ${{ steps.existing_checksum.outputs.NEW_BODY }}
    #       });<|MERGE_RESOLUTION|>--- conflicted
+++ resolved
@@ -11,19 +11,7 @@
 jobs:
   release:
     name: 'release'
-<<<<<<< HEAD
-    strategy:
-      matrix:
-        binary: [lavad, lavap, lavavisor]
-        targetos: [darwin, linux]
-        arch: [amd64, arm64]
     runs-on: ubuntu-latest
-    env:
-      GOOS: ${{ matrix.targetos }}
-      GOARCH: ${{ matrix.arch }}
-=======
-    runs-on: ubuntu-latest
->>>>>>> 62255295
 
     permissions:
       contents: write
