#!/bin/bash 
__dir=$( cd -- "$( dirname -- "${BASH_SOURCE[0]}" )" &> /dev/null && pwd )
source $__dir/useful_commands.sh
. ${__dir}/vars/variables.sh
# Making sure old screens are not running
killall screen
screen -wipe
GASPRICE="0.000000001ulava"
<<<<<<< HEAD
lavad tx gov submit-proposal spec-add ./cookbook/spec_add_cosmoshub.json,./cookbook/spec_add_ethereum.json --from alice -y --gas-adjustment "1.5" --gas "auto" --gas-prices $GASPRICE
lavad tx gov vote 1 yes -y --from alice --gas-adjustment "1.5" --gas "auto" --gas-prices $GASPRICE
sleep 3 
lavad tx gov submit-proposal spec-add ./cookbook/spec_add_lava.json --from alice -y --gas-adjustment "1.5" --gas "auto" --gas-prices $GASPRICE
=======
lavad tx gov submit-proposal spec-add ./cookbook/specs/spec_add_cosmoshub.json,./cookbook/specs/spec_add_ethereum.json --from alice -y --gas-adjustment "1.5" --gas "auto" --gas-prices $GASPRICE
lavad tx gov vote 1 yes -y --from alice --gas-adjustment "1.5" --gas "auto" --gas-prices $GASPRICE
sleep 3 
lavad tx gov submit-proposal spec-add ./cookbook/specs/spec_add_lava.json --from alice -y --gas-adjustment "1.5" --gas "auto" --gas-prices $GASPRICE
>>>>>>> 292d643c
lavad tx gov vote 2 yes -y --from alice --gas-adjustment "1.5" --gas "auto" --gas-prices $GASPRICE

sleep 4 
lavad tx pairing stake-client "LAV1" 200000ulava 1 -y --from user4 --gas-adjustment "1.5" --gas "auto" --gas-prices $GASPRICE

STAKE="500000000000ulava"
# Lava Providers
lavad tx pairing stake-provider "LAV1" $STAKE "127.0.0.1:2261,tendermintrpc,1 127.0.0.1:2271,rest,1" 1 -y --from servicer1 --gas-adjustment "1.5" --gas "auto" --gas-prices $GASPRICE
lavad tx pairing stake-provider "LAV1" $STAKE "127.0.0.1:2262,tendermintrpc,1 127.0.0.1:2272,rest,1" 1 -y --from servicer2 --gas-adjustment "1.5" --gas "auto" --gas-prices $GASPRICE
lavad tx pairing stake-provider "LAV1" $STAKE "127.0.0.1:2263,tendermintrpc,1 127.0.0.1:2273,rest,1" 1 -y --from servicer3 --gas-adjustment "1.5" --gas "auto" --gas-prices $GASPRICE

sleep_until_next_epoch

# Lava providers
screen -d -m -S lav1_providers zsh -c "source ~/.zshrc; lavad server 127.0.0.1 2271 $LAVA_REST LAV1 rest --from servicer1 --geolocation 1 --log_level debug 2>&1 | tee $LOGS_DIR/LAV1_2271.log"
screen -S lav1_providers -X screen -t win1 -X zsh -c "source ~/.zshrc; lavad server 127.0.0.1 2272 $LAVA_REST LAV1 rest --from servicer2 --geolocation 1 --log_level debug 2>&1 | tee $LOGS_DIR/LAV1_2272.log"
screen -S lav1_providers -X screen -t win2 -X zsh -c "source ~/.zshrc; lavad server 127.0.0.1 2273 $LAVA_REST LAV1 rest --from servicer3 --geolocation 1 --log_level debug 2>&1 | tee $LOGS_DIR/LAV1_2273.log"
screen -S lav1_providers -X screen -t win3 -X zsh -c "source ~/.zshrc; lavad server 127.0.0.1 2261 $LAVA_RPC LAV1 tendermintrpc --from servicer1 --geolocation 1 --log_level debug 2>&1 | tee $LOGS_DIR/LAV1_2261.log"
screen -S lav1_providers -X screen -t win4 -X zsh -c "source ~/.zshrc; lavad server 127.0.0.1 2262 $LAVA_RPC LAV1 tendermintrpc --from servicer2 --geolocation 1 --log_level debug 2>&1 | tee $LOGS_DIR/LAV1_2262.log"
screen -S lav1_providers -X screen -t win5 -X zsh -c "source ~/.zshrc; lavad server 127.0.0.1 2263 $LAVA_RPC LAV1 tendermintrpc --from servicer3 --geolocation 1 --log_level debug 2>&1 | tee $LOGS_DIR/LAV1_2263.log"

screen -d -m -S portals zsh -c "source ~/.zshrc; lavad portal_server 127.0.0.1 3340 LAV1 rest --from user4 --geolocation 1 --log_level debug 2>&1 | tee $LOGS_DIR/PORTAL_3340.log"
screen -S portals -X screen -t win17 -X zsh -c "source ~/.zshrc; lavad portal_server 127.0.0.1 3341 LAV1 tendermintrpc --from user4 --geolocation 1 --log_level debug 2>&1 | tee $LOGS_DIR/PORTAL_3341.log"
# echo "lavad portal_server 127.0.0.1 3340 LAV1 rest --from user4"

# Lava Over Lava ETH

# sleep 3 # wait for the portal to start.

# lavad tx pairing stake-client "ETH1" 200000ulava 1 -y --from user1 --node "http://127.0.0.1:3341/1"

# lavad tx pairing stake-provider "ETH1" 2010ulava "127.0.0.1:2221,jsonrpc,1" 1 -y --from servicer1 --node "http://127.0.0.1:3341/1"

# sleep_until_next_epoch

# screen -d -m -S eth1_providers zsh -c "source ~/.zshrc; lavad server 127.0.0.1 2221 $ETH_RPC_WS ETH1 jsonrpc --from servicer1 --node \"http://127.0.0.1:3341/1\" 2>&1 | tee $LOGS_DIR/ETH1_2221.log"

# screen -d -m -S eth1_portals zsh -c "source ~/.zshrc; lavad portal_server 127.0.0.1 3333 ETH1 jsonrpc --from user1 --node \"http://127.0.0.1:3341/1\" 2>&1 | tee $LOGS_DIR/PORTAL_3333.log"

# screen -ls<|MERGE_RESOLUTION|>--- conflicted
+++ resolved
@@ -6,17 +6,10 @@
 killall screen
 screen -wipe
 GASPRICE="0.000000001ulava"
-<<<<<<< HEAD
-lavad tx gov submit-proposal spec-add ./cookbook/spec_add_cosmoshub.json,./cookbook/spec_add_ethereum.json --from alice -y --gas-adjustment "1.5" --gas "auto" --gas-prices $GASPRICE
-lavad tx gov vote 1 yes -y --from alice --gas-adjustment "1.5" --gas "auto" --gas-prices $GASPRICE
-sleep 3 
-lavad tx gov submit-proposal spec-add ./cookbook/spec_add_lava.json --from alice -y --gas-adjustment "1.5" --gas "auto" --gas-prices $GASPRICE
-=======
 lavad tx gov submit-proposal spec-add ./cookbook/specs/spec_add_cosmoshub.json,./cookbook/specs/spec_add_ethereum.json --from alice -y --gas-adjustment "1.5" --gas "auto" --gas-prices $GASPRICE
 lavad tx gov vote 1 yes -y --from alice --gas-adjustment "1.5" --gas "auto" --gas-prices $GASPRICE
 sleep 3 
 lavad tx gov submit-proposal spec-add ./cookbook/specs/spec_add_lava.json --from alice -y --gas-adjustment "1.5" --gas "auto" --gas-prices $GASPRICE
->>>>>>> 292d643c
 lavad tx gov vote 2 yes -y --from alice --gas-adjustment "1.5" --gas "auto" --gas-prices $GASPRICE
 
 sleep 4 
