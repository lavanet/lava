--- conflicted
+++ resolved
@@ -9,13 +9,8 @@
     # SINGLE PROXY
 MOCK_PORT_A=2031
 MOCK_PORT_B=2041
-<<<<<<< HEAD
-go run ./testutil/e2e/proxy/. DiHj7kLfX6hNhECG:66JiESmAke6RHte3AKqDAyt966nNAcm7yMiYbLet@5.161.109.138 -p $MOCK_PORT_A -cache -id osmosis_rest  &
-go run ./testutil/e2e/proxy/. DiHj7kLfX6hNhECG:66JiESmAke6RHte3AKqDAyt966nNAcm7yMiYbLet@5.161.109.138 -p $MOCK_PORT_B -cache -id osmosis_rpc  &
-=======
 go run ./testutil/e2e/proxy/. $OSMO_HOST -p $MOCK_PORT_A -cache -id osmosis_rest  &
 go run ./testutil/e2e/proxy/. $OSMO_HOST -p $MOCK_PORT_B -cache -id osmosis_rpc  &
->>>>>>> fe3602f9
 
 # Multi Port Proxy
 # sh ./mock_proxy_osmosis.sh &
@@ -39,20 +34,11 @@
 # go run relayer/cmd/relayer/main.go server 127.0.0.1 2243 http://0.0.0.0:2043/rpc/ COS3 tendermintrpc --from servicer3 
 
 # NO MOCK PROXY
-<<<<<<< HEAD
-# go run relayer/cmd/relayer/main.go server 127.0.0.1 2231 http://DiHj7kLfX6hNhECG:66JiESmAke6RHte3AKqDAyt966nNAcm7yMiYbLet@5.161.109.138/rest/ COS3 rest --from servicer1 &
-# go run relayer/cmd/relayer/main.go server 127.0.0.1 2232 http://DiHj7kLfX6hNhECG:66JiESmAke6RHte3AKqDAyt966nNAcm7yMiYbLet@5.161.109.138/rest/ COS3 rest --from servicer2 &
-# go run relayer/cmd/relayer/main.go server 127.0.0.1 2233 http://DiHj7kLfX6hNhECG:66JiESmAke6RHte3AKqDAyt966nNAcm7yMiYbLet@5.161.109.138/rest/ COS3 rest --from servicer3 &
-# go run relayer/cmd/relayer/main.go server 127.0.0.1 2241 http://DiHj7kLfX6hNhECG:66JiESmAke6RHte3AKqDAyt966nNAcm7yMiYbLet@5.161.109.138/rpc/ COS3 tendermintrpc --from servicer1 &
-# go run relayer/cmd/relayer/main.go server 127.0.0.1 2242 http://DiHj7kLfX6hNhECG:66JiESmAke6RHte3AKqDAyt966nNAcm7yMiYbLet@5.161.109.138/rpc/ COS3 tendermintrpc --from servicer2 &
-# go run relayer/cmd/relayer/main.go server 127.0.0.1 2243 http://DiHj7kLfX6hNhECG:66JiESmAke6RHte3AKqDAyt966nNAcm7yMiYbLet@5.161.109.138/rpc/ COS3 tendermintrpc --from servicer3 
-=======
 # go run relayer/cmd/relayer/main.go server 127.0.0.1 2231 OSMO_REST COS3 rest --from servicer1 &
 # go run relayer/cmd/relayer/main.go server 127.0.0.1 2232 OSMO_REST COS3 rest --from servicer2 &
 # go run relayer/cmd/relayer/main.go server 127.0.0.1 2233 OSMO_REST COS3 rest --from servicer3 &
 # go run relayer/cmd/relayer/main.go server 127.0.0.1 2241 $OSMO_RPC COS3 tendermintrpc --from servicer1 &
 # go run relayer/cmd/relayer/main.go server 127.0.0.1 2242 $OSMO_RPC COS3 tendermintrpc --from servicer2 &
 # go run relayer/cmd/relayer/main.go server 127.0.0.1 2243 $OSMO_RPC COS3 tendermintrpc --from servicer3 
->>>>>>> fe3602f9
 
 echo " ::: OSMOSIS PROVIDERS DONE! :::"