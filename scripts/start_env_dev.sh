#!/bin/bash 
<<<<<<< HEAD

if [ -n "$1" ]; then
    killall lava-protocol
    make build-protocol
    ignite chain build; lavad start
else
    echo "dont use this script with vscode debugger"
    killall lava-protocol
    make build-protocol
    rm -rf build
    ignite chain serve -v -r 2>&1 | grep -e lava_ -e ERR_ -e STARPORT] -e !  
fi
=======
echo "dont use this script with vscode debugger"
killall lava-protocol
make build-protocol
echo "deleting transcation database (rm -rf .storage)" # we cant keep the database when creating new addresses with ignite
rm -rf .storage
rm -rf build
ignite chain serve -v -r 2>&1 | grep -e lava_ -e ERR_ -e STARPORT] -e !
>>>>>>> 85259d4f
<|MERGE_RESOLUTION|>--- conflicted
+++ resolved
@@ -1,7 +1,6 @@
 #!/bin/bash 
-<<<<<<< HEAD
 
-if [ -n "$1" ]; then
+if [ -n "$1" ]; then # some systems dont support the log parsing.
     killall lava-protocol
     make build-protocol
     ignite chain build; lavad start
@@ -11,13 +10,4 @@
     make build-protocol
     rm -rf build
     ignite chain serve -v -r 2>&1 | grep -e lava_ -e ERR_ -e STARPORT] -e !  
-fi
-=======
-echo "dont use this script with vscode debugger"
-killall lava-protocol
-make build-protocol
-echo "deleting transcation database (rm -rf .storage)" # we cant keep the database when creating new addresses with ignite
-rm -rf .storage
-rm -rf build
-ignite chain serve -v -r 2>&1 | grep -e lava_ -e ERR_ -e STARPORT] -e !
->>>>>>> 85259d4f
+fi