--- conflicted
+++ resolved
@@ -6,16 +6,7 @@
     lavad start 
 else
     echo "dont use this script with vscode debugger"
-<<<<<<< HEAD
-    killall lava-protocol
-    make build-protocol
-    echo "deleting transcation database (rm -rf .storage)" # we cant keep the database when creating new addresses with ignite
-    rm -rf .storage
-    rm -rf build
-    ignite chain serve -v -r 2>&1 | grep -e lava_ -e ERR_ -e IGNITE] -e !  
-=======
     killall lavad lava-protocol
     make install-all
     ./scripts/init_chain.sh 
->>>>>>> c2afadcb
 fi