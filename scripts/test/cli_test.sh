#!/bin/bash 

__dir=$( cd -- "$( dirname -- "${BASH_SOURCE[0]}" )" &> /dev/null && pwd )
source $__dir/useful_commands.sh

trace() {
    (
        set -x
        "$@"
    )
}

txoptions="-y --from alice --gas-adjustment 1.5 --gas auto --gas-prices 0.000000001ulava"

# run the chain
echo "setting up lava chain"

./scripts/start_env_dev.sh > chainlogs.txt 2>&1 &


current="0"
count=1
while [[ $current != "5" ]]
do
    ((count++))
    if ((count > 300)); then
        echo "timeout: Failed to start the chain"
        cat chainlogs.txt
        killall lavad
        exit 1 
    fi
    sleep 1
    current=$(current_block 2>/dev/null) || true
done
echo "lava chain is running"
set -e

echo "Testing epochstorage q commands"
trace lavad q epochstorage list-fixated-params >/dev/null
trace lavad q epochstorage list-stake-storage >/dev/null
trace lavad q epochstorage params >/dev/null
trace lavad q epochstorage show-epoch-details >/dev/null
# trace lavad q epochstorage show-fixated-params 0 >/dev/null
# trace lavad q epochstorage show-stake-storage 0 >/dev/null

echo "Testing protocol q commands"
trace lavad q protocol params >/dev/null

echo "Testing conflict q commands"
trace lavad q conflict params >/dev/null
trace lavad q conflict list-conflict-vote >/dev/null
trace lavad q conflict provider-conflicts $(lavad keys show servicer1 -a) >/dev/null
trace lavad q conflict consumer-conflicts $(lavad keys show user1 -a) >/dev/null
# trace lavad q conflict show-conflict-vote stam >/dev/null ## canot test that here

echo "Testing downtime q commands"
trace lavad q downtimequery params >/dev/null
trace lavad q downtimequery downtime 10 >/dev/null

echo "Proposing specs"
(trace lavad tx gov submit-legacy-proposal spec-add ./cookbook/specs/ibc.json,./cookbook/specs/cosmoswasm.json,./cookbook/specs/tendermint.json,./cookbook/specs/cosmossdk.json,./cookbook/specs/cosmossdk_45.json,./cookbook/specs/cosmossdk_full.json,./cookbook/specs/ethermint.json,./cookbook/specs/ethereum.json,./cookbook/specs/cosmoshub.json,./cookbook/specs/lava.json,./cookbook/specs/osmosis.json,./cookbook/specs/fantom.json,./cookbook/specs/celo.json,./cookbook/specs/optimism.json,./cookbook/specs/arbitrum.json,./cookbook/specs/starknet.json,./cookbook/specs/aptos.json,./cookbook/specs/juno.json,./cookbook/specs/polygon.json,./cookbook/specs/evmos.json,./cookbook/specs/base.json,./cookbook/specs/canto.json,./cookbook/specs/sui.json,./cookbook/specs/solana.json,./cookbook/specs/bsc.json,./cookbook/specs/axelar.json,./cookbook/specs/avalanche.json,./cookbook/specs/fvm.json,./cookbook/specs/near.json $txoptions) >/dev/null 
wait_count_blocks 2 >/dev/null
(lavad tx gov vote $(latest_vote) yes $txoptions) >/dev/null 
wait_count_blocks 2 >/dev/null 

echo "Testing spec q commands"
trace lavad q spec list-spec >/dev/null
trace lavad q spec show-all-chains >/dev/null
trace lavad q spec show-chain-info ETH1 >/dev/null
trace lavad q spec show-spec ETH1 >/dev/null
 
echo "Proposing plans"
(trace lavad tx gov submit-legacy-proposal plans-add ./cookbook/plans/test_plans/default.json,./cookbook/plans/test_plans/temporary-add.json $txoptions) >/dev/null 
wait_count_blocks 1 >/dev/null
(lavad tx gov vote $(latest_vote) yes $txoptions) >/dev/null 
wait_count_blocks 3 >/dev/null
(trace lavad tx gov submit-legacy-proposal plans-del ./cookbook/plans/test_plans/temporary-del.json $txoptions)>/dev/null 
wait_count_blocks 1 >/dev/null
(lavad tx gov vote $(latest_vote) yes $txoptions) >/dev/null 
wait_count_blocks 2 >/dev/null

echo "Testing plans q commands"
trace lavad q plan params >/dev/null
trace lavad q plan list >/dev/null
trace lavad q plan info DefaultPlan >/dev/null



echo "Testing subscription tx commands"
(trace lavad tx subscription buy DefaultPlan $(lavad keys show alice -a) $txoptions)>/dev/null 
wait_count_blocks 2 >/dev/null
(trace lavad tx subscription add-project myproject --policy-file ./cookbook/projects/example_policy.yml --project-keys-file ./cookbook/projects/example_project_keys.yml --disable $txoptions)>/dev/null 
wait_count_blocks 2 >/dev/null
(trace lavad tx subscription del-project myproject $txoptions)>/dev/null 

echo "Testing subscription q commands"
trace lavad q subscription params >/dev/null
trace lavad q subscription list >/dev/null
trace lavad q subscription current $(lavad keys show alice -a)-admin >/dev/null
trace lavad q subscription list-projects $(lavad keys show alice -a) >/dev/null
trace lavad q subscription next-to-month-expiry >/dev/null

sleep_until_next_epoch >/dev/null

echo "Testing project tx commands"
(lavad tx project set-policy $(lavad keys show alice -a)-admin ./cookbook/projects/policy_all_chains_with_addon.yml $txoptions)>/dev/null 
wait_count_blocks 1 >/dev/null
(lavad tx project set-subscription-policy $(lavad keys show alice -a)-admin ./cookbook/projects/policy_all_chains_with_addon.yml $txoptions)>/dev/null 
wait_count_blocks 1 >/dev/null
(trace lavad tx project add-keys $(lavad keys show alice -a)-admin cookbook/projects/example_project_keys.yml $txoptions)>/dev/null 
wait_count_blocks 1 >/dev/null
(lavad tx project del-keys $(lavad keys show alice -a)-admin cookbook/projects/example_project_keys.yml $txoptions)>/dev/null

echo "Testing project q commands"
trace lavad q project params >/dev/null
trace lavad q project info $(lavad keys show alice -a)-admin >/dev/null
trace lavad q project developer $(lavad keys show alice -a) >/dev/null


echo "Testing pairing tx commands"
PROVIDERSTAKE="500000000000ulava"
PROVIDER1_LISTENER="127.0.0.1:2221"
PROVIDER2_LISTENER="127.0.0.1:2222"
PROVIDER3_LISTENER="127.0.0.1:2223"
wait_count_blocks 1 >/dev/null
(trace lavad tx pairing stake-provider ETH1 $PROVIDERSTAKE "$PROVIDER1_LISTENER,1" 1 $(operator_address) --provider-moniker "provider" $txoptions)>/dev/null
wait_count_blocks 1 >/dev/null

CHAINS="SEP1,OSMOSIS,FTM250,CELO,LAV1,OSMOSIST,ALFAJORES,ARB1,ARBN,APT1,STRK,JUN1,COSMOSHUB,POLYGON1,EVMOS,OPTM,BASET,CANTO,SUIT,SOLANA,BSC,AXELAR,AVAX,FVM,NEAR"
(trace lavad tx pairing bulk-stake-provider $CHAINS $PROVIDERSTAKE "$PROVIDER1_LISTENER,1" 1 $(operator_address) --provider-moniker "provider" $txoptions)>/dev/null

sleep_until_next_epoch >/dev/null
(trace lavad tx pairing modify-provider ETH1 --provider-moniker "provider" --delegate-commission 20 --delegate-limit 1000ulava --amount $PROVIDERSTAKE --endpoints "127.0.0.2:2222,1" $txoptions)>/dev/null
wait_count_blocks 1 >/dev/null
(trace lavad tx pairing freeze ETH1,CELO $txoptions)>/dev/null
wait_count_blocks 1 >/dev/null
(trace lavad tx pairing unstake-provider LAV1,OSMOSIST $txoptions)>/dev/null
sleep_until_next_epoch >/dev/null
(trace lavad tx pairing unfreeze ETH1,CELO $txoptions)>/dev/null

echo "Testing pairing q commands"
trace lavad q pairing params >/dev/null
trace lavad q pairing account-info $(lavad keys show alice -a) >/dev/null
trace lavad q pairing effective-policy ETH1 $(lavad keys show alice -a) >/dev/null
trace lavad q pairing get-pairing STRK $(lavad keys show alice -a) >/dev/null
trace lavad q pairing provider-epoch-cu $(lavad keys show servicer1) >/dev/null
trace lavad q pairing providers STRK >/dev/null
trace lavad q pairing provider $(lavad keys show servicer1 -a) STRK >/dev/null
trace lavad q pairing sdk-pairing STRK $(lavad keys show alice -a) >/dev/null
trace lavad q pairing provider-monthly-payout $(lavad keys show servicer1 -a) >/dev/null
trace lavad q pairing subscription-monthly-payout $(lavad keys show user1 -a) >/dev/null
# trace lavad q pairing show-epoch-payments >/dev/null
# trace lavad q pairing show-provider-payment-storage >/dev/null
# trace lavad q pairing show-unique-payment-storage-client-provider >/dev/null
trace lavad q pairing static-providers-list LAV1 >/dev/null
trace lavad q pairing user-entry $(lavad keys show alice -a) ETH1 20 >/dev/null
trace lavad q pairing verify-pairing STRK $(lavad keys show alice -a) $(lavad keys show alice -a) 60 >/dev/null
trace lavad q pairing provider-pairing-chance $(lavad keys show servicer1 -a) STRK 1 "" >/dev/null

echo "Testing dualstaking tx commands"
wait_count_blocks 1 >/dev/null
(trace lavad tx dualstaking delegate $(lavad keys show alice -a) ETH1 $PROVIDERSTAKE $txoptions) >/dev/null
wait_count_blocks 1 >/dev/null
(trace lavad tx dualstaking redelegate $(lavad keys show alice -a) ETH1 $(lavad keys show alice -a) STRK $PROVIDERSTAKE $txoptions) >/dev/null
wait_count_blocks 2 >/dev/null
(trace lavad tx dualstaking claim-rewards $txoptions) >/dev/null
wait_count_blocks 1 >/dev/null
(trace lavad tx dualstaking unbond $(lavad keys show alice -a) STRK $PROVIDERSTAKE $txoptions) >/dev/null

echo "Testing dualstaking q commands"
trace lavad q dualstaking params >/dev/null
trace lavad q dualstaking delegator-providers $(lavad keys show alice -a)>/dev/null
trace lavad q dualstaking delegator-rewards $(lavad keys show alice -a) >/dev/null
trace lavad q dualstaking provider-delegators $(lavad keys show alice -a)>/dev/null

echo "Testing fixationstore q commands"
trace lavad q fixationstore all-indices subscription subs-fs >/dev/null
trace lavad q fixationstore store-keys >/dev/null
trace lavad q fixationstore versions subscription subs-fs $(lavad keys show alice -a) >/dev/null
trace lavad q fixationstore versions entry subs-fs $(lavad keys show alice -a) 100 >/dev/null

echo "Testing rewards q commands"
trace lavad q rewards pools >/dev/null
trace lavad q rewards block-reward >/dev/null
trace lavad q rewards show-iprpc-data > /dev/null
trace lavad q rewards iprpc-provider-reward > /dev/null
trace lavad q rewards iprpc-spec-reward > /dev/null
trace lavad q rewards provider-reward >/dev/null
<<<<<<< HEAD
trace lavad q rewards generate-ibc-iprpc-tx ETH1 3 100ulava transfer channel-0 --from bob --home ~/.lava2 --node tcp://localhost:36657 >/dev/null
trace lavad q rewards pending-ibc-iprpc-funds > /dev/null
=======

echo "Testing rewards tx commands"
trace lavad tx rewards fund-iprpc ETH1 4 100000ulava --from alice >/dev/null
wait_count_blocks 1 >/dev/null
trace lavad tx rewards submit-ibc-iprpc-tx ETH1 3 100ulava transfer channel-0 --from bob --home ~/.lava --node tcp://localhost:26657 >/dev/null

>>>>>>> c8d25654

echo "Testing events command"
trace lavad test events 30 10 --event lava_relay_payment --from alice --timeout 1s >/dev/null

killall lavad
echo "Testing done :)"<|MERGE_RESOLUTION|>--- conflicted
+++ resolved
@@ -186,17 +186,13 @@
 trace lavad q rewards iprpc-provider-reward > /dev/null
 trace lavad q rewards iprpc-spec-reward > /dev/null
 trace lavad q rewards provider-reward >/dev/null
-<<<<<<< HEAD
-trace lavad q rewards generate-ibc-iprpc-tx ETH1 3 100ulava transfer channel-0 --from bob --home ~/.lava2 --node tcp://localhost:36657 >/dev/null
 trace lavad q rewards pending-ibc-iprpc-funds > /dev/null
-=======
 
 echo "Testing rewards tx commands"
 trace lavad tx rewards fund-iprpc ETH1 4 100000ulava --from alice >/dev/null
 wait_count_blocks 1 >/dev/null
 trace lavad tx rewards submit-ibc-iprpc-tx ETH1 3 100ulava transfer channel-0 --from bob --home ~/.lava --node tcp://localhost:26657 >/dev/null
 
->>>>>>> c8d25654
 
 echo "Testing events command"
 trace lavad test events 30 10 --event lava_relay_payment --from alice --timeout 1s >/dev/null
