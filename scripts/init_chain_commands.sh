--- conflicted
+++ resolved
@@ -21,15 +21,11 @@
 echo; echo "#### Waiting 4 blocks ####"
 wait_count_blocks 4
 sleep 4
-<<<<<<< HEAD
-lavad tx gov submit-legacy-proposal plans-add ./cookbook/plans/test_plans/default.json,./cookbook/plans/test_plans/temporary-add.json -y --from alice --gas-adjustment "1.5" --gas "auto" --gas-prices $GASPRICE
-=======
 
 echo; echo "#### Sending proposal for plans add ####"
 lavad tx gov submit-legacy-proposal plans-add ./cookbook/plans/whale.json,./cookbook/plans/explorer.json,./cookbook/plans/test_plans/default.json,./cookbook/plans/test_plans/temporary-add.json -y --from alice --gas-adjustment "1.5" --gas "auto" --gas-prices $GASPRICE
 
 echo; echo "#### Waiting 2 blocks ####"
->>>>>>> 680426a4
 wait_count_blocks 2
 
 echo; echo "#### Voting on plans add proposal ####"
@@ -47,14 +43,10 @@
 
 sleep 4
 
-<<<<<<< HEAD
-lavad tx gov submit-legacy-proposal plans-del ./cookbook/plans/test_plans/temporary-del.json -y --from alice --gas-adjustment "1.5" --gas "auto" --gas-prices $GASPRICE
-=======
 echo; echo "#### Sending proposal for plans del ####"
 lavad tx gov submit-legacy-proposal plans-del ./cookbook/plans/test_plans/temporary-del.json -y --from alice --gas-adjustment "1.5" --gas "auto" --gas-prices $GASPRICE
 
 echo; echo "#### Waiting 2 blocks ####"
->>>>>>> 680426a4
 wait_count_blocks 2
 
 echo; echo "#### Voting on plans del proposal ####"
