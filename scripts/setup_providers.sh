--- conflicted
+++ resolved
@@ -141,19 +141,11 @@
 screen -S portals -X screen -t win18 -X bash -c "source ~/.bashrc; lavad portal_server 127.0.0.1 3351 POLYGON1 jsonrpc $EXTRA_PORTAL_FLAGS --log_level debug --from user1 2>&1 | tee $LOGS_DIR/PORTAL_3351.log"
 
 # grpc portals
-<<<<<<< HEAD
-screen -S portals -X screen -t win19 -X bash -c "source ~/.bashrc; lavad portal_server 127.0.0.1 3352 LAV1 grpc $EXTRA_PORTAL_FLAGS--log_level debug --from user1 2>&1 | tee $LOGS_DIR/PORTAL_3352.log"
-screen -S portals -X screen -t win20 -X bash -c "source ~/.bashrc; lavad portal_server 127.0.0.1 3353 COS3 grpc $EXTRA_PORTAL_FLAGS--log_level debug --from user1 2>&1 | tee $LOGS_DIR/PORTAL_3353.log"
-screen -S portals -X screen -t win21 -X bash -c "source ~/.bashrc; lavad portal_server 127.0.0.1 3354 COS4 grpc $EXTRA_PORTAL_FLAGS--log_level debug --from user1 2>&1 | tee $LOGS_DIR/PORTAL_3354.log"
-screen -S portals -X screen -t win22 -X bash -c "source ~/.bashrc; lavad portal_server 127.0.0.1 3355 JUN1 grpc $EXTRA_PORTAL_FLAGS--log_level debug --from user1 2>&1 | tee $LOGS_DIR/PORTAL_3355.log"
-screen -S portals -X screen -t win23 -X bash -c "source ~/.bashrc; lavad portal_server 127.0.0.1 3356 COS5 grpc $EXTRA_PORTAL_FLAGS--log_level debug --from user1 2>&1 | tee $LOGS_DIR/PORTAL_3356.log"
-=======
-screen -S portals -X screen -t win19 -X bash -c "source ~/.bashrc; lavad portal_server 127.0.0.1 3352 LAV1 grpc --log_level debug --from user1 2>&1 | tee $LOGS_DIR/PORTAL_3352.log"
-screen -S portals -X screen -t win20 -X bash -c "source ~/.bashrc; lavad portal_server 127.0.0.1 3353 COS3 grpc --log_level debug --from user1 2>&1 | tee $LOGS_DIR/PORTAL_3353.log"
-screen -S portals -X screen -t win21 -X bash -c "source ~/.bashrc; lavad portal_server 127.0.0.1 3354 COS4 grpc --log_level debug --from user1 2>&1 | tee $LOGS_DIR/PORTAL_3354.log"
-screen -S portals -X screen -t win22 -X bash -c "source ~/.bashrc; lavad portal_server 127.0.0.1 3355 JUN1 grpc --log_level debug --from user1 2>&1 | tee $LOGS_DIR/PORTAL_3355.log"
-screen -S portals -X screen -t win23 -X bash -c "source ~/.bashrc; lavad portal_server 127.0.0.1 3356 COS5 grpc --log_level debug --from user1 2>&1 | tee $LOGS_DIR/PORTAL_3356.log"
->>>>>>> dfd9ec41
+screen -S portals -X screen -t win19 -X bash -c "source ~/.bashrc; lavad portal_server 127.0.0.1 3352 LAV1 grpc $EXTRA_PORTAL_FLAGS --log_level debug --from user1 2>&1 | tee $LOGS_DIR/PORTAL_3352.log"
+screen -S portals -X screen -t win20 -X bash -c "source ~/.bashrc; lavad portal_server 127.0.0.1 3353 COS3 grpc $EXTRA_PORTAL_FLAGS --log_level debug --from user1 2>&1 | tee $LOGS_DIR/PORTAL_3353.log"
+screen -S portals -X screen -t win21 -X bash -c "source ~/.bashrc; lavad portal_server 127.0.0.1 3354 COS4 grpc $EXTRA_PORTAL_FLAGS --log_level debug --from user1 2>&1 | tee $LOGS_DIR/PORTAL_3354.log"
+screen -S portals -X screen -t win22 -X bash -c "source ~/.bashrc; lavad portal_server 127.0.0.1 3355 JUN1 grpc $EXTRA_PORTAL_FLAGS --log_level debug --from user1 2>&1 | tee $LOGS_DIR/PORTAL_3355.log"
+screen -S portals -X screen -t win23 -X bash -c "source ~/.bashrc; lavad portal_server 127.0.0.1 3356 COS5 grpc $EXTRA_PORTAL_FLAGS --log_level debug --from user1 2>&1 | tee $LOGS_DIR/PORTAL_3356.log"
 
 
 
