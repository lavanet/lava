--- conflicted
+++ resolved
@@ -12,16 +12,7 @@
                     "SOLANA"
                 ],
                 "block_distance_for_finalized_data": 0,
-                "average_block_time": 400,
-<<<<<<< HEAD
-=======
-                "allowed_block_lag_for_qos_sync": 25,
-                "shares": 1,
-                "min_stake_provider": {
-                    "denom": "ulava",
-                    "amount": "5000000000"
-                }
->>>>>>> 165f8d58
+                "average_block_time": 400
             },
             {
                 "index": "KOIIT",
@@ -32,16 +23,7 @@
                     "KOII"
                 ],
                 "block_distance_for_finalized_data": 0,
-                "average_block_time": 600,
-<<<<<<< HEAD
-=======
-                "allowed_block_lag_for_qos_sync": 17,
-                "shares": 1,
-                "min_stake_provider": {
-                    "denom": "ulava",
-                    "amount": "5000000000"
-                }
->>>>>>> 165f8d58
+                "average_block_time": 600
             }
         ]
     },
