{
    "proposal": {
        "title": "Add Specs: Lava",
        "description": "Adding new specification support for relaying Lava data on Lava",
        "specs": [
            {
                "index": "LAV1",
                "name": "lava testnet",
                "enabled": true,
                "data_reliability_enabled": true,
                "imports": [
                    "COSMOSSDK"
                ],
                "providers_types": 1,
                "block_distance_for_finalized_data": 0,
                "average_block_time": 15000,
<<<<<<< HEAD
=======
                "allowed_block_lag_for_qos_sync": 2,
                "shares": 1,
                "min_stake_provider": {
                    "denom": "ulava",
                    "amount": "5000000000"
                },
>>>>>>> 165f8d58
                "api_collections": [
                    {
                        "enabled": true,
                        "collection_data": {
                            "api_interface": "rest",
                            "internal_path": "",
                            "type": "GET",
                            "add_on": ""
                        },
                        "apis": [
                            {
<<<<<<< HEAD
                                "name": "/lavanet/lava/conflict/conflict_vote/{index}",
                                "block_parsing": {
                                    "parser_arg": [
                                        "latest"
                                    ],
                                    "parser_func": "DEFAULT"
                                },
                                "compute_units": 10,
                                "enabled": true,
                                "category": {
                                    "deterministic": true,
                                    "stateful": 0
                                }
                            },
                            {
                                "name": "/lavanet/lava/conflict/params",
                                "block_parsing": {
                                    "parser_arg": [
                                        "latest"
                                    ],
                                    "parser_func": "DEFAULT"
                                },
                                "compute_units": 10,
                                "enabled": true,
                                "category": {
                                    "deterministic": true,
                                    "stateful": 0
                                }
                            },
                            {
                                "name": "/lavanet/lava/epochstorage/epoch_details",
                                "block_parsing": {
                                    "parser_arg": [
                                        "latest"
                                    ],
                                    "parser_func": "DEFAULT"
                                },
                                "compute_units": 10,
                                "enabled": true,
                                "category": {
                                    "deterministic": true,
                                    "stateful": 0
                                }
                            },
                            {
                                "name": "/lavanet/lava/epochstorage/fixated_params",
                                "block_parsing": {
                                    "parser_arg": [
                                        "latest"
                                    ],
                                    "parser_func": "DEFAULT"
                                },
                                "compute_units": 10,
                                "enabled": true,
                                "category": {
                                    "deterministic": true,
                                    "stateful": 0
                                }
                            },
                            {
                                "name": "/lavanet/lava/epochstorage/params",
                                "block_parsing": {
                                    "parser_arg": [
                                        "latest"
                                    ],
                                    "parser_func": "DEFAULT"
                                },
                                "compute_units": 10,
                                "enabled": true,
                                "category": {
                                    "deterministic": true,
                                    "stateful": 0
                                }
                            },
                            {
                                "name": "/lavanet/lava/epochstorage/stake_storage",
                                "block_parsing": {
                                    "parser_arg": [
                                        "latest"
                                    ],
                                    "parser_func": "DEFAULT"
                                },
                                "compute_units": 10,
                                "enabled": true,
                                "category": {
                                    "deterministic": true,
                                    "stateful": 0
                                }
                            },
                            {
                                "name": "/lavanet/lava/epochstorage/stake_storage/{index}",
                                "block_parsing": {
                                    "parser_arg": [
                                        "latest"
                                    ],
                                    "parser_func": "DEFAULT"
                                },
                                "compute_units": 10,
                                "enabled": true,
                                "category": {
                                    "deterministic": true,
                                    "stateful": 0
                                }
                            },
                            {
                                "name": "/lavanet/lava/pairing/clients/{chainID}",
                                "block_parsing": {
                                    "parser_arg": [
                                        "latest"
                                    ],
                                    "parser_func": "DEFAULT"
                                },
                                "compute_units": 10,
                                "enabled": true,
                                "category": {
                                    "deterministic": true,
                                    "stateful": 0
                                }
                            },
                            {
                                "name": "/lavanet/lava/pairing/epoch_payments",
                                "block_parsing": {
                                    "parser_arg": [
                                        "latest"
                                    ],
                                    "parser_func": "DEFAULT"
                                },
                                "compute_units": 10,
                                "enabled": true,
                                "category": {
                                    "deterministic": true,
                                    "stateful": 0
                                }
                            },
                            {
                                "name": "/lavanet/lava/pairing/epoch_payments/{index}",
                                "block_parsing": {
                                    "parser_arg": [
                                        "latest"
                                    ],
                                    "parser_func": "DEFAULT"
                                },
                                "compute_units": 10,
                                "enabled": true,
                                "category": {
                                    "deterministic": true,
                                    "stateful": 0
                                }
                            },
                            {
                                "name": "/lavanet/lava/pairing/get_pairing/{chainID}/{client}",
                                "block_parsing": {
                                    "parser_arg": [
                                        "latest"
                                    ],
                                    "parser_func": "DEFAULT"
                                },
                                "compute_units": 10,
                                "enabled": true,
                                "category": {
                                    "deterministic": true,
                                    "stateful": 0
                                }
                            },
                            {
                                "name": "/lavanet/lava/pairing/params",
                                "block_parsing": {
                                    "parser_arg": [
                                        "latest"
                                    ],
                                    "parser_func": "DEFAULT"
                                },
                                "compute_units": 10,
                                "enabled": true,
                                "category": {
                                    "deterministic": true,
                                    "stateful": 0
                                }
                            },
                            {
                                "name": "/lavanet/lava/pairing/provider_payment_storage",
                                "block_parsing": {
                                    "parser_arg": [
                                        "latest"
                                    ],
                                    "parser_func": "DEFAULT"
                                },
                                "compute_units": 10,
                                "enabled": true,
                                "category": {
                                    "deterministic": true,
                                    "stateful": 0
                                }
                            },
                            {
                                "name": "/lavanet/lava/pairing/provider_payment_storage/{index}",
                                "block_parsing": {
                                    "parser_arg": [
                                        "latest"
                                    ],
                                    "parser_func": "DEFAULT"
                                },
                                "compute_units": 10,
                                "enabled": true,
                                "category": {
                                    "deterministic": true,
                                    "stateful": 0
                                }
                            },
                            {
                                "name": "/lavanet/lava/pairing/providers/{chainID}",
                                "block_parsing": {
                                    "parser_arg": [
                                        "latest"
                                    ],
                                    "parser_func": "DEFAULT"
                                },
                                "compute_units": 10,
                                "enabled": true,
                                "category": {
                                    "deterministic": true,
                                    "stateful": 0
                                }
                            },
                            {
                                "name": "/lavanet/lava/pairing/unique_payment_storage_client_provider",
                                "block_parsing": {
                                    "parser_arg": [
                                        "latest"
                                    ],
                                    "parser_func": "DEFAULT"
                                },
                                "compute_units": 10,
                                "enabled": true,
                                "category": {
                                    "deterministic": true,
                                    "stateful": 0
                                }
                            },
                            {
                                "name": "/lavanet/lava/pairing/unique_payment_storage_client_provider/{index}",
                                "block_parsing": {
                                    "parser_arg": [
                                        "latest"
                                    ],
                                    "parser_func": "DEFAULT"
                                },
                                "compute_units": 10,
                                "enabled": true,
                                "category": {
                                    "deterministic": true,
                                    "stateful": 0
                                }
                            },
                            {
                                "name": "/lavanet/lava/pairing/user_entry/{address}/{chainID}",
                                "block_parsing": {
                                    "parser_arg": [
                                        ""
                                    ],
                                    "parser_func": "EMPTY"
                                },
                                "compute_units": 10,
                                "enabled": true,
                                "category": {
                                    "deterministic": true,
                                    "stateful": 0
                                }
                            },
                            {
                                "name": "/lavanet/lava/pairing/verify_pairing/{chainID}/{client}/{provider}/{block}",
                                "block_parsing": {
                                    "parser_arg": [
                                        "block",
                                        "=",
                                        "3"
                                    ],
                                    "parser_func": "PARSE_DICTIONARY_OR_ORDERED"
                                },
                                "compute_units": 10,
                                "enabled": true,
                                "category": {
                                    "deterministic": true,
                                    "stateful": 0
                                }
                            },
                            {
                                "name": "/lavanet/lava/plans/show_all_plans",
                                "block_parsing": {
                                    "parser_arg": [
                                        "latest"
                                    ],
                                    "parser_func": "DEFAULT"
                                },
                                "compute_units": 10,
                                "enabled": true,
                                "category": {
                                    "deterministic": true,
                                    "stateful": 0
                                }
                            },
                            {
                                "name": "/lavanet/lava/plans/show_plan_info/{plan_index}",
                                "block_parsing": {
                                    "parser_arg": [
                                        "latest"
                                    ],
                                    "parser_func": "DEFAULT"
                                },
                                "compute_units": 10,
                                "enabled": true,
                                "category": {
                                    "deterministic": true,
                                    "stateful": 0
                                }
                            },
                            {
                                "name": "/lavanet/lava/spec/chain/{chainID}",
                                "block_parsing": {
                                    "parser_arg": [
                                        "latest"
                                    ],
                                    "parser_func": "DEFAULT"
                                },
                                "compute_units": 10,
                                "enabled": true,
                                "category": {
                                    "deterministic": true,
                                    "stateful": 0
                                }
                            },
                            {
                                "name": "/lavanet/lava/spec/params",
                                "block_parsing": {
                                    "parser_arg": [
                                        "latest"
                                    ],
                                    "parser_func": "DEFAULT"
                                },
                                "compute_units": 10,
                                "enabled": true,
                                "category": {
                                    "deterministic": true,
                                    "stateful": 0
                                }
                            },
                            {
                                "name": "/lavanet/lava/spec/show_all_chains",
                                "block_parsing": {
                                    "parser_arg": [
                                        "latest"
                                    ],
                                    "parser_func": "DEFAULT"
                                },
                                "compute_units": 10,
                                "enabled": true,
                                "category": {
                                    "deterministic": true,
                                    "stateful": 0
                                }
                            },
                            {
                                "name": "/lavanet/lava/spec/show_chain_info/{chainName}",
                                "block_parsing": {
                                    "parser_arg": [
                                        "latest"
                                    ],
                                    "parser_func": "DEFAULT"
                                },
                                "compute_units": 10,
                                "enabled": true,
                                "category": {
                                    "deterministic": true,
                                    "stateful": 0
                                }
                            },
                            {
                                "name": "/lavanet/lava/spec/spec",
                                "block_parsing": {
                                    "parser_arg": [
                                        "latest"
                                    ],
                                    "parser_func": "DEFAULT"
                                },
                                "compute_units": 10,
                                "enabled": true,
                                "category": {
                                    "deterministic": true,
                                    "stateful": 0
                                }
                            },
                            {
                                "name": "/lavanet/lava/spec/spec/{index}",
                                "block_parsing": {
                                    "parser_arg": [
                                        "latest"
                                    ],
                                    "parser_func": "DEFAULT"
                                },
                                "compute_units": 10,
                                "enabled": true,
                                "category": {
                                    "deterministic": true,
                                    "stateful": 0
                                }
                            },
                            {
                                "name": "/lavanet/lava/timerstore/next/{store_key}/{prefix}",
                                "block_parsing": {
                                    "parser_arg": [
                                        "latest"
                                    ],
                                    "parser_func": "DEFAULT"
                                },
                                "compute_units": 10,
                                "enabled": true,
                                "category": {
                                    "deterministic": true,
                                    "stateful": 0
                                }
                            },
                            {
                                "name": "/lavanet/lava/plans/params",
                                "block_parsing": {
                                    "parser_arg": [
                                        "latest"
                                    ],
                                    "parser_func": "DEFAULT"
                                },
                                "compute_units": 10,
                                "enabled": true,
                                "category": {
                                    "deterministic": true,
                                    "stateful": 0
                                }
                            },
                            {
                                "name": "/lavanet/lava/fixationstore/store_keys",
                                "block_parsing": {
                                    "parser_arg": [
                                        "latest"
                                    ],
                                    "parser_func": "DEFAULT"
                                },
                                "compute_units": 10,
                                "enabled": true,
                                "category": {
                                    "deterministic": true,
                                    "stateful": 0
                                }
                            },
                            {
                                "name": "/lavanet/lava/pairing/sdk_pairing",
                                "block_parsing": {
                                    "parser_arg": [
                                        "latest"
                                    ],
                                    "parser_func": "DEFAULT"
                                },
                                "compute_units": 10,
                                "enabled": true,
                                "category": {
                                    "deterministic": true,
                                    "stateful": 0
                                }
                            },
                            {
                                "name": "/lavanet/lava/rewards/pools",
                                "block_parsing": {
                                    "parser_arg": [
                                        "latest"
                                    ],
                                    "parser_func": "DEFAULT"
                                },
                                "compute_units": 10,
                                "enabled": true,
                                "category": {
                                    "deterministic": true,
                                    "stateful": 0
                                }
                            },
                            {
                                "name": "/lavanet/lava/timerstore/all_timers/{store_key}/{prefix}",
                                "block_parsing": {
                                    "parser_arg": [
                                        "latest"
                                    ],
                                    "parser_func": "DEFAULT"
                                },
                                "compute_units": 10,
                                "enabled": true,
                                "category": {
                                    "deterministic": true,
                                    "stateful": 0
                                }
                            },
                            {
                                "name": "/lavanet/lava/downtime/v1/params",
                                "block_parsing": {
                                    "parser_arg": [
                                        "latest"
                                    ],
                                    "parser_func": "DEFAULT"
                                },
                                "compute_units": 10,
                                "enabled": true,
                                "category": {
                                    "deterministic": true,
                                    "stateful": 0
                                }
                            },
                            {
                                "name": "/lavanet/lava/fixationstore/Entry/{store_key}/{prefix}/{key}/{block}",
                                "block_parsing": {
                                    "parser_arg": [
                                        "latest"
                                    ],
                                    "parser_func": "DEFAULT"
                                },
                                "compute_units": 10,
                                "enabled": true,
                                "category": {
                                    "deterministic": true,
                                    "stateful": 0
                                }
                            },
                            {
                                "name": "/lavanet/lava/dualstaking/params",
                                "block_parsing": {
                                    "parser_arg": [
                                        "latest"
                                    ],
                                    "parser_func": "DEFAULT"
                                },
                                "compute_units": 10,
                                "enabled": true,
                                "category": {
                                    "deterministic": true,
                                    "stateful": 0
                                }
                            },
                            {
                                "name": "/lavanet/lava/subscription/list_projects/{subscription}",
                                "block_parsing": {
                                    "parser_arg": [
                                        "latest"
                                    ],
                                    "parser_func": "DEFAULT"
                                },
                                "compute_units": 10,
                                "enabled": true,
                                "category": {
                                    "deterministic": true,
                                    "stateful": 0
                                }
                            },
                            {
                                "name": "/lavanet/lava/dualstaking/provider_delegators/{provider}",
                                "block_parsing": {
                                    "parser_arg": [
                                        "latest"
                                    ],
                                    "parser_func": "DEFAULT"
                                },
                                "compute_units": 10,
                                "enabled": true,
                                "category": {
                                    "deterministic": true,
                                    "stateful": 0
                                }
                            },
                            {
                                "name": "/lavanet/lava/pairing/effective_policy/{consumer}/{specID}",
                                "block_parsing": {
                                    "parser_arg": [
                                        "latest"
                                    ],
                                    "parser_func": "DEFAULT"
                                },
                                "compute_units": 10,
                                "enabled": true,
                                "category": {
                                    "deterministic": true,
                                    "stateful": 0
                                }
                            },
                            {
                                "name": "/lavanet/lava/spec/spec_raw/{ChainID}",
                                "block_parsing": {
                                    "parser_arg": [
                                        "latest"
                                    ],
                                    "parser_func": "DEFAULT"
                                },
                                "compute_units": 10,
                                "enabled": true,
                                "category": {
                                    "deterministic": true,
                                    "stateful": 0
                                }
                            },
                            {
                                "name": "/lavanet/lava/subscription/params",
                                "block_parsing": {
                                    "parser_arg": [
                                        "latest"
                                    ],
                                    "parser_func": "DEFAULT"
                                },
                                "compute_units": 10,
                                "enabled": true,
                                "category": {
                                    "deterministic": true,
                                    "stateful": 0
                                }
                            },
                            {
                                "name": "/lavanet/lava/projects/info/{project}",
                                "block_parsing": {
                                    "parser_arg": [
                                        "latest"
                                    ],
                                    "parser_func": "DEFAULT"
                                },
                                "compute_units": 10,
                                "enabled": true,
                                "category": {
                                    "deterministic": true,
                                    "stateful": 0
                                }
                            },
                            {
                                "name": "/lavanet/lava/dualstaking/delegator_providers/{delegator}",
                                "block_parsing": {
                                    "parser_arg": [
                                        "latest"
                                    ],
                                    "parser_func": "DEFAULT"
                                },
                                "compute_units": 10,
                                "enabled": true,
                                "category": {
                                    "deterministic": true,
                                    "stateful": 0
                                }
                            },
                            {
                                "name": "/lavanet/lava/projects/developer/{developer}",
                                "block_parsing": {
                                    "parser_arg": [
                                        "latest"
                                    ],
                                    "parser_func": "DEFAULT"
                                },
                                "compute_units": 10,
                                "enabled": true,
                                "category": {
                                    "deterministic": true,
                                    "stateful": 0
                                }
                            },
                            {
                                "name": "/lavanet/lava/dualstaking/delegator_rewards/{delegator}/{provider}/{chain_id}",
                                "block_parsing": {
                                    "parser_arg": [
                                        "latest"
                                    ],
                                    "parser_func": "DEFAULT"
                                },
                                "compute_units": 10,
                                "enabled": true,
                                "category": {
                                    "deterministic": true,
                                    "stateful": 0
                                }
                            },
                            {
                                "name": "/lavanet/lava/rewards/block_reward",
                                "block_parsing": {
                                    "parser_arg": [
                                        "latest"
                                    ],
                                    "parser_func": "DEFAULT"
                                },
                                "compute_units": 10,
                                "enabled": true,
                                "category": {
                                    "deterministic": true,
                                    "stateful": 0
                                }
                            },
                            {
                                "name": "/lavanet/lava/plans/list",
                                "block_parsing": {
                                    "parser_arg": [
                                        "latest"
                                    ],
                                    "parser_func": "DEFAULT"
                                },
                                "compute_units": 10,
                                "enabled": true,
                                "category": {
                                    "deterministic": true,
                                    "stateful": 0
                                }
                            },
                            {
                                "name": "/lavanet/lava/subscription/current/{consumer}",
                                "block_parsing": {
                                    "parser_arg": [
                                        "latest"
                                    ],
                                    "parser_func": "DEFAULT"
                                },
                                "compute_units": 10,
                                "enabled": true,
                                "category": {
                                    "deterministic": true,
                                    "stateful": 0
                                }
                            },
                            {
                                "name": "/lavanet/lava/pairing/static_providers_list/{chainID}",
                                "block_parsing": {
                                    "parser_arg": [
                                        "latest"
                                    ],
                                    "parser_func": "DEFAULT"
                                },
                                "compute_units": 10,
                                "enabled": true,
                                "category": {
                                    "deterministic": true,
                                    "stateful": 0
                                }
                            },
                            {
                                "name": "/lavanet/lava/conflict/provider_conflicts/{provider}",
                                "block_parsing": {
                                    "parser_arg": [
                                        "latest"
                                    ],
                                    "parser_func": "DEFAULT"
                                },
                                "compute_units": 10,
                                "enabled": true,
                                "category": {
                                    "deterministic": true,
                                    "stateful": 0
                                }
                            },
                            {
                                "name": "/lavanet/lava/epochstorage/fixated_params/{index}",
                                "block_parsing": {
                                    "parser_arg": [
                                        "latest"
                                    ],
                                    "parser_func": "DEFAULT"
                                },
                                "compute_units": 10,
                                "enabled": true,
                                "category": {
                                    "deterministic": true,
                                    "stateful": 0
                                }
                            },
                            {
                                "name": "/lavanet/lava/protocol/params",
                                "block_parsing": {
                                    "parser_arg": [
                                        "latest"
                                    ],
                                    "parser_func": "DEFAULT"
                                },
                                "compute_units": 10,
                                "enabled": true,
                                "category": {
                                    "deterministic": true,
                                    "stateful": 0
                                }
                            },
                            {
                                "name": "/lavanet/lava/conflict/conflict_vote",
                                "block_parsing": {
                                    "parser_arg": [
                                        "latest"
                                    ],
                                    "parser_func": "DEFAULT"
                                },
                                "compute_units": 10,
                                "enabled": true,
                                "category": {
                                    "deterministic": true,
                                    "stateful": 0
                                }
                            },
                            {
                                "name": "/lavanet/lava/pairing/provider_monthly_payout/{provider}",
                                "block_parsing": {
                                    "parser_arg": [
                                        "latest"
                                    ],
                                    "parser_func": "DEFAULT"
                                },
                                "compute_units": 10,
                                "enabled": true,
                                "category": {
                                    "deterministic": true,
                                    "stateful": 0
                                }
                            },
                            {
                                "name": "/lavanet/lava/fixationstore/all_indices/{store_key}/{prefix}",
                                "block_parsing": {
                                    "parser_arg": [
                                        "latest"
                                    ],
                                    "parser_func": "DEFAULT"
                                },
                                "compute_units": 10,
                                "enabled": true,
                                "category": {
                                    "deterministic": true,
                                    "stateful": 0
                                }
                            },
                            {
                                "name": "/lavanet/lava/fixationstore/versions/{store_key}/{prefix}/{key}",
                                "block_parsing": {
                                    "parser_arg": [
                                        "latest"
                                    ],
                                    "parser_func": "DEFAULT"
                                },
                                "compute_units": 10,
                                "enabled": true,
                                "category": {
                                    "deterministic": true,
                                    "stateful": 0
                                }
                            },
                            {
                                "name": "/lavanet/lava/downtime/v1/query_downtime",
                                "block_parsing": {
                                    "parser_arg": [
                                        "latest"
                                    ],
                                    "parser_func": "DEFAULT"
                                },
                                "compute_units": 10,
                                "enabled": true,
                                "category": {
                                    "deterministic": true,
                                    "stateful": 0
                                }
                            },
                            {
                                "name": "/lavanet/lava/conflict/consumer_conflicts/{consumer}",
                                "block_parsing": {
                                    "parser_arg": [
                                        "latest"
                                    ],
                                    "parser_func": "DEFAULT"
                                },
                                "compute_units": 10,
                                "enabled": true,
                                "category": {
                                    "deterministic": true,
                                    "stateful": 0
                                }
                            },
                            {
                                "name": "/lavanet/lava/pairing/subscription_monthly_payout/{consumer}",
                                "block_parsing": {
                                    "parser_arg": [
                                        "latest"
                                    ],
                                    "parser_func": "DEFAULT"
                                },
                                "compute_units": 10,
                                "enabled": true,
                                "category": {
                                    "deterministic": true,
                                    "stateful": 0
                                }
                            },
                            {
                                "name": "/lavanet/lava/spec/spec_raw",
                                "block_parsing": {
                                    "parser_arg": [
                                        "latest"
                                    ],
                                    "parser_func": "DEFAULT"
                                },
                                "compute_units": 10,
                                "enabled": true,
                                "category": {
                                    "deterministic": true,
                                    "stateful": 0
                                }
                            },
                            {
                                "name": "/lavanet/lava/timerstore/store_keys",
                                "block_parsing": {
                                    "parser_arg": [
                                        "latest"
                                    ],
                                    "parser_func": "DEFAULT"
                                },
                                "compute_units": 10,
                                "enabled": true,
                                "category": {
                                    "deterministic": true,
                                    "stateful": 0
                                }
                            },
                            {
                                "name": "/lavanet/lava/spec/spec/{ChainID}",
                                "block_parsing": {
                                    "parser_arg": [
                                        "latest"
                                    ],
                                    "parser_func": "DEFAULT"
                                },
                                "compute_units": 10,
                                "enabled": true,
                                "category": {
                                    "deterministic": true,
                                    "stateful": 0
                                }
                            },
                            {
                                "name": "/lavanet/lava/rewards/params",
                                "block_parsing": {
                                    "parser_arg": [
                                        "latest"
                                    ],
                                    "parser_func": "DEFAULT"
                                },
                                "compute_units": 10,
                                "enabled": true,
                                "category": {
                                    "deterministic": true,
                                    "stateful": 0
                                }
                            },
                            {
                                "name": "/lavanet/lava/projects/params",
                                "block_parsing": {
                                    "parser_arg": [
                                        "latest"
                                    ],
                                    "parser_func": "DEFAULT"
                                },
                                "compute_units": 10,
                                "enabled": true,
                                "category": {
                                    "deterministic": true,
                                    "stateful": 0
                                }
                            },
                            {
                                "name": "/lavanet/lava/plans/info/{plan_index}",
                                "block_parsing": {
                                    "parser_arg": [
                                        "latest"
                                    ],
                                    "parser_func": "DEFAULT"
                                },
                                "compute_units": 10,
                                "enabled": true,
                                "category": {
                                    "deterministic": true,
                                    "stateful": 0
                                }
                            },
                            {
                                "name": "/lavanet/lava/subscription/list",
                                "block_parsing": {
                                    "parser_arg": [
                                        "latest"
                                    ],
                                    "parser_func": "DEFAULT"
                                },
                                "compute_units": 10,
                                "enabled": true,
                                "category": {
                                    "deterministic": true,
                                    "stateful": 0
                                }
                            },
                            {
                                "name": "/lavanet/lava/subscription/next_to_month_expiry",
                                "block_parsing": {
                                    "parser_arg": [
                                        "latest"
                                    ],
                                    "parser_func": "DEFAULT"
                                },
                                "compute_units": 10,
                                "enabled": true,
                                "category": {
                                    "deterministic": true,
                                    "stateful": 0
                                }
                            },
                            {
                                "name": "/lavanet/lava/rewards/iprpc_provider_reward/{provider}",
                                "block_parsing": {
                                    "parser_arg": [
                                        "latest"
                                    ],
                                    "parser_func": "DEFAULT"
                                },
                                "compute_units": 10,
                                "enabled": true,
                                "category": {
                                    "deterministic": true,
                                    "stateful": 0
                                }
                            },
                            {
                                "name": "/lavanet/lava/dualstaking/delegator_rewards/{delegator}",
                                "block_parsing": {
                                    "parser_arg": [
                                        "latest"
                                    ],
                                    "parser_func": "DEFAULT"
                                },
                                "compute_units": 10,
                                "enabled": true,
                                "category": {
                                    "deterministic": true,
                                    "stateful": 0
                                }
                            },
                            {
                                "name": "/lavanet/lava/pairing/provider/{address}/{chainID}",
                                "block_parsing": {
                                    "parser_arg": [
                                        "latest"
                                    ],
                                    "parser_func": "DEFAULT"
                                },
                                "compute_units": 10,
                                "enabled": true,
                                "category": {
                                    "deterministic": true,
                                    "stateful": 0
                                }
                            },
                            {
                                "name": "/lavanet/lava/pairing/provider_pairing_chance/{provider}/{chainID}/{geolocation}/{cluster}",
                                "block_parsing": {
                                    "parser_arg": [
                                        "latest"
                                    ],
                                    "parser_func": "DEFAULT"
                                },
                                "compute_units": 10,
                                "enabled": true,
                                "category": {
                                    "deterministic": true,
                                    "stateful": 0
                                }
                            },
                            {
                                "name": "/lavanet/lava/rewards/iprpc_spec_reward/{spec}",
                                "block_parsing": {
                                    "parser_arg": [
                                        "latest"
                                    ],
                                    "parser_func": "DEFAULT"
                                },
                                "compute_units": 10,
                                "enabled": true,
                                "category": {
                                    "deterministic": true,
                                    "stateful": 0
                                }
                            },
                            {
                                "name": "/lavanet/lava/rewards/provider_reward",
                                "block_parsing": {
                                    "parser_arg": [
                                        "latest"
                                    ],
                                    "parser_func": "DEFAULT"
                                },
                                "compute_units": 10,
                                "enabled": true,
                                "category": {
                                    "deterministic": true,
                                    "stateful": 0
                                }
                            },
                            {
                                "name": "/lavanet/lava/rewards/show_iprpc_data",
                                "block_parsing": {
                                    "parser_arg": [
                                        "latest"
                                    ],
                                    "parser_func": "DEFAULT"
                                },
                                "compute_units": 10,
                                "enabled": true,
                                "category": {
                                    "deterministic": true,
                                    "stateful": 0
                                }
                            },
                            {
                                "name": "/lavanet/lava/pairing/providers_epoch_cu",
                                "block_parsing": {
                                    "parser_arg": [
                                        "latest"
                                    ],
                                    "parser_func": "DEFAULT"
                                },
                                "compute_units": 10,
                                "enabled": true,
                                "category": {
                                    "deterministic": true,
                                    "stateful": 0
                                }
                            },
                            {
                                "name": "/lavanet/lava/subscription/estimated_validator_rewards/{validator}/{amount_delegator}",
                                "block_parsing": {
                                    "parser_arg": [
                                        "latest"
                                    ],
                                    "parser_func": "DEFAULT"
                                },
                                "compute_units": 10,
                                "enabled": true,
                                "category": {
                                    "deterministic": true,
                                    "stateful": 0
                                }
                            },
                            {
                                "name": "/lavanet/lava/subscription/tracked_usage/{subscription}",
                                "block_parsing": {
                                    "parser_arg": [
                                        "latest"
                                    ],
                                    "parser_func": "DEFAULT"
                                },
                                "compute_units": 10,
                                "enabled": true,
                                "category": {
                                    "deterministic": true,
                                    "stateful": 0
                                }
                            },
                            {
                                "name": "/lavanet/lava/subscription/estimated_rewards/{provider}/{chain_id}/{amount_delegator}",
                                "block_parsing": {
                                    "parser_arg": [
                                        "latest"
                                    ],
                                    "parser_func": "DEFAULT"
                                },
                                "compute_units": 10,
                                "enabled": true,
                                "category": {
                                    "deterministic": true,
                                    "stateful": 0
                                }
                            },
                            {
                                "name": "/lavanet/lava/rewards/SpecTrackedInfo/{chain_id}/{provider}",
                                "block_parsing": {
                                    "parser_arg": [
                                        "latest"
                                    ],
                                    "parser_func": "DEFAULT"
                                },
                                "compute_units": 10,
                                "enabled": true,
                                "category": {
                                    "deterministic": true,
                                    "stateful": 0
                                }
                            },
                            {
                                "name": "/lavanet/lava/subscription/estimated_provider_rewards/{provider}/{amount_delegator}",
                                "block_parsing": {
                                    "parser_arg": [
                                        "latest"
                                    ],
                                    "parser_func": "DEFAULT"
                                },
                                "compute_units": 10,
                                "enabled": true,
                                "category": {
                                    "deterministic": true,
                                    "stateful": 0
                                }
                            },
                            {
                                "name": "/lavanet/lava/epochstorage/provider_metadata/{provider}",
                                "block_parsing": {
                                    "parser_arg": [
                                        "latest"
                                    ],
                                    "parser_func": "DEFAULT"
                                },
                                "compute_units": 10,
                                "enabled": true,
                                "category": {
                                    "deterministic": true,
                                    "stateful": 0
                                }
                            },
                            {
                                "name": "/lavanet/lava/pairing/provider_reputation_details/{address}/{chainID}/{cluster}",
                                "block_parsing": {
                                    "parser_arg": [
                                        "latest"
                                    ],
                                    "parser_func": "DEFAULT"
                                },
                                "compute_units": 10,
                                "enabled": true,
                                "category": {
                                    "deterministic": true,
                                    "stateful": 0
                                }
                            },
                            {
                                "name": "/lavanet/lava/subscription/estimated_pools_rewards",
                                "block_parsing": {
                                    "parser_arg": [
                                        "latest"
                                    ],
                                    "parser_func": "DEFAULT"
                                },
                                "compute_units": 10,
                                "enabled": true,
                                "category": {
                                    "deterministic": true,
                                    "stateful": 0
                                }
                            },
                            {
                                "name": "/lavanet/lava/pairing/provider_reputation/{provider}/{chainID}/{cluster}",
                                "block_parsing": {
                                    "parser_arg": [
                                        "latest"
                                    ],
                                    "parser_func": "DEFAULT"
                                },
                                "compute_units": 10,
                                "enabled": true,
                                "category": {
                                    "deterministic": true,
                                    "stateful": 0
                                }
                            }
                        ],
                        "headers": [],
                        "inheritance_apis": [],
                        "parse_directives": [],
                        "verifications": [
                            {
                                "name": "chain-id",
                                "values": [
                                    {
                                        "expected_value": "lava-testnet-2"
                                    }
                                ]
                            },
                            {
                                "name": "pruning",
                                "values": [
                                    {
                                        "latest_distance": 5760
                                    },
                                    {
                                        "extension": "archive",
                                        "expected_value": "340778"
                                    }
                                ]
                            }
                        ],
                        "extensions": [
                            {
                                "name": "archive",
                                "cu_multiplier": 5,
                                "rule": {
                                    "block": 5680
                                }
                            }
                        ]
                    },
                    {
                        "enabled": true,
                        "collection_data": {
                            "api_interface": "grpc",
                            "internal_path": "",
                            "type": "",
                            "add_on": ""
                        },
                        "apis": [
                            {
                                "name": "lavanet.lava.conflict.Query/ConflictVote",
                                "block_parsing": {
                                    "parser_arg": [
                                        "latest"
                                    ],
                                    "parser_func": "DEFAULT"
                                },
                                "compute_units": 10,
                                "enabled": true,
                                "category": {
                                    "deterministic": true,
                                    "stateful": 0
                                }
                            },
                            {
                                "name": "lavanet.lava.conflict.Query/ConflictVoteAll",
                                "block_parsing": {
                                    "parser_arg": [
                                        "latest"
                                    ],
                                    "parser_func": "DEFAULT"
                                },
                                "compute_units": 10,
                                "enabled": true,
                                "category": {
                                    "deterministic": true,
                                    "stateful": 0
                                }
                            },
                            {
                                "name": "lavanet.lava.conflict.Query/Params",
                                "block_parsing": {
                                    "parser_arg": [
                                        "latest"
                                    ],
                                    "parser_func": "DEFAULT"
                                },
                                "compute_units": 10,
                                "enabled": true,
                                "category": {
                                    "deterministic": true,
                                    "stateful": 0
                                }
                            },
                            {
                                "name": "lavanet.lava.epochstorage.Query/EpochDetails",
                                "block_parsing": {
                                    "parser_arg": [
                                        "latest"
                                    ],
                                    "parser_func": "DEFAULT"
                                },
                                "compute_units": 10,
                                "enabled": true,
                                "category": {
                                    "deterministic": true,
                                    "stateful": 0
                                }
                            },
                            {
                                "name": "lavanet.lava.epochstorage.Query/FixatedParams",
                                "block_parsing": {
                                    "parser_arg": [
                                        "latest"
                                    ],
                                    "parser_func": "DEFAULT"
                                },
                                "compute_units": 10,
                                "enabled": true,
                                "category": {
                                    "deterministic": true,
                                    "stateful": 0
                                }
                            },
                            {
                                "name": "lavanet.lava.epochstorage.Query/FixatedParamsAll",
                                "block_parsing": {
                                    "parser_arg": [
                                        "latest"
                                    ],
                                    "parser_func": "DEFAULT"
                                },
                                "compute_units": 10,
                                "enabled": true,
                                "category": {
                                    "deterministic": true,
                                    "stateful": 0
                                }
                            },
                            {
                                "name": "lavanet.lava.epochstorage.Query/Params",
                                "block_parsing": {
                                    "parser_arg": [
                                        "latest"
                                    ],
                                    "parser_func": "DEFAULT"
                                },
                                "compute_units": 10,
                                "enabled": true,
                                "category": {
                                    "deterministic": true,
                                    "stateful": 0
                                }
                            },
                            {
                                "name": "lavanet.lava.epochstorage.Query/StakeStorage",
                                "block_parsing": {
                                    "parser_arg": [
                                        "latest"
                                    ],
                                    "parser_func": "DEFAULT"
                                },
                                "compute_units": 10,
                                "enabled": true,
                                "category": {
                                    "deterministic": true,
                                    "stateful": 0
                                }
                            },
                            {
                                "name": "lavanet.lava.epochstorage.Query/StakeStorageAll",
                                "block_parsing": {
                                    "parser_arg": [
                                        "latest"
                                    ],
                                    "parser_func": "DEFAULT"
                                },
                                "compute_units": 10,
                                "enabled": true,
                                "category": {
                                    "deterministic": true,
                                    "stateful": 0
                                }
                            },
                            {
                                "name": "lavanet.lava.pairing.Query/Clients",
                                "block_parsing": {
                                    "parser_arg": [
                                        "latest"
                                    ],
                                    "parser_func": "DEFAULT"
                                },
                                "compute_units": 10,
                                "enabled": true,
                                "category": {
                                    "deterministic": true,
                                    "stateful": 0
                                }
                            },
                            {
                                "name": "lavanet.lava.pairing.Query/EpochPayments",
                                "block_parsing": {
                                    "parser_arg": [
                                        "latest"
                                    ],
                                    "parser_func": "DEFAULT"
                                },
                                "compute_units": 10,
                                "enabled": true,
                                "category": {
                                    "deterministic": true,
                                    "stateful": 0
                                }
                            },
                            {
                                "name": "lavanet.lava.pairing.Query/EpochPaymentsAll",
                                "block_parsing": {
                                    "parser_arg": [
                                        "latest"
                                    ],
                                    "parser_func": "DEFAULT"
                                },
                                "compute_units": 10,
                                "enabled": true,
                                "category": {
                                    "deterministic": true,
                                    "stateful": 0
                                }
                            },
                            {
                                "name": "lavanet.lava.pairing.Query/SdkPairing",
                                "block_parsing": {
                                    "parser_arg": [
                                        "latest"
                                    ],
                                    "parser_func": "DEFAULT"
                                },
                                "compute_units": 10,
                                "enabled": true,
                                "category": {
                                    "deterministic": true,
                                    "stateful": 0
                                }
                            },
                            {
                                "name": "lavanet.lava.pairing.Query/GetPairing",
                                "block_parsing": {
                                    "parser_arg": [
                                        "latest"
                                    ],
                                    "parser_func": "DEFAULT"
                                },
                                "compute_units": 10,
                                "enabled": true,
                                "category": {
                                    "deterministic": true,
                                    "stateful": 0
                                }
                            },
                            {
                                "name": "lavanet.lava.pairing.Query/Params",
                                "block_parsing": {
                                    "parser_arg": [
                                        "latest"
                                    ],
                                    "parser_func": "DEFAULT"
                                },
                                "compute_units": 10,
                                "enabled": true,
                                "category": {
                                    "deterministic": true,
                                    "stateful": 0
                                }
                            },
                            {
                                "name": "lavanet.lava.pairing.Query/ProviderPaymentStorage",
                                "block_parsing": {
                                    "parser_arg": [
                                        "latest"
                                    ],
                                    "parser_func": "DEFAULT"
                                },
                                "compute_units": 10,
                                "enabled": true,
                                "category": {
                                    "deterministic": true,
                                    "stateful": 0
                                }
                            },
                            {
                                "name": "lavanet.lava.pairing.Query/ProviderPaymentStorageAll",
                                "block_parsing": {
                                    "parser_arg": [
                                        "latest"
                                    ],
                                    "parser_func": "DEFAULT"
                                },
                                "compute_units": 10,
                                "enabled": true,
                                "category": {
                                    "deterministic": true,
                                    "stateful": 0
                                }
                            },
                            {
                                "name": "lavanet.lava.pairing.Query/Providers",
                                "block_parsing": {
                                    "parser_arg": [
                                        "latest"
                                    ],
                                    "parser_func": "DEFAULT"
                                },
                                "compute_units": 10,
                                "enabled": true,
                                "category": {
                                    "deterministic": true,
                                    "stateful": 0
                                }
                            },
                            {
                                "name": "lavanet.lava.pairing.Query/UniquePaymentStorageClientProvider",
                                "block_parsing": {
                                    "parser_arg": [
                                        "latest"
                                    ],
                                    "parser_func": "DEFAULT"
                                },
                                "compute_units": 10,
                                "enabled": true,
                                "category": {
                                    "deterministic": true,
                                    "stateful": 0
                                }
                            },
                            {
                                "name": "lavanet.lava.pairing.Query/UniquePaymentStorageClientProviderAll",
                                "block_parsing": {
                                    "parser_arg": [
                                        "latest"
                                    ],
                                    "parser_func": "DEFAULT"
                                },
                                "compute_units": 10,
                                "enabled": true,
                                "category": {
                                    "deterministic": true,
                                    "stateful": 0
                                }
                            },
                            {
                                "name": "lavanet.lava.pairing.Query/UserEntry",
                                "block_parsing": {
                                    "parser_arg": [
                                        ""
                                    ],
                                    "parser_func": "EMPTY"
                                },
                                "compute_units": 10,
                                "enabled": true,
                                "category": {
                                    "deterministic": true,
                                    "stateful": 0
                                }
                            },
                            {
                                "name": "lavanet.lava.pairing.Query/VerifyPairing",
                                "block_parsing": {
                                    "parser_arg": [
                                        "block",
                                        ":"
                                    ],
                                    "parser_func": "PARSE_DICTIONARY"
                                },
                                "compute_units": 10,
                                "enabled": true,
                                "category": {
                                    "deterministic": true,
                                    "stateful": 0
                                }
                            },
                            {
                                "name": "lavanet.lava.spec.Query/Chain",
                                "block_parsing": {
                                    "parser_arg": [
                                        "latest"
                                    ],
                                    "parser_func": "DEFAULT"
                                },
                                "compute_units": 10,
                                "enabled": true,
                                "category": {
                                    "deterministic": true,
                                    "stateful": 0
                                }
                            },
                            {
                                "name": "lavanet.lava.spec.Query/Params",
                                "block_parsing": {
                                    "parser_arg": [
                                        "latest"
                                    ],
                                    "parser_func": "DEFAULT"
                                },
                                "compute_units": 10,
                                "enabled": true,
                                "category": {
                                    "deterministic": true,
                                    "stateful": 0
                                }
                            },
                            {
                                "name": "lavanet.lava.spec.Query/ShowAllChains",
                                "block_parsing": {
                                    "parser_arg": [
                                        "latest"
                                    ],
                                    "parser_func": "DEFAULT"
                                },
                                "compute_units": 10,
                                "enabled": true,
                                "category": {
                                    "deterministic": true,
                                    "stateful": 0
                                }
                            },
                            {
                                "name": "lavanet.lava.spec.Query/ShowChainInfo",
                                "block_parsing": {
                                    "parser_arg": [
                                        "latest"
                                    ],
                                    "parser_func": "DEFAULT"
                                },
                                "compute_units": 10,
                                "enabled": true,
                                "category": {
                                    "deterministic": true,
                                    "stateful": 0
                                }
                            },
                            {
                                "name": "lavanet.lava.spec.Query/Spec",
                                "block_parsing": {
                                    "parser_arg": [
                                        "latest"
                                    ],
                                    "parser_func": "DEFAULT"
                                },
                                "compute_units": 10,
                                "enabled": true,
                                "category": {
                                    "deterministic": true,
                                    "stateful": 0
                                }
                            },
                            {
                                "name": "lavanet.lava.spec.Query/SpecAll",
                                "block_parsing": {
                                    "parser_arg": [
                                        "latest"
                                    ],
                                    "parser_func": "DEFAULT"
                                },
                                "compute_units": 10,
                                "enabled": true,
                                "category": {
                                    "deterministic": true,
                                    "stateful": 0
                                }
                            },
                            {
                                "name": "router.v1.Query.Params",
                                "block_parsing": {
                                    "parser_arg": [
                                        "latest"
                                    ],
                                    "parser_func": "DEFAULT"
                                },
                                "compute_units": 10,
                                "enabled": false,
                                "category": {
                                    "deterministic": true,
                                    "stateful": 0
                                }
                            },
                            {
                                "name": "lavanet.lava.spec.Query/SpecRaw",
                                "block_parsing": {
                                    "parser_arg": [
                                        "latest"
                                    ],
                                    "parser_func": "DEFAULT"
                                },
                                "compute_units": 10,
                                "enabled": true,
                                "category": {
                                    "deterministic": true,
                                    "stateful": 0
                                }
                            },
                            {
                                "name": "lavanet.lava.subscription.Query/ListProjects",
                                "block_parsing": {
                                    "parser_arg": [
                                        "latest"
                                    ],
                                    "parser_func": "DEFAULT"
                                },
                                "compute_units": 10,
                                "enabled": true,
                                "category": {
                                    "deterministic": true,
                                    "stateful": 0
                                }
                            },
                            {
                                "name": "lavanet.lava.fixationstore.Query/AllIndices",
                                "block_parsing": {
                                    "parser_arg": [
                                        "latest"
                                    ],
                                    "parser_func": "DEFAULT"
                                },
                                "compute_units": 10,
                                "enabled": true,
                                "category": {
                                    "deterministic": true,
                                    "stateful": 0
                                }
                            },
                            {
                                "name": "lavanet.lava.conflict.Query/ConsumerConflicts",
                                "block_parsing": {
                                    "parser_arg": [
                                        "latest"
                                    ],
                                    "parser_func": "DEFAULT"
                                },
                                "compute_units": 10,
                                "enabled": true,
                                "category": {
                                    "deterministic": true,
                                    "stateful": 0
                                }
                            },
                            {
                                "name": "lavanet.lava.protocol.Query/Params",
                                "block_parsing": {
                                    "parser_arg": [
                                        "latest"
                                    ],
                                    "parser_func": "DEFAULT"
                                },
                                "compute_units": 10,
                                "enabled": true,
                                "category": {
                                    "deterministic": true,
                                    "stateful": 0
                                }
                            },
                            {
                                "name": "lavanet.lava.spec.Query/SpecAllRaw",
                                "block_parsing": {
                                    "parser_arg": [
                                        "latest"
                                    ],
                                    "parser_func": "DEFAULT"
                                },
                                "compute_units": 10,
                                "enabled": true,
                                "category": {
                                    "deterministic": true,
                                    "stateful": 0
                                }
                            },
                            {
                                "name": "lavanet.lava.projects.Query/Info",
                                "block_parsing": {
                                    "parser_arg": [
                                        "latest"
                                    ],
                                    "parser_func": "DEFAULT"
                                },
                                "compute_units": 10,
                                "enabled": true,
                                "category": {
                                    "deterministic": true,
                                    "stateful": 0
                                }
                            },
                            {
                                "name": "lavanet.lava.timerstore.Query/StoreKeys",
                                "block_parsing": {
                                    "parser_arg": [
                                        "latest"
                                    ],
                                    "parser_func": "DEFAULT"
                                },
                                "compute_units": 10,
                                "enabled": true,
                                "category": {
                                    "deterministic": true,
                                    "stateful": 0
                                }
                            },
                            {
                                "name": "lavanet.lava.projects.Query/Params",
                                "block_parsing": {
                                    "parser_arg": [
                                        "latest"
                                    ],
                                    "parser_func": "DEFAULT"
                                },
                                "compute_units": 10,
                                "enabled": true,
                                "category": {
                                    "deterministic": true,
                                    "stateful": 0
                                }
                            },
                            {
                                "name": "lavanet.lava.fixationstore.Query/Entry",
                                "block_parsing": {
                                    "parser_arg": [
                                        "latest"
                                    ],
                                    "parser_func": "DEFAULT"
                                },
                                "compute_units": 10,
                                "enabled": true,
                                "category": {
                                    "deterministic": true,
                                    "stateful": 0
                                }
                            },
                            {
                                "name": "lavanet.lava.rewards.Query/BlockReward",
                                "block_parsing": {
                                    "parser_arg": [
                                        "latest"
                                    ],
                                    "parser_func": "DEFAULT"
                                },
                                "compute_units": 10,
                                "enabled": true,
                                "category": {
                                    "deterministic": true,
                                    "stateful": 0
                                }
                            },
                            {
                                "name": "lavanet.lava.dualstaking.Query/Params",
                                "block_parsing": {
                                    "parser_arg": [
                                        "latest"
                                    ],
                                    "parser_func": "DEFAULT"
                                },
                                "compute_units": 10,
                                "enabled": true,
                                "category": {
                                    "deterministic": true,
                                    "stateful": 0
                                }
                            },
                            {
                                "name": "lavanet.lava.dualstaking.Query/DelegatorRewards",
                                "block_parsing": {
                                    "parser_arg": [
                                        "latest"
                                    ],
                                    "parser_func": "DEFAULT"
                                },
                                "compute_units": 10,
                                "enabled": true,
                                "category": {
                                    "deterministic": true,
                                    "stateful": 0
                                }
                            },
                            {
                                "name": "lavanet.lava.downtime.v1.Query/QueryDowntime",
                                "block_parsing": {
                                    "parser_arg": [
                                        "latest"
                                    ],
                                    "parser_func": "DEFAULT"
                                },
                                "compute_units": 10,
                                "enabled": true,
                                "category": {
                                    "deterministic": true,
                                    "stateful": 0
                                }
                            },
                            {
                                "name": "lavanet.lava.timerstore.Query/Next",
                                "block_parsing": {
                                    "parser_arg": [
                                        "latest"
                                    ],
                                    "parser_func": "DEFAULT"
                                },
                                "compute_units": 10,
                                "enabled": true,
                                "category": {
                                    "deterministic": true,
                                    "stateful": 0
                                }
                            },
                            {
                                "name": "lavanet.lava.plans.Query/Info",
                                "block_parsing": {
                                    "parser_arg": [
                                        "latest"
                                    ],
                                    "parser_func": "DEFAULT"
                                },
                                "compute_units": 10,
                                "enabled": true,
                                "category": {
                                    "deterministic": true,
                                    "stateful": 0
                                }
                            },
                            {
                                "name": "lavanet.lava.pairing.Query/EffectivePolicy",
                                "block_parsing": {
                                    "parser_arg": [
                                        "latest"
                                    ],
                                    "parser_func": "DEFAULT"
                                },
                                "compute_units": 10,
                                "enabled": true,
                                "category": {
                                    "deterministic": true,
                                    "stateful": 0
                                }
                            },
                            {
                                "name": "lavanet.lava.subscription.Query/List",
                                "block_parsing": {
                                    "parser_arg": [
                                        "latest"
                                    ],
                                    "parser_func": "DEFAULT"
                                },
                                "compute_units": 10,
                                "enabled": true,
                                "category": {
                                    "deterministic": true,
                                    "stateful": 0
                                }
                            },
                            {
                                "name": "lavanet.lava.plans.Query/Params",
                                "block_parsing": {
                                    "parser_arg": [
                                        "latest"
                                    ],
                                    "parser_func": "DEFAULT"
                                },
                                "compute_units": 10,
                                "enabled": true,
                                "category": {
                                    "deterministic": true,
                                    "stateful": 0
                                }
                            },
                            {
                                "name": "lavanet.lava.pairing.Query/StaticProvidersList",
                                "block_parsing": {
                                    "parser_arg": [
                                        "latest"
                                    ],
                                    "parser_func": "DEFAULT"
                                },
                                "compute_units": 10,
                                "enabled": true,
                                "category": {
                                    "deterministic": true,
                                    "stateful": 0
                                }
                            },
                            {
                                "name": "lavanet.lava.downtime.v1.Query/QueryParams",
                                "block_parsing": {
                                    "parser_arg": [
                                        "latest"
                                    ],
                                    "parser_func": "DEFAULT"
                                },
                                "compute_units": 10,
                                "enabled": true,
                                "category": {
                                    "deterministic": true,
                                    "stateful": 0
                                }
                            },
                            {
                                "name": "lavanet.lava.rewards.Query/Params",
                                "block_parsing": {
                                    "parser_arg": [
                                        "latest"
                                    ],
                                    "parser_func": "DEFAULT"
                                },
                                "compute_units": 10,
                                "enabled": true,
                                "category": {
                                    "deterministic": true,
                                    "stateful": 0
                                }
                            },
                            {
                                "name": "lavanet.lava.subscription.Query/Params",
                                "block_parsing": {
                                    "parser_arg": [
                                        "latest"
                                    ],
                                    "parser_func": "DEFAULT"
                                },
                                "compute_units": 10,
                                "enabled": true,
                                "category": {
                                    "deterministic": true,
                                    "stateful": 0
                                }
                            },
                            {
                                "name": "lavanet.lava.dualstaking.Query/ProviderDelegators",
                                "block_parsing": {
                                    "parser_arg": [
                                        "latest"
                                    ],
                                    "parser_func": "DEFAULT"
                                },
                                "compute_units": 10,
                                "enabled": true,
                                "category": {
                                    "deterministic": true,
                                    "stateful": 0
                                }
                            },
                            {
                                "name": "lavanet.lava.plans.Query/List",
                                "block_parsing": {
                                    "parser_arg": [
                                        "latest"
                                    ],
                                    "parser_func": "DEFAULT"
                                },
                                "compute_units": 10,
                                "enabled": true,
                                "category": {
                                    "deterministic": true,
                                    "stateful": 0
                                }
                            },
                            {
                                "name": "lavanet.lava.fixationstore.Query/Versions",
                                "block_parsing": {
                                    "parser_arg": [
                                        "latest"
                                    ],
                                    "parser_func": "DEFAULT"
                                },
                                "compute_units": 10,
                                "enabled": true,
                                "category": {
                                    "deterministic": true,
                                    "stateful": 0
                                }
                            },
                            {
                                "name": "lavanet.lava.fixationstore.Query/StoreKeys",
                                "block_parsing": {
                                    "parser_arg": [
                                        "latest"
                                    ],
                                    "parser_func": "DEFAULT"
                                },
                                "compute_units": 10,
                                "enabled": true,
                                "category": {
                                    "deterministic": true,
                                    "stateful": 0
                                }
                            },
                            {
                                "name": "lavanet.lava.rewards.Query/Pools",
                                "block_parsing": {
                                    "parser_arg": [
                                        "latest"
                                    ],
                                    "parser_func": "DEFAULT"
                                },
                                "compute_units": 10,
                                "enabled": true,
                                "category": {
                                    "deterministic": true,
                                    "stateful": 0
                                }
                            },
                            {
                                "name": "lavanet.lava.conflict.Query/ProviderConflicts",
                                "block_parsing": {
                                    "parser_arg": [
                                        "latest"
                                    ],
                                    "parser_func": "DEFAULT"
                                },
                                "compute_units": 10,
                                "enabled": true,
                                "category": {
                                    "deterministic": true,
                                    "stateful": 0
                                }
                            },
                            {
                                "name": "lavanet.lava.pairing.Query/ProviderMonthlyPayout",
                                "block_parsing": {
                                    "parser_arg": [
                                        "latest"
                                    ],
                                    "parser_func": "DEFAULT"
                                },
                                "compute_units": 10,
                                "enabled": true,
                                "category": {
                                    "deterministic": true,
                                    "stateful": 0
                                }
                            },
                            {
                                "name": "lavanet.lava.pairing.Query/SubscriptionMonthlyPayout",
                                "block_parsing": {
                                    "parser_arg": [
                                        "latest"
                                    ],
                                    "parser_func": "DEFAULT"
                                },
                                "compute_units": 10,
                                "enabled": true,
                                "category": {
                                    "deterministic": true,
                                    "stateful": 0
                                }
                            },
                            {
                                "name": "lavanet.lava.subscription.Query/Current",
                                "block_parsing": {
                                    "parser_arg": [
                                        "latest"
                                    ],
                                    "parser_func": "DEFAULT"
                                },
                                "compute_units": 10,
                                "enabled": true,
                                "category": {
                                    "deterministic": true,
                                    "stateful": 0
                                }
                            },
                            {
                                "name": "lavanet.lava.timerstore.Query/AllTimers",
                                "block_parsing": {
                                    "parser_arg": [
                                        "latest"
                                    ],
                                    "parser_func": "DEFAULT"
                                },
                                "compute_units": 10,
                                "enabled": true,
                                "category": {
                                    "deterministic": true,
                                    "stateful": 0
                                }
                            },
                            {
                                "name": "lavanet.lava.projects.Query/Developer",
                                "block_parsing": {
                                    "parser_arg": [
                                        "latest"
                                    ],
                                    "parser_func": "DEFAULT"
                                },
                                "compute_units": 10,
                                "enabled": true,
                                "category": {
                                    "deterministic": true,
                                    "stateful": 0
                                }
                            },
                            {
                                "name": "lavanet.lava.dualstaking.Query/DelegatorProviders",
                                "block_parsing": {
                                    "parser_arg": [
                                        "latest"
                                    ],
                                    "parser_func": "DEFAULT"
                                },
                                "compute_units": 10,
                                "enabled": true,
                                "category": {
                                    "deterministic": true,
                                    "stateful": 0
                                }
                            },
                            {
                                "name": "lavanet.lava.subscription.Query/NextToMonthExpiry",
                                "block_parsing": {
                                    "parser_arg": [
                                        "latest"
                                    ],
                                    "parser_func": "DEFAULT"
                                },
                                "compute_units": 10,
                                "enabled": true,
                                "category": {
                                    "deterministic": true,
                                    "stateful": 0
                                }
                            },
                            {
                                "name": "lavanet.lava.dualstaking.Query/DelegatorRewardsList",
                                "block_parsing": {
                                    "parser_arg": [
                                        "latest"
                                    ],
                                    "parser_func": "DEFAULT"
                                },
                                "compute_units": 10,
                                "enabled": true,
                                "category": {
                                    "deterministic": true,
                                    "stateful": 0
                                }
                            },
                            {
                                "name": "lavanet.lava.pairing.Query/ProviderPairingChance",
                                "block_parsing": {
                                    "parser_arg": [
                                        "latest"
                                    ],
                                    "parser_func": "DEFAULT"
                                },
                                "compute_units": 10,
                                "enabled": true,
                                "category": {
                                    "deterministic": true,
                                    "stateful": 0
                                }
                            },
                            {
                                "name": "lavanet.lava.rewards.Query/ProviderReward",
                                "block_parsing": {
                                    "parser_arg": [
                                        "latest"
                                    ],
                                    "parser_func": "DEFAULT"
                                },
                                "compute_units": 10,
                                "enabled": true,
                                "category": {
                                    "deterministic": true,
                                    "stateful": 0
                                }
                            },
                            {
                                "name": "lavanet.lava.pairing.Query/ProvidersEpochCu",
                                "block_parsing": {
                                    "parser_arg": [
                                        "latest"
                                    ],
                                    "parser_func": "DEFAULT"
                                },
                                "compute_units": 10,
                                "enabled": true,
                                "category": {
                                    "deterministic": true,
                                    "stateful": 0
                                }
                            },
                            {
                                "name": "lavanet.lava.rewards.Query/IprpcProviderRewardEstimation",
                                "block_parsing": {
                                    "parser_arg": [
                                        "latest"
                                    ],
                                    "parser_func": "DEFAULT"
                                },
                                "compute_units": 10,
                                "enabled": true,
                                "category": {
                                    "deterministic": true,
                                    "stateful": 0
                                }
                            },
                            {
                                "name": "lavanet.lava.rewards.Query/IprpcSpecReward",
                                "block_parsing": {
                                    "parser_arg": [
                                        "latest"
                                    ],
                                    "parser_func": "DEFAULT"
                                },
                                "compute_units": 10,
                                "enabled": true,
                                "category": {
                                    "deterministic": true,
                                    "stateful": 0
                                }
                            },
                            {
                                "name": "lavanet.lava.rewards.Query/ShowIprpcData",
                                "block_parsing": {
                                    "parser_arg": [
                                        "latest"
                                    ],
                                    "parser_func": "DEFAULT"
                                },
                                "compute_units": 10,
                                "enabled": true,
                                "category": {
                                    "deterministic": true,
                                    "stateful": 0
                                }
                            },
                            {
                                "name": "lavanet.lava.pairing.Query/Provider",
                                "block_parsing": {
                                    "parser_arg": [
                                        "latest"
                                    ],
                                    "parser_func": "DEFAULT"
                                },
                                "compute_units": 10,
                                "enabled": true,
                                "category": {
                                    "deterministic": true,
                                    "stateful": 0
                                }
                            },
                            {
                                "name": "lavanet.lava.subscription.Query/EstimatedRewards",
                                "block_parsing": {
                                    "parser_arg": [
                                        "latest"
                                    ],
                                    "parser_func": "DEFAULT"
                                },
                                "compute_units": 10,
                                "enabled": true,
                                "category": {
                                    "deterministic": true,
                                    "stateful": 0
                                }
                            },
                            {
                                "name": "lavanet.lava.rewards.Query/SpecTrackedInfo",
                                "block_parsing": {
                                    "parser_arg": [
                                        "latest"
                                    ],
                                    "parser_func": "DEFAULT"
                                },
                                "compute_units": 10,
                                "enabled": true,
                                "category": {
                                    "deterministic": true,
                                    "stateful": 0
                                }
                            },
                            {
                                "name": "lavanet.lava.subscription.Query/EstimatedValidatorRewards",
                                "block_parsing": {
                                    "parser_arg": [
                                        "latest"
                                    ],
                                    "parser_func": "DEFAULT"
                                },
                                "compute_units": 10,
                                "enabled": true,
                                "category": {
                                    "deterministic": true,
                                    "stateful": 0
                                }
                            },
                            {
                                "name": "lavanet.lava.subscription.Query/TrackedUsage",
                                "block_parsing": {
                                    "parser_arg": [
                                        "latest"
                                    ],
                                    "parser_func": "DEFAULT"
                                },
                                "compute_units": 10,
                                "enabled": true,
                                "category": {
                                    "deterministic": true,
                                    "stateful": 0
                                }
                            },
                            {
                                "name": "lavanet.lava.epochstorage.Query/ProviderMetaData",
=======
                                "name": "/lavanet/lava/pairing/verify_pairing/{chainID}/{client}/{provider}/{block}",
>>>>>>> 165f8d58
                                "block_parsing": {
                                    "parser_arg": [
                                        "block",
                                        "=",
                                        "3"
                                    ],
                                    "parser_func": "PARSE_DICTIONARY_OR_ORDERED"
                                },
                                "compute_units": 10,
                                "enabled": true,
                                "category": {
                                    "deterministic": true,
                                    "stateful": 0
<<<<<<< HEAD
                                }
                            },
                            {
                                "name": "lavanet.lava.subscription.Query/EstimatedProviderRewards",
                                "block_parsing": {
                                    "parser_arg": [
                                        "latest"
                                    ],
                                    "parser_func": "DEFAULT"
                                },
                                "compute_units": 10,
                                "enabled": true,
                                "category": {
                                    "deterministic": true,
                                    "stateful": 0
                                }
                            },
                            {
                                "name": "lavanet.lava.pairing.Query/ProviderReputationDetails",
                                "block_parsing": {
                                    "parser_arg": [
                                        "latest"
                                    ],
                                    "parser_func": "DEFAULT"
                                },
                                "compute_units": 10,
                                "enabled": true,
                                "category": {
                                    "deterministic": true,
                                    "stateful": 0
                                }
                            },
                            {
                                "name": "lavanet.lava.subscription.Query/EstimatedPoolsRewards",
                                "block_parsing": {
                                    "parser_arg": [
                                        "latest"
                                    ],
                                    "parser_func": "DEFAULT"
                                },
                                "compute_units": 10,
                                "enabled": true,
                                "category": {
                                    "deterministic": true,
                                    "stateful": 0
                                }
                            },
=======
                                },
                                "extra_compute_units": 0
                            }
                        ],
                        "headers": [],
                        "inheritance_apis": [],
                        "parse_directives": [],
                        "verifications": [
                            {
                                "name": "chain-id",
                                "values": [
                                    {
                                        "expected_value": "lava-testnet-2"
                                    }
                                ]
                            },
                            {
                                "name": "pruning",
                                "values": [
                                    {
                                        "latest_distance": 5760
                                    },
                                    {
                                        "extension": "archive",
                                        "expected_value": "340778"
                                    }
                                ]
                            }
                        ],
                        "extensions": [
                            {
                                "name": "archive",
                                "cu_multiplier": 5,
                                "rule": {
                                    "block": 5680
                                }
                            }
                        ]
                    },
                    {
                        "enabled": true,
                        "collection_data": {
                            "api_interface": "grpc",
                            "internal_path": "",
                            "type": "",
                            "add_on": ""
                        },
                        "apis": [
>>>>>>> 165f8d58
                            {
                                "name": "lavanet.lava.pairing.Query/VerifyPairing",
                                "block_parsing": {
                                    "parser_arg": [
                                        "block",
                                        ":"
                                    ],
                                    "parser_func": "PARSE_DICTIONARY"
                                },
                                "compute_units": 10,
                                "enabled": true,
                                "category": {
                                    "deterministic": true,
                                    "stateful": 0
                                }
                            }
                        ],
                        "headers": [],
                        "inheritance_apis": [],
                        "parse_directives": [],
                        "verifications": [
                            {
                                "name": "chain-id",
                                "values": [
                                    {
                                        "expected_value": "lava-testnet-2"
                                    }
                                ]
                            },
                            {
                                "name": "pruning",
                                "values": [
                                    {
                                        "latest_distance": 5760
                                    },
                                    {
                                        "extension": "archive",
                                        "expected_value": "340778"
                                    }
                                ]
                            }
                        ],
                        "extensions": [
                            {
                                "name": "archive",
                                "cu_multiplier": 5,
                                "rule": {
                                    "block": 5680
                                }
                            }
                        ]
                    },
                    {
                        "enabled": true,
                        "collection_data": {
                            "api_interface": "tendermintrpc",
                            "internal_path": "",
                            "type": "",
                            "add_on": ""
                        },
                        "apis": [],
                        "headers": [],
                        "inheritance_apis": [],
                        "parse_directives": [],
                        "verifications": [
                            {
                                "name": "chain-id",
                                "values": [
                                    {
                                        "expected_value": "lava-testnet-2"
                                    }
                                ]
                            },
                            {
                                "name": "pruning",
                                "values": [
                                    {
                                        "latest_distance": 5760
                                    },
                                    {
                                        "extension": "archive",
                                        "expected_value": "340778"
                                    }
                                ]
                            }
                        ],
                        "extensions": [
                            {
                                "name": "archive",
                                "cu_multiplier": 5,
                                "rule": {
                                    "block": 5680
                                }
                            }
                        ]
                    }
                ]
            }
        ]
    },
    "deposit": "10000000ulava"
}<|MERGE_RESOLUTION|>--- conflicted
+++ resolved
@@ -14,15 +14,6 @@
                 "providers_types": 1,
                 "block_distance_for_finalized_data": 0,
                 "average_block_time": 15000,
-<<<<<<< HEAD
-=======
-                "allowed_block_lag_for_qos_sync": 2,
-                "shares": 1,
-                "min_stake_provider": {
-                    "denom": "ulava",
-                    "amount": "5000000000"
-                },
->>>>>>> 165f8d58
                 "api_collections": [
                     {
                         "enabled": true,
@@ -33,277 +24,6 @@
                             "add_on": ""
                         },
                         "apis": [
-                            {
-<<<<<<< HEAD
-                                "name": "/lavanet/lava/conflict/conflict_vote/{index}",
-                                "block_parsing": {
-                                    "parser_arg": [
-                                        "latest"
-                                    ],
-                                    "parser_func": "DEFAULT"
-                                },
-                                "compute_units": 10,
-                                "enabled": true,
-                                "category": {
-                                    "deterministic": true,
-                                    "stateful": 0
-                                }
-                            },
-                            {
-                                "name": "/lavanet/lava/conflict/params",
-                                "block_parsing": {
-                                    "parser_arg": [
-                                        "latest"
-                                    ],
-                                    "parser_func": "DEFAULT"
-                                },
-                                "compute_units": 10,
-                                "enabled": true,
-                                "category": {
-                                    "deterministic": true,
-                                    "stateful": 0
-                                }
-                            },
-                            {
-                                "name": "/lavanet/lava/epochstorage/epoch_details",
-                                "block_parsing": {
-                                    "parser_arg": [
-                                        "latest"
-                                    ],
-                                    "parser_func": "DEFAULT"
-                                },
-                                "compute_units": 10,
-                                "enabled": true,
-                                "category": {
-                                    "deterministic": true,
-                                    "stateful": 0
-                                }
-                            },
-                            {
-                                "name": "/lavanet/lava/epochstorage/fixated_params",
-                                "block_parsing": {
-                                    "parser_arg": [
-                                        "latest"
-                                    ],
-                                    "parser_func": "DEFAULT"
-                                },
-                                "compute_units": 10,
-                                "enabled": true,
-                                "category": {
-                                    "deterministic": true,
-                                    "stateful": 0
-                                }
-                            },
-                            {
-                                "name": "/lavanet/lava/epochstorage/params",
-                                "block_parsing": {
-                                    "parser_arg": [
-                                        "latest"
-                                    ],
-                                    "parser_func": "DEFAULT"
-                                },
-                                "compute_units": 10,
-                                "enabled": true,
-                                "category": {
-                                    "deterministic": true,
-                                    "stateful": 0
-                                }
-                            },
-                            {
-                                "name": "/lavanet/lava/epochstorage/stake_storage",
-                                "block_parsing": {
-                                    "parser_arg": [
-                                        "latest"
-                                    ],
-                                    "parser_func": "DEFAULT"
-                                },
-                                "compute_units": 10,
-                                "enabled": true,
-                                "category": {
-                                    "deterministic": true,
-                                    "stateful": 0
-                                }
-                            },
-                            {
-                                "name": "/lavanet/lava/epochstorage/stake_storage/{index}",
-                                "block_parsing": {
-                                    "parser_arg": [
-                                        "latest"
-                                    ],
-                                    "parser_func": "DEFAULT"
-                                },
-                                "compute_units": 10,
-                                "enabled": true,
-                                "category": {
-                                    "deterministic": true,
-                                    "stateful": 0
-                                }
-                            },
-                            {
-                                "name": "/lavanet/lava/pairing/clients/{chainID}",
-                                "block_parsing": {
-                                    "parser_arg": [
-                                        "latest"
-                                    ],
-                                    "parser_func": "DEFAULT"
-                                },
-                                "compute_units": 10,
-                                "enabled": true,
-                                "category": {
-                                    "deterministic": true,
-                                    "stateful": 0
-                                }
-                            },
-                            {
-                                "name": "/lavanet/lava/pairing/epoch_payments",
-                                "block_parsing": {
-                                    "parser_arg": [
-                                        "latest"
-                                    ],
-                                    "parser_func": "DEFAULT"
-                                },
-                                "compute_units": 10,
-                                "enabled": true,
-                                "category": {
-                                    "deterministic": true,
-                                    "stateful": 0
-                                }
-                            },
-                            {
-                                "name": "/lavanet/lava/pairing/epoch_payments/{index}",
-                                "block_parsing": {
-                                    "parser_arg": [
-                                        "latest"
-                                    ],
-                                    "parser_func": "DEFAULT"
-                                },
-                                "compute_units": 10,
-                                "enabled": true,
-                                "category": {
-                                    "deterministic": true,
-                                    "stateful": 0
-                                }
-                            },
-                            {
-                                "name": "/lavanet/lava/pairing/get_pairing/{chainID}/{client}",
-                                "block_parsing": {
-                                    "parser_arg": [
-                                        "latest"
-                                    ],
-                                    "parser_func": "DEFAULT"
-                                },
-                                "compute_units": 10,
-                                "enabled": true,
-                                "category": {
-                                    "deterministic": true,
-                                    "stateful": 0
-                                }
-                            },
-                            {
-                                "name": "/lavanet/lava/pairing/params",
-                                "block_parsing": {
-                                    "parser_arg": [
-                                        "latest"
-                                    ],
-                                    "parser_func": "DEFAULT"
-                                },
-                                "compute_units": 10,
-                                "enabled": true,
-                                "category": {
-                                    "deterministic": true,
-                                    "stateful": 0
-                                }
-                            },
-                            {
-                                "name": "/lavanet/lava/pairing/provider_payment_storage",
-                                "block_parsing": {
-                                    "parser_arg": [
-                                        "latest"
-                                    ],
-                                    "parser_func": "DEFAULT"
-                                },
-                                "compute_units": 10,
-                                "enabled": true,
-                                "category": {
-                                    "deterministic": true,
-                                    "stateful": 0
-                                }
-                            },
-                            {
-                                "name": "/lavanet/lava/pairing/provider_payment_storage/{index}",
-                                "block_parsing": {
-                                    "parser_arg": [
-                                        "latest"
-                                    ],
-                                    "parser_func": "DEFAULT"
-                                },
-                                "compute_units": 10,
-                                "enabled": true,
-                                "category": {
-                                    "deterministic": true,
-                                    "stateful": 0
-                                }
-                            },
-                            {
-                                "name": "/lavanet/lava/pairing/providers/{chainID}",
-                                "block_parsing": {
-                                    "parser_arg": [
-                                        "latest"
-                                    ],
-                                    "parser_func": "DEFAULT"
-                                },
-                                "compute_units": 10,
-                                "enabled": true,
-                                "category": {
-                                    "deterministic": true,
-                                    "stateful": 0
-                                }
-                            },
-                            {
-                                "name": "/lavanet/lava/pairing/unique_payment_storage_client_provider",
-                                "block_parsing": {
-                                    "parser_arg": [
-                                        "latest"
-                                    ],
-                                    "parser_func": "DEFAULT"
-                                },
-                                "compute_units": 10,
-                                "enabled": true,
-                                "category": {
-                                    "deterministic": true,
-                                    "stateful": 0
-                                }
-                            },
-                            {
-                                "name": "/lavanet/lava/pairing/unique_payment_storage_client_provider/{index}",
-                                "block_parsing": {
-                                    "parser_arg": [
-                                        "latest"
-                                    ],
-                                    "parser_func": "DEFAULT"
-                                },
-                                "compute_units": 10,
-                                "enabled": true,
-                                "category": {
-                                    "deterministic": true,
-                                    "stateful": 0
-                                }
-                            },
-                            {
-                                "name": "/lavanet/lava/pairing/user_entry/{address}/{chainID}",
-                                "block_parsing": {
-                                    "parser_arg": [
-                                        ""
-                                    ],
-                                    "parser_func": "EMPTY"
-                                },
-                                "compute_units": 10,
-                                "enabled": true,
-                                "category": {
-                                    "deterministic": true,
-                                    "stateful": 0
-                                }
-                            },
                             {
                                 "name": "/lavanet/lava/pairing/verify_pairing/{chainID}/{client}/{provider}/{block}",
                                 "block_parsing": {
@@ -319,2251 +39,6 @@
                                 "category": {
                                     "deterministic": true,
                                     "stateful": 0
-                                }
-                            },
-                            {
-                                "name": "/lavanet/lava/plans/show_all_plans",
-                                "block_parsing": {
-                                    "parser_arg": [
-                                        "latest"
-                                    ],
-                                    "parser_func": "DEFAULT"
-                                },
-                                "compute_units": 10,
-                                "enabled": true,
-                                "category": {
-                                    "deterministic": true,
-                                    "stateful": 0
-                                }
-                            },
-                            {
-                                "name": "/lavanet/lava/plans/show_plan_info/{plan_index}",
-                                "block_parsing": {
-                                    "parser_arg": [
-                                        "latest"
-                                    ],
-                                    "parser_func": "DEFAULT"
-                                },
-                                "compute_units": 10,
-                                "enabled": true,
-                                "category": {
-                                    "deterministic": true,
-                                    "stateful": 0
-                                }
-                            },
-                            {
-                                "name": "/lavanet/lava/spec/chain/{chainID}",
-                                "block_parsing": {
-                                    "parser_arg": [
-                                        "latest"
-                                    ],
-                                    "parser_func": "DEFAULT"
-                                },
-                                "compute_units": 10,
-                                "enabled": true,
-                                "category": {
-                                    "deterministic": true,
-                                    "stateful": 0
-                                }
-                            },
-                            {
-                                "name": "/lavanet/lava/spec/params",
-                                "block_parsing": {
-                                    "parser_arg": [
-                                        "latest"
-                                    ],
-                                    "parser_func": "DEFAULT"
-                                },
-                                "compute_units": 10,
-                                "enabled": true,
-                                "category": {
-                                    "deterministic": true,
-                                    "stateful": 0
-                                }
-                            },
-                            {
-                                "name": "/lavanet/lava/spec/show_all_chains",
-                                "block_parsing": {
-                                    "parser_arg": [
-                                        "latest"
-                                    ],
-                                    "parser_func": "DEFAULT"
-                                },
-                                "compute_units": 10,
-                                "enabled": true,
-                                "category": {
-                                    "deterministic": true,
-                                    "stateful": 0
-                                }
-                            },
-                            {
-                                "name": "/lavanet/lava/spec/show_chain_info/{chainName}",
-                                "block_parsing": {
-                                    "parser_arg": [
-                                        "latest"
-                                    ],
-                                    "parser_func": "DEFAULT"
-                                },
-                                "compute_units": 10,
-                                "enabled": true,
-                                "category": {
-                                    "deterministic": true,
-                                    "stateful": 0
-                                }
-                            },
-                            {
-                                "name": "/lavanet/lava/spec/spec",
-                                "block_parsing": {
-                                    "parser_arg": [
-                                        "latest"
-                                    ],
-                                    "parser_func": "DEFAULT"
-                                },
-                                "compute_units": 10,
-                                "enabled": true,
-                                "category": {
-                                    "deterministic": true,
-                                    "stateful": 0
-                                }
-                            },
-                            {
-                                "name": "/lavanet/lava/spec/spec/{index}",
-                                "block_parsing": {
-                                    "parser_arg": [
-                                        "latest"
-                                    ],
-                                    "parser_func": "DEFAULT"
-                                },
-                                "compute_units": 10,
-                                "enabled": true,
-                                "category": {
-                                    "deterministic": true,
-                                    "stateful": 0
-                                }
-                            },
-                            {
-                                "name": "/lavanet/lava/timerstore/next/{store_key}/{prefix}",
-                                "block_parsing": {
-                                    "parser_arg": [
-                                        "latest"
-                                    ],
-                                    "parser_func": "DEFAULT"
-                                },
-                                "compute_units": 10,
-                                "enabled": true,
-                                "category": {
-                                    "deterministic": true,
-                                    "stateful": 0
-                                }
-                            },
-                            {
-                                "name": "/lavanet/lava/plans/params",
-                                "block_parsing": {
-                                    "parser_arg": [
-                                        "latest"
-                                    ],
-                                    "parser_func": "DEFAULT"
-                                },
-                                "compute_units": 10,
-                                "enabled": true,
-                                "category": {
-                                    "deterministic": true,
-                                    "stateful": 0
-                                }
-                            },
-                            {
-                                "name": "/lavanet/lava/fixationstore/store_keys",
-                                "block_parsing": {
-                                    "parser_arg": [
-                                        "latest"
-                                    ],
-                                    "parser_func": "DEFAULT"
-                                },
-                                "compute_units": 10,
-                                "enabled": true,
-                                "category": {
-                                    "deterministic": true,
-                                    "stateful": 0
-                                }
-                            },
-                            {
-                                "name": "/lavanet/lava/pairing/sdk_pairing",
-                                "block_parsing": {
-                                    "parser_arg": [
-                                        "latest"
-                                    ],
-                                    "parser_func": "DEFAULT"
-                                },
-                                "compute_units": 10,
-                                "enabled": true,
-                                "category": {
-                                    "deterministic": true,
-                                    "stateful": 0
-                                }
-                            },
-                            {
-                                "name": "/lavanet/lava/rewards/pools",
-                                "block_parsing": {
-                                    "parser_arg": [
-                                        "latest"
-                                    ],
-                                    "parser_func": "DEFAULT"
-                                },
-                                "compute_units": 10,
-                                "enabled": true,
-                                "category": {
-                                    "deterministic": true,
-                                    "stateful": 0
-                                }
-                            },
-                            {
-                                "name": "/lavanet/lava/timerstore/all_timers/{store_key}/{prefix}",
-                                "block_parsing": {
-                                    "parser_arg": [
-                                        "latest"
-                                    ],
-                                    "parser_func": "DEFAULT"
-                                },
-                                "compute_units": 10,
-                                "enabled": true,
-                                "category": {
-                                    "deterministic": true,
-                                    "stateful": 0
-                                }
-                            },
-                            {
-                                "name": "/lavanet/lava/downtime/v1/params",
-                                "block_parsing": {
-                                    "parser_arg": [
-                                        "latest"
-                                    ],
-                                    "parser_func": "DEFAULT"
-                                },
-                                "compute_units": 10,
-                                "enabled": true,
-                                "category": {
-                                    "deterministic": true,
-                                    "stateful": 0
-                                }
-                            },
-                            {
-                                "name": "/lavanet/lava/fixationstore/Entry/{store_key}/{prefix}/{key}/{block}",
-                                "block_parsing": {
-                                    "parser_arg": [
-                                        "latest"
-                                    ],
-                                    "parser_func": "DEFAULT"
-                                },
-                                "compute_units": 10,
-                                "enabled": true,
-                                "category": {
-                                    "deterministic": true,
-                                    "stateful": 0
-                                }
-                            },
-                            {
-                                "name": "/lavanet/lava/dualstaking/params",
-                                "block_parsing": {
-                                    "parser_arg": [
-                                        "latest"
-                                    ],
-                                    "parser_func": "DEFAULT"
-                                },
-                                "compute_units": 10,
-                                "enabled": true,
-                                "category": {
-                                    "deterministic": true,
-                                    "stateful": 0
-                                }
-                            },
-                            {
-                                "name": "/lavanet/lava/subscription/list_projects/{subscription}",
-                                "block_parsing": {
-                                    "parser_arg": [
-                                        "latest"
-                                    ],
-                                    "parser_func": "DEFAULT"
-                                },
-                                "compute_units": 10,
-                                "enabled": true,
-                                "category": {
-                                    "deterministic": true,
-                                    "stateful": 0
-                                }
-                            },
-                            {
-                                "name": "/lavanet/lava/dualstaking/provider_delegators/{provider}",
-                                "block_parsing": {
-                                    "parser_arg": [
-                                        "latest"
-                                    ],
-                                    "parser_func": "DEFAULT"
-                                },
-                                "compute_units": 10,
-                                "enabled": true,
-                                "category": {
-                                    "deterministic": true,
-                                    "stateful": 0
-                                }
-                            },
-                            {
-                                "name": "/lavanet/lava/pairing/effective_policy/{consumer}/{specID}",
-                                "block_parsing": {
-                                    "parser_arg": [
-                                        "latest"
-                                    ],
-                                    "parser_func": "DEFAULT"
-                                },
-                                "compute_units": 10,
-                                "enabled": true,
-                                "category": {
-                                    "deterministic": true,
-                                    "stateful": 0
-                                }
-                            },
-                            {
-                                "name": "/lavanet/lava/spec/spec_raw/{ChainID}",
-                                "block_parsing": {
-                                    "parser_arg": [
-                                        "latest"
-                                    ],
-                                    "parser_func": "DEFAULT"
-                                },
-                                "compute_units": 10,
-                                "enabled": true,
-                                "category": {
-                                    "deterministic": true,
-                                    "stateful": 0
-                                }
-                            },
-                            {
-                                "name": "/lavanet/lava/subscription/params",
-                                "block_parsing": {
-                                    "parser_arg": [
-                                        "latest"
-                                    ],
-                                    "parser_func": "DEFAULT"
-                                },
-                                "compute_units": 10,
-                                "enabled": true,
-                                "category": {
-                                    "deterministic": true,
-                                    "stateful": 0
-                                }
-                            },
-                            {
-                                "name": "/lavanet/lava/projects/info/{project}",
-                                "block_parsing": {
-                                    "parser_arg": [
-                                        "latest"
-                                    ],
-                                    "parser_func": "DEFAULT"
-                                },
-                                "compute_units": 10,
-                                "enabled": true,
-                                "category": {
-                                    "deterministic": true,
-                                    "stateful": 0
-                                }
-                            },
-                            {
-                                "name": "/lavanet/lava/dualstaking/delegator_providers/{delegator}",
-                                "block_parsing": {
-                                    "parser_arg": [
-                                        "latest"
-                                    ],
-                                    "parser_func": "DEFAULT"
-                                },
-                                "compute_units": 10,
-                                "enabled": true,
-                                "category": {
-                                    "deterministic": true,
-                                    "stateful": 0
-                                }
-                            },
-                            {
-                                "name": "/lavanet/lava/projects/developer/{developer}",
-                                "block_parsing": {
-                                    "parser_arg": [
-                                        "latest"
-                                    ],
-                                    "parser_func": "DEFAULT"
-                                },
-                                "compute_units": 10,
-                                "enabled": true,
-                                "category": {
-                                    "deterministic": true,
-                                    "stateful": 0
-                                }
-                            },
-                            {
-                                "name": "/lavanet/lava/dualstaking/delegator_rewards/{delegator}/{provider}/{chain_id}",
-                                "block_parsing": {
-                                    "parser_arg": [
-                                        "latest"
-                                    ],
-                                    "parser_func": "DEFAULT"
-                                },
-                                "compute_units": 10,
-                                "enabled": true,
-                                "category": {
-                                    "deterministic": true,
-                                    "stateful": 0
-                                }
-                            },
-                            {
-                                "name": "/lavanet/lava/rewards/block_reward",
-                                "block_parsing": {
-                                    "parser_arg": [
-                                        "latest"
-                                    ],
-                                    "parser_func": "DEFAULT"
-                                },
-                                "compute_units": 10,
-                                "enabled": true,
-                                "category": {
-                                    "deterministic": true,
-                                    "stateful": 0
-                                }
-                            },
-                            {
-                                "name": "/lavanet/lava/plans/list",
-                                "block_parsing": {
-                                    "parser_arg": [
-                                        "latest"
-                                    ],
-                                    "parser_func": "DEFAULT"
-                                },
-                                "compute_units": 10,
-                                "enabled": true,
-                                "category": {
-                                    "deterministic": true,
-                                    "stateful": 0
-                                }
-                            },
-                            {
-                                "name": "/lavanet/lava/subscription/current/{consumer}",
-                                "block_parsing": {
-                                    "parser_arg": [
-                                        "latest"
-                                    ],
-                                    "parser_func": "DEFAULT"
-                                },
-                                "compute_units": 10,
-                                "enabled": true,
-                                "category": {
-                                    "deterministic": true,
-                                    "stateful": 0
-                                }
-                            },
-                            {
-                                "name": "/lavanet/lava/pairing/static_providers_list/{chainID}",
-                                "block_parsing": {
-                                    "parser_arg": [
-                                        "latest"
-                                    ],
-                                    "parser_func": "DEFAULT"
-                                },
-                                "compute_units": 10,
-                                "enabled": true,
-                                "category": {
-                                    "deterministic": true,
-                                    "stateful": 0
-                                }
-                            },
-                            {
-                                "name": "/lavanet/lava/conflict/provider_conflicts/{provider}",
-                                "block_parsing": {
-                                    "parser_arg": [
-                                        "latest"
-                                    ],
-                                    "parser_func": "DEFAULT"
-                                },
-                                "compute_units": 10,
-                                "enabled": true,
-                                "category": {
-                                    "deterministic": true,
-                                    "stateful": 0
-                                }
-                            },
-                            {
-                                "name": "/lavanet/lava/epochstorage/fixated_params/{index}",
-                                "block_parsing": {
-                                    "parser_arg": [
-                                        "latest"
-                                    ],
-                                    "parser_func": "DEFAULT"
-                                },
-                                "compute_units": 10,
-                                "enabled": true,
-                                "category": {
-                                    "deterministic": true,
-                                    "stateful": 0
-                                }
-                            },
-                            {
-                                "name": "/lavanet/lava/protocol/params",
-                                "block_parsing": {
-                                    "parser_arg": [
-                                        "latest"
-                                    ],
-                                    "parser_func": "DEFAULT"
-                                },
-                                "compute_units": 10,
-                                "enabled": true,
-                                "category": {
-                                    "deterministic": true,
-                                    "stateful": 0
-                                }
-                            },
-                            {
-                                "name": "/lavanet/lava/conflict/conflict_vote",
-                                "block_parsing": {
-                                    "parser_arg": [
-                                        "latest"
-                                    ],
-                                    "parser_func": "DEFAULT"
-                                },
-                                "compute_units": 10,
-                                "enabled": true,
-                                "category": {
-                                    "deterministic": true,
-                                    "stateful": 0
-                                }
-                            },
-                            {
-                                "name": "/lavanet/lava/pairing/provider_monthly_payout/{provider}",
-                                "block_parsing": {
-                                    "parser_arg": [
-                                        "latest"
-                                    ],
-                                    "parser_func": "DEFAULT"
-                                },
-                                "compute_units": 10,
-                                "enabled": true,
-                                "category": {
-                                    "deterministic": true,
-                                    "stateful": 0
-                                }
-                            },
-                            {
-                                "name": "/lavanet/lava/fixationstore/all_indices/{store_key}/{prefix}",
-                                "block_parsing": {
-                                    "parser_arg": [
-                                        "latest"
-                                    ],
-                                    "parser_func": "DEFAULT"
-                                },
-                                "compute_units": 10,
-                                "enabled": true,
-                                "category": {
-                                    "deterministic": true,
-                                    "stateful": 0
-                                }
-                            },
-                            {
-                                "name": "/lavanet/lava/fixationstore/versions/{store_key}/{prefix}/{key}",
-                                "block_parsing": {
-                                    "parser_arg": [
-                                        "latest"
-                                    ],
-                                    "parser_func": "DEFAULT"
-                                },
-                                "compute_units": 10,
-                                "enabled": true,
-                                "category": {
-                                    "deterministic": true,
-                                    "stateful": 0
-                                }
-                            },
-                            {
-                                "name": "/lavanet/lava/downtime/v1/query_downtime",
-                                "block_parsing": {
-                                    "parser_arg": [
-                                        "latest"
-                                    ],
-                                    "parser_func": "DEFAULT"
-                                },
-                                "compute_units": 10,
-                                "enabled": true,
-                                "category": {
-                                    "deterministic": true,
-                                    "stateful": 0
-                                }
-                            },
-                            {
-                                "name": "/lavanet/lava/conflict/consumer_conflicts/{consumer}",
-                                "block_parsing": {
-                                    "parser_arg": [
-                                        "latest"
-                                    ],
-                                    "parser_func": "DEFAULT"
-                                },
-                                "compute_units": 10,
-                                "enabled": true,
-                                "category": {
-                                    "deterministic": true,
-                                    "stateful": 0
-                                }
-                            },
-                            {
-                                "name": "/lavanet/lava/pairing/subscription_monthly_payout/{consumer}",
-                                "block_parsing": {
-                                    "parser_arg": [
-                                        "latest"
-                                    ],
-                                    "parser_func": "DEFAULT"
-                                },
-                                "compute_units": 10,
-                                "enabled": true,
-                                "category": {
-                                    "deterministic": true,
-                                    "stateful": 0
-                                }
-                            },
-                            {
-                                "name": "/lavanet/lava/spec/spec_raw",
-                                "block_parsing": {
-                                    "parser_arg": [
-                                        "latest"
-                                    ],
-                                    "parser_func": "DEFAULT"
-                                },
-                                "compute_units": 10,
-                                "enabled": true,
-                                "category": {
-                                    "deterministic": true,
-                                    "stateful": 0
-                                }
-                            },
-                            {
-                                "name": "/lavanet/lava/timerstore/store_keys",
-                                "block_parsing": {
-                                    "parser_arg": [
-                                        "latest"
-                                    ],
-                                    "parser_func": "DEFAULT"
-                                },
-                                "compute_units": 10,
-                                "enabled": true,
-                                "category": {
-                                    "deterministic": true,
-                                    "stateful": 0
-                                }
-                            },
-                            {
-                                "name": "/lavanet/lava/spec/spec/{ChainID}",
-                                "block_parsing": {
-                                    "parser_arg": [
-                                        "latest"
-                                    ],
-                                    "parser_func": "DEFAULT"
-                                },
-                                "compute_units": 10,
-                                "enabled": true,
-                                "category": {
-                                    "deterministic": true,
-                                    "stateful": 0
-                                }
-                            },
-                            {
-                                "name": "/lavanet/lava/rewards/params",
-                                "block_parsing": {
-                                    "parser_arg": [
-                                        "latest"
-                                    ],
-                                    "parser_func": "DEFAULT"
-                                },
-                                "compute_units": 10,
-                                "enabled": true,
-                                "category": {
-                                    "deterministic": true,
-                                    "stateful": 0
-                                }
-                            },
-                            {
-                                "name": "/lavanet/lava/projects/params",
-                                "block_parsing": {
-                                    "parser_arg": [
-                                        "latest"
-                                    ],
-                                    "parser_func": "DEFAULT"
-                                },
-                                "compute_units": 10,
-                                "enabled": true,
-                                "category": {
-                                    "deterministic": true,
-                                    "stateful": 0
-                                }
-                            },
-                            {
-                                "name": "/lavanet/lava/plans/info/{plan_index}",
-                                "block_parsing": {
-                                    "parser_arg": [
-                                        "latest"
-                                    ],
-                                    "parser_func": "DEFAULT"
-                                },
-                                "compute_units": 10,
-                                "enabled": true,
-                                "category": {
-                                    "deterministic": true,
-                                    "stateful": 0
-                                }
-                            },
-                            {
-                                "name": "/lavanet/lava/subscription/list",
-                                "block_parsing": {
-                                    "parser_arg": [
-                                        "latest"
-                                    ],
-                                    "parser_func": "DEFAULT"
-                                },
-                                "compute_units": 10,
-                                "enabled": true,
-                                "category": {
-                                    "deterministic": true,
-                                    "stateful": 0
-                                }
-                            },
-                            {
-                                "name": "/lavanet/lava/subscription/next_to_month_expiry",
-                                "block_parsing": {
-                                    "parser_arg": [
-                                        "latest"
-                                    ],
-                                    "parser_func": "DEFAULT"
-                                },
-                                "compute_units": 10,
-                                "enabled": true,
-                                "category": {
-                                    "deterministic": true,
-                                    "stateful": 0
-                                }
-                            },
-                            {
-                                "name": "/lavanet/lava/rewards/iprpc_provider_reward/{provider}",
-                                "block_parsing": {
-                                    "parser_arg": [
-                                        "latest"
-                                    ],
-                                    "parser_func": "DEFAULT"
-                                },
-                                "compute_units": 10,
-                                "enabled": true,
-                                "category": {
-                                    "deterministic": true,
-                                    "stateful": 0
-                                }
-                            },
-                            {
-                                "name": "/lavanet/lava/dualstaking/delegator_rewards/{delegator}",
-                                "block_parsing": {
-                                    "parser_arg": [
-                                        "latest"
-                                    ],
-                                    "parser_func": "DEFAULT"
-                                },
-                                "compute_units": 10,
-                                "enabled": true,
-                                "category": {
-                                    "deterministic": true,
-                                    "stateful": 0
-                                }
-                            },
-                            {
-                                "name": "/lavanet/lava/pairing/provider/{address}/{chainID}",
-                                "block_parsing": {
-                                    "parser_arg": [
-                                        "latest"
-                                    ],
-                                    "parser_func": "DEFAULT"
-                                },
-                                "compute_units": 10,
-                                "enabled": true,
-                                "category": {
-                                    "deterministic": true,
-                                    "stateful": 0
-                                }
-                            },
-                            {
-                                "name": "/lavanet/lava/pairing/provider_pairing_chance/{provider}/{chainID}/{geolocation}/{cluster}",
-                                "block_parsing": {
-                                    "parser_arg": [
-                                        "latest"
-                                    ],
-                                    "parser_func": "DEFAULT"
-                                },
-                                "compute_units": 10,
-                                "enabled": true,
-                                "category": {
-                                    "deterministic": true,
-                                    "stateful": 0
-                                }
-                            },
-                            {
-                                "name": "/lavanet/lava/rewards/iprpc_spec_reward/{spec}",
-                                "block_parsing": {
-                                    "parser_arg": [
-                                        "latest"
-                                    ],
-                                    "parser_func": "DEFAULT"
-                                },
-                                "compute_units": 10,
-                                "enabled": true,
-                                "category": {
-                                    "deterministic": true,
-                                    "stateful": 0
-                                }
-                            },
-                            {
-                                "name": "/lavanet/lava/rewards/provider_reward",
-                                "block_parsing": {
-                                    "parser_arg": [
-                                        "latest"
-                                    ],
-                                    "parser_func": "DEFAULT"
-                                },
-                                "compute_units": 10,
-                                "enabled": true,
-                                "category": {
-                                    "deterministic": true,
-                                    "stateful": 0
-                                }
-                            },
-                            {
-                                "name": "/lavanet/lava/rewards/show_iprpc_data",
-                                "block_parsing": {
-                                    "parser_arg": [
-                                        "latest"
-                                    ],
-                                    "parser_func": "DEFAULT"
-                                },
-                                "compute_units": 10,
-                                "enabled": true,
-                                "category": {
-                                    "deterministic": true,
-                                    "stateful": 0
-                                }
-                            },
-                            {
-                                "name": "/lavanet/lava/pairing/providers_epoch_cu",
-                                "block_parsing": {
-                                    "parser_arg": [
-                                        "latest"
-                                    ],
-                                    "parser_func": "DEFAULT"
-                                },
-                                "compute_units": 10,
-                                "enabled": true,
-                                "category": {
-                                    "deterministic": true,
-                                    "stateful": 0
-                                }
-                            },
-                            {
-                                "name": "/lavanet/lava/subscription/estimated_validator_rewards/{validator}/{amount_delegator}",
-                                "block_parsing": {
-                                    "parser_arg": [
-                                        "latest"
-                                    ],
-                                    "parser_func": "DEFAULT"
-                                },
-                                "compute_units": 10,
-                                "enabled": true,
-                                "category": {
-                                    "deterministic": true,
-                                    "stateful": 0
-                                }
-                            },
-                            {
-                                "name": "/lavanet/lava/subscription/tracked_usage/{subscription}",
-                                "block_parsing": {
-                                    "parser_arg": [
-                                        "latest"
-                                    ],
-                                    "parser_func": "DEFAULT"
-                                },
-                                "compute_units": 10,
-                                "enabled": true,
-                                "category": {
-                                    "deterministic": true,
-                                    "stateful": 0
-                                }
-                            },
-                            {
-                                "name": "/lavanet/lava/subscription/estimated_rewards/{provider}/{chain_id}/{amount_delegator}",
-                                "block_parsing": {
-                                    "parser_arg": [
-                                        "latest"
-                                    ],
-                                    "parser_func": "DEFAULT"
-                                },
-                                "compute_units": 10,
-                                "enabled": true,
-                                "category": {
-                                    "deterministic": true,
-                                    "stateful": 0
-                                }
-                            },
-                            {
-                                "name": "/lavanet/lava/rewards/SpecTrackedInfo/{chain_id}/{provider}",
-                                "block_parsing": {
-                                    "parser_arg": [
-                                        "latest"
-                                    ],
-                                    "parser_func": "DEFAULT"
-                                },
-                                "compute_units": 10,
-                                "enabled": true,
-                                "category": {
-                                    "deterministic": true,
-                                    "stateful": 0
-                                }
-                            },
-                            {
-                                "name": "/lavanet/lava/subscription/estimated_provider_rewards/{provider}/{amount_delegator}",
-                                "block_parsing": {
-                                    "parser_arg": [
-                                        "latest"
-                                    ],
-                                    "parser_func": "DEFAULT"
-                                },
-                                "compute_units": 10,
-                                "enabled": true,
-                                "category": {
-                                    "deterministic": true,
-                                    "stateful": 0
-                                }
-                            },
-                            {
-                                "name": "/lavanet/lava/epochstorage/provider_metadata/{provider}",
-                                "block_parsing": {
-                                    "parser_arg": [
-                                        "latest"
-                                    ],
-                                    "parser_func": "DEFAULT"
-                                },
-                                "compute_units": 10,
-                                "enabled": true,
-                                "category": {
-                                    "deterministic": true,
-                                    "stateful": 0
-                                }
-                            },
-                            {
-                                "name": "/lavanet/lava/pairing/provider_reputation_details/{address}/{chainID}/{cluster}",
-                                "block_parsing": {
-                                    "parser_arg": [
-                                        "latest"
-                                    ],
-                                    "parser_func": "DEFAULT"
-                                },
-                                "compute_units": 10,
-                                "enabled": true,
-                                "category": {
-                                    "deterministic": true,
-                                    "stateful": 0
-                                }
-                            },
-                            {
-                                "name": "/lavanet/lava/subscription/estimated_pools_rewards",
-                                "block_parsing": {
-                                    "parser_arg": [
-                                        "latest"
-                                    ],
-                                    "parser_func": "DEFAULT"
-                                },
-                                "compute_units": 10,
-                                "enabled": true,
-                                "category": {
-                                    "deterministic": true,
-                                    "stateful": 0
-                                }
-                            },
-                            {
-                                "name": "/lavanet/lava/pairing/provider_reputation/{provider}/{chainID}/{cluster}",
-                                "block_parsing": {
-                                    "parser_arg": [
-                                        "latest"
-                                    ],
-                                    "parser_func": "DEFAULT"
-                                },
-                                "compute_units": 10,
-                                "enabled": true,
-                                "category": {
-                                    "deterministic": true,
-                                    "stateful": 0
-                                }
-                            }
-                        ],
-                        "headers": [],
-                        "inheritance_apis": [],
-                        "parse_directives": [],
-                        "verifications": [
-                            {
-                                "name": "chain-id",
-                                "values": [
-                                    {
-                                        "expected_value": "lava-testnet-2"
-                                    }
-                                ]
-                            },
-                            {
-                                "name": "pruning",
-                                "values": [
-                                    {
-                                        "latest_distance": 5760
-                                    },
-                                    {
-                                        "extension": "archive",
-                                        "expected_value": "340778"
-                                    }
-                                ]
-                            }
-                        ],
-                        "extensions": [
-                            {
-                                "name": "archive",
-                                "cu_multiplier": 5,
-                                "rule": {
-                                    "block": 5680
-                                }
-                            }
-                        ]
-                    },
-                    {
-                        "enabled": true,
-                        "collection_data": {
-                            "api_interface": "grpc",
-                            "internal_path": "",
-                            "type": "",
-                            "add_on": ""
-                        },
-                        "apis": [
-                            {
-                                "name": "lavanet.lava.conflict.Query/ConflictVote",
-                                "block_parsing": {
-                                    "parser_arg": [
-                                        "latest"
-                                    ],
-                                    "parser_func": "DEFAULT"
-                                },
-                                "compute_units": 10,
-                                "enabled": true,
-                                "category": {
-                                    "deterministic": true,
-                                    "stateful": 0
-                                }
-                            },
-                            {
-                                "name": "lavanet.lava.conflict.Query/ConflictVoteAll",
-                                "block_parsing": {
-                                    "parser_arg": [
-                                        "latest"
-                                    ],
-                                    "parser_func": "DEFAULT"
-                                },
-                                "compute_units": 10,
-                                "enabled": true,
-                                "category": {
-                                    "deterministic": true,
-                                    "stateful": 0
-                                }
-                            },
-                            {
-                                "name": "lavanet.lava.conflict.Query/Params",
-                                "block_parsing": {
-                                    "parser_arg": [
-                                        "latest"
-                                    ],
-                                    "parser_func": "DEFAULT"
-                                },
-                                "compute_units": 10,
-                                "enabled": true,
-                                "category": {
-                                    "deterministic": true,
-                                    "stateful": 0
-                                }
-                            },
-                            {
-                                "name": "lavanet.lava.epochstorage.Query/EpochDetails",
-                                "block_parsing": {
-                                    "parser_arg": [
-                                        "latest"
-                                    ],
-                                    "parser_func": "DEFAULT"
-                                },
-                                "compute_units": 10,
-                                "enabled": true,
-                                "category": {
-                                    "deterministic": true,
-                                    "stateful": 0
-                                }
-                            },
-                            {
-                                "name": "lavanet.lava.epochstorage.Query/FixatedParams",
-                                "block_parsing": {
-                                    "parser_arg": [
-                                        "latest"
-                                    ],
-                                    "parser_func": "DEFAULT"
-                                },
-                                "compute_units": 10,
-                                "enabled": true,
-                                "category": {
-                                    "deterministic": true,
-                                    "stateful": 0
-                                }
-                            },
-                            {
-                                "name": "lavanet.lava.epochstorage.Query/FixatedParamsAll",
-                                "block_parsing": {
-                                    "parser_arg": [
-                                        "latest"
-                                    ],
-                                    "parser_func": "DEFAULT"
-                                },
-                                "compute_units": 10,
-                                "enabled": true,
-                                "category": {
-                                    "deterministic": true,
-                                    "stateful": 0
-                                }
-                            },
-                            {
-                                "name": "lavanet.lava.epochstorage.Query/Params",
-                                "block_parsing": {
-                                    "parser_arg": [
-                                        "latest"
-                                    ],
-                                    "parser_func": "DEFAULT"
-                                },
-                                "compute_units": 10,
-                                "enabled": true,
-                                "category": {
-                                    "deterministic": true,
-                                    "stateful": 0
-                                }
-                            },
-                            {
-                                "name": "lavanet.lava.epochstorage.Query/StakeStorage",
-                                "block_parsing": {
-                                    "parser_arg": [
-                                        "latest"
-                                    ],
-                                    "parser_func": "DEFAULT"
-                                },
-                                "compute_units": 10,
-                                "enabled": true,
-                                "category": {
-                                    "deterministic": true,
-                                    "stateful": 0
-                                }
-                            },
-                            {
-                                "name": "lavanet.lava.epochstorage.Query/StakeStorageAll",
-                                "block_parsing": {
-                                    "parser_arg": [
-                                        "latest"
-                                    ],
-                                    "parser_func": "DEFAULT"
-                                },
-                                "compute_units": 10,
-                                "enabled": true,
-                                "category": {
-                                    "deterministic": true,
-                                    "stateful": 0
-                                }
-                            },
-                            {
-                                "name": "lavanet.lava.pairing.Query/Clients",
-                                "block_parsing": {
-                                    "parser_arg": [
-                                        "latest"
-                                    ],
-                                    "parser_func": "DEFAULT"
-                                },
-                                "compute_units": 10,
-                                "enabled": true,
-                                "category": {
-                                    "deterministic": true,
-                                    "stateful": 0
-                                }
-                            },
-                            {
-                                "name": "lavanet.lava.pairing.Query/EpochPayments",
-                                "block_parsing": {
-                                    "parser_arg": [
-                                        "latest"
-                                    ],
-                                    "parser_func": "DEFAULT"
-                                },
-                                "compute_units": 10,
-                                "enabled": true,
-                                "category": {
-                                    "deterministic": true,
-                                    "stateful": 0
-                                }
-                            },
-                            {
-                                "name": "lavanet.lava.pairing.Query/EpochPaymentsAll",
-                                "block_parsing": {
-                                    "parser_arg": [
-                                        "latest"
-                                    ],
-                                    "parser_func": "DEFAULT"
-                                },
-                                "compute_units": 10,
-                                "enabled": true,
-                                "category": {
-                                    "deterministic": true,
-                                    "stateful": 0
-                                }
-                            },
-                            {
-                                "name": "lavanet.lava.pairing.Query/SdkPairing",
-                                "block_parsing": {
-                                    "parser_arg": [
-                                        "latest"
-                                    ],
-                                    "parser_func": "DEFAULT"
-                                },
-                                "compute_units": 10,
-                                "enabled": true,
-                                "category": {
-                                    "deterministic": true,
-                                    "stateful": 0
-                                }
-                            },
-                            {
-                                "name": "lavanet.lava.pairing.Query/GetPairing",
-                                "block_parsing": {
-                                    "parser_arg": [
-                                        "latest"
-                                    ],
-                                    "parser_func": "DEFAULT"
-                                },
-                                "compute_units": 10,
-                                "enabled": true,
-                                "category": {
-                                    "deterministic": true,
-                                    "stateful": 0
-                                }
-                            },
-                            {
-                                "name": "lavanet.lava.pairing.Query/Params",
-                                "block_parsing": {
-                                    "parser_arg": [
-                                        "latest"
-                                    ],
-                                    "parser_func": "DEFAULT"
-                                },
-                                "compute_units": 10,
-                                "enabled": true,
-                                "category": {
-                                    "deterministic": true,
-                                    "stateful": 0
-                                }
-                            },
-                            {
-                                "name": "lavanet.lava.pairing.Query/ProviderPaymentStorage",
-                                "block_parsing": {
-                                    "parser_arg": [
-                                        "latest"
-                                    ],
-                                    "parser_func": "DEFAULT"
-                                },
-                                "compute_units": 10,
-                                "enabled": true,
-                                "category": {
-                                    "deterministic": true,
-                                    "stateful": 0
-                                }
-                            },
-                            {
-                                "name": "lavanet.lava.pairing.Query/ProviderPaymentStorageAll",
-                                "block_parsing": {
-                                    "parser_arg": [
-                                        "latest"
-                                    ],
-                                    "parser_func": "DEFAULT"
-                                },
-                                "compute_units": 10,
-                                "enabled": true,
-                                "category": {
-                                    "deterministic": true,
-                                    "stateful": 0
-                                }
-                            },
-                            {
-                                "name": "lavanet.lava.pairing.Query/Providers",
-                                "block_parsing": {
-                                    "parser_arg": [
-                                        "latest"
-                                    ],
-                                    "parser_func": "DEFAULT"
-                                },
-                                "compute_units": 10,
-                                "enabled": true,
-                                "category": {
-                                    "deterministic": true,
-                                    "stateful": 0
-                                }
-                            },
-                            {
-                                "name": "lavanet.lava.pairing.Query/UniquePaymentStorageClientProvider",
-                                "block_parsing": {
-                                    "parser_arg": [
-                                        "latest"
-                                    ],
-                                    "parser_func": "DEFAULT"
-                                },
-                                "compute_units": 10,
-                                "enabled": true,
-                                "category": {
-                                    "deterministic": true,
-                                    "stateful": 0
-                                }
-                            },
-                            {
-                                "name": "lavanet.lava.pairing.Query/UniquePaymentStorageClientProviderAll",
-                                "block_parsing": {
-                                    "parser_arg": [
-                                        "latest"
-                                    ],
-                                    "parser_func": "DEFAULT"
-                                },
-                                "compute_units": 10,
-                                "enabled": true,
-                                "category": {
-                                    "deterministic": true,
-                                    "stateful": 0
-                                }
-                            },
-                            {
-                                "name": "lavanet.lava.pairing.Query/UserEntry",
-                                "block_parsing": {
-                                    "parser_arg": [
-                                        ""
-                                    ],
-                                    "parser_func": "EMPTY"
-                                },
-                                "compute_units": 10,
-                                "enabled": true,
-                                "category": {
-                                    "deterministic": true,
-                                    "stateful": 0
-                                }
-                            },
-                            {
-                                "name": "lavanet.lava.pairing.Query/VerifyPairing",
-                                "block_parsing": {
-                                    "parser_arg": [
-                                        "block",
-                                        ":"
-                                    ],
-                                    "parser_func": "PARSE_DICTIONARY"
-                                },
-                                "compute_units": 10,
-                                "enabled": true,
-                                "category": {
-                                    "deterministic": true,
-                                    "stateful": 0
-                                }
-                            },
-                            {
-                                "name": "lavanet.lava.spec.Query/Chain",
-                                "block_parsing": {
-                                    "parser_arg": [
-                                        "latest"
-                                    ],
-                                    "parser_func": "DEFAULT"
-                                },
-                                "compute_units": 10,
-                                "enabled": true,
-                                "category": {
-                                    "deterministic": true,
-                                    "stateful": 0
-                                }
-                            },
-                            {
-                                "name": "lavanet.lava.spec.Query/Params",
-                                "block_parsing": {
-                                    "parser_arg": [
-                                        "latest"
-                                    ],
-                                    "parser_func": "DEFAULT"
-                                },
-                                "compute_units": 10,
-                                "enabled": true,
-                                "category": {
-                                    "deterministic": true,
-                                    "stateful": 0
-                                }
-                            },
-                            {
-                                "name": "lavanet.lava.spec.Query/ShowAllChains",
-                                "block_parsing": {
-                                    "parser_arg": [
-                                        "latest"
-                                    ],
-                                    "parser_func": "DEFAULT"
-                                },
-                                "compute_units": 10,
-                                "enabled": true,
-                                "category": {
-                                    "deterministic": true,
-                                    "stateful": 0
-                                }
-                            },
-                            {
-                                "name": "lavanet.lava.spec.Query/ShowChainInfo",
-                                "block_parsing": {
-                                    "parser_arg": [
-                                        "latest"
-                                    ],
-                                    "parser_func": "DEFAULT"
-                                },
-                                "compute_units": 10,
-                                "enabled": true,
-                                "category": {
-                                    "deterministic": true,
-                                    "stateful": 0
-                                }
-                            },
-                            {
-                                "name": "lavanet.lava.spec.Query/Spec",
-                                "block_parsing": {
-                                    "parser_arg": [
-                                        "latest"
-                                    ],
-                                    "parser_func": "DEFAULT"
-                                },
-                                "compute_units": 10,
-                                "enabled": true,
-                                "category": {
-                                    "deterministic": true,
-                                    "stateful": 0
-                                }
-                            },
-                            {
-                                "name": "lavanet.lava.spec.Query/SpecAll",
-                                "block_parsing": {
-                                    "parser_arg": [
-                                        "latest"
-                                    ],
-                                    "parser_func": "DEFAULT"
-                                },
-                                "compute_units": 10,
-                                "enabled": true,
-                                "category": {
-                                    "deterministic": true,
-                                    "stateful": 0
-                                }
-                            },
-                            {
-                                "name": "router.v1.Query.Params",
-                                "block_parsing": {
-                                    "parser_arg": [
-                                        "latest"
-                                    ],
-                                    "parser_func": "DEFAULT"
-                                },
-                                "compute_units": 10,
-                                "enabled": false,
-                                "category": {
-                                    "deterministic": true,
-                                    "stateful": 0
-                                }
-                            },
-                            {
-                                "name": "lavanet.lava.spec.Query/SpecRaw",
-                                "block_parsing": {
-                                    "parser_arg": [
-                                        "latest"
-                                    ],
-                                    "parser_func": "DEFAULT"
-                                },
-                                "compute_units": 10,
-                                "enabled": true,
-                                "category": {
-                                    "deterministic": true,
-                                    "stateful": 0
-                                }
-                            },
-                            {
-                                "name": "lavanet.lava.subscription.Query/ListProjects",
-                                "block_parsing": {
-                                    "parser_arg": [
-                                        "latest"
-                                    ],
-                                    "parser_func": "DEFAULT"
-                                },
-                                "compute_units": 10,
-                                "enabled": true,
-                                "category": {
-                                    "deterministic": true,
-                                    "stateful": 0
-                                }
-                            },
-                            {
-                                "name": "lavanet.lava.fixationstore.Query/AllIndices",
-                                "block_parsing": {
-                                    "parser_arg": [
-                                        "latest"
-                                    ],
-                                    "parser_func": "DEFAULT"
-                                },
-                                "compute_units": 10,
-                                "enabled": true,
-                                "category": {
-                                    "deterministic": true,
-                                    "stateful": 0
-                                }
-                            },
-                            {
-                                "name": "lavanet.lava.conflict.Query/ConsumerConflicts",
-                                "block_parsing": {
-                                    "parser_arg": [
-                                        "latest"
-                                    ],
-                                    "parser_func": "DEFAULT"
-                                },
-                                "compute_units": 10,
-                                "enabled": true,
-                                "category": {
-                                    "deterministic": true,
-                                    "stateful": 0
-                                }
-                            },
-                            {
-                                "name": "lavanet.lava.protocol.Query/Params",
-                                "block_parsing": {
-                                    "parser_arg": [
-                                        "latest"
-                                    ],
-                                    "parser_func": "DEFAULT"
-                                },
-                                "compute_units": 10,
-                                "enabled": true,
-                                "category": {
-                                    "deterministic": true,
-                                    "stateful": 0
-                                }
-                            },
-                            {
-                                "name": "lavanet.lava.spec.Query/SpecAllRaw",
-                                "block_parsing": {
-                                    "parser_arg": [
-                                        "latest"
-                                    ],
-                                    "parser_func": "DEFAULT"
-                                },
-                                "compute_units": 10,
-                                "enabled": true,
-                                "category": {
-                                    "deterministic": true,
-                                    "stateful": 0
-                                }
-                            },
-                            {
-                                "name": "lavanet.lava.projects.Query/Info",
-                                "block_parsing": {
-                                    "parser_arg": [
-                                        "latest"
-                                    ],
-                                    "parser_func": "DEFAULT"
-                                },
-                                "compute_units": 10,
-                                "enabled": true,
-                                "category": {
-                                    "deterministic": true,
-                                    "stateful": 0
-                                }
-                            },
-                            {
-                                "name": "lavanet.lava.timerstore.Query/StoreKeys",
-                                "block_parsing": {
-                                    "parser_arg": [
-                                        "latest"
-                                    ],
-                                    "parser_func": "DEFAULT"
-                                },
-                                "compute_units": 10,
-                                "enabled": true,
-                                "category": {
-                                    "deterministic": true,
-                                    "stateful": 0
-                                }
-                            },
-                            {
-                                "name": "lavanet.lava.projects.Query/Params",
-                                "block_parsing": {
-                                    "parser_arg": [
-                                        "latest"
-                                    ],
-                                    "parser_func": "DEFAULT"
-                                },
-                                "compute_units": 10,
-                                "enabled": true,
-                                "category": {
-                                    "deterministic": true,
-                                    "stateful": 0
-                                }
-                            },
-                            {
-                                "name": "lavanet.lava.fixationstore.Query/Entry",
-                                "block_parsing": {
-                                    "parser_arg": [
-                                        "latest"
-                                    ],
-                                    "parser_func": "DEFAULT"
-                                },
-                                "compute_units": 10,
-                                "enabled": true,
-                                "category": {
-                                    "deterministic": true,
-                                    "stateful": 0
-                                }
-                            },
-                            {
-                                "name": "lavanet.lava.rewards.Query/BlockReward",
-                                "block_parsing": {
-                                    "parser_arg": [
-                                        "latest"
-                                    ],
-                                    "parser_func": "DEFAULT"
-                                },
-                                "compute_units": 10,
-                                "enabled": true,
-                                "category": {
-                                    "deterministic": true,
-                                    "stateful": 0
-                                }
-                            },
-                            {
-                                "name": "lavanet.lava.dualstaking.Query/Params",
-                                "block_parsing": {
-                                    "parser_arg": [
-                                        "latest"
-                                    ],
-                                    "parser_func": "DEFAULT"
-                                },
-                                "compute_units": 10,
-                                "enabled": true,
-                                "category": {
-                                    "deterministic": true,
-                                    "stateful": 0
-                                }
-                            },
-                            {
-                                "name": "lavanet.lava.dualstaking.Query/DelegatorRewards",
-                                "block_parsing": {
-                                    "parser_arg": [
-                                        "latest"
-                                    ],
-                                    "parser_func": "DEFAULT"
-                                },
-                                "compute_units": 10,
-                                "enabled": true,
-                                "category": {
-                                    "deterministic": true,
-                                    "stateful": 0
-                                }
-                            },
-                            {
-                                "name": "lavanet.lava.downtime.v1.Query/QueryDowntime",
-                                "block_parsing": {
-                                    "parser_arg": [
-                                        "latest"
-                                    ],
-                                    "parser_func": "DEFAULT"
-                                },
-                                "compute_units": 10,
-                                "enabled": true,
-                                "category": {
-                                    "deterministic": true,
-                                    "stateful": 0
-                                }
-                            },
-                            {
-                                "name": "lavanet.lava.timerstore.Query/Next",
-                                "block_parsing": {
-                                    "parser_arg": [
-                                        "latest"
-                                    ],
-                                    "parser_func": "DEFAULT"
-                                },
-                                "compute_units": 10,
-                                "enabled": true,
-                                "category": {
-                                    "deterministic": true,
-                                    "stateful": 0
-                                }
-                            },
-                            {
-                                "name": "lavanet.lava.plans.Query/Info",
-                                "block_parsing": {
-                                    "parser_arg": [
-                                        "latest"
-                                    ],
-                                    "parser_func": "DEFAULT"
-                                },
-                                "compute_units": 10,
-                                "enabled": true,
-                                "category": {
-                                    "deterministic": true,
-                                    "stateful": 0
-                                }
-                            },
-                            {
-                                "name": "lavanet.lava.pairing.Query/EffectivePolicy",
-                                "block_parsing": {
-                                    "parser_arg": [
-                                        "latest"
-                                    ],
-                                    "parser_func": "DEFAULT"
-                                },
-                                "compute_units": 10,
-                                "enabled": true,
-                                "category": {
-                                    "deterministic": true,
-                                    "stateful": 0
-                                }
-                            },
-                            {
-                                "name": "lavanet.lava.subscription.Query/List",
-                                "block_parsing": {
-                                    "parser_arg": [
-                                        "latest"
-                                    ],
-                                    "parser_func": "DEFAULT"
-                                },
-                                "compute_units": 10,
-                                "enabled": true,
-                                "category": {
-                                    "deterministic": true,
-                                    "stateful": 0
-                                }
-                            },
-                            {
-                                "name": "lavanet.lava.plans.Query/Params",
-                                "block_parsing": {
-                                    "parser_arg": [
-                                        "latest"
-                                    ],
-                                    "parser_func": "DEFAULT"
-                                },
-                                "compute_units": 10,
-                                "enabled": true,
-                                "category": {
-                                    "deterministic": true,
-                                    "stateful": 0
-                                }
-                            },
-                            {
-                                "name": "lavanet.lava.pairing.Query/StaticProvidersList",
-                                "block_parsing": {
-                                    "parser_arg": [
-                                        "latest"
-                                    ],
-                                    "parser_func": "DEFAULT"
-                                },
-                                "compute_units": 10,
-                                "enabled": true,
-                                "category": {
-                                    "deterministic": true,
-                                    "stateful": 0
-                                }
-                            },
-                            {
-                                "name": "lavanet.lava.downtime.v1.Query/QueryParams",
-                                "block_parsing": {
-                                    "parser_arg": [
-                                        "latest"
-                                    ],
-                                    "parser_func": "DEFAULT"
-                                },
-                                "compute_units": 10,
-                                "enabled": true,
-                                "category": {
-                                    "deterministic": true,
-                                    "stateful": 0
-                                }
-                            },
-                            {
-                                "name": "lavanet.lava.rewards.Query/Params",
-                                "block_parsing": {
-                                    "parser_arg": [
-                                        "latest"
-                                    ],
-                                    "parser_func": "DEFAULT"
-                                },
-                                "compute_units": 10,
-                                "enabled": true,
-                                "category": {
-                                    "deterministic": true,
-                                    "stateful": 0
-                                }
-                            },
-                            {
-                                "name": "lavanet.lava.subscription.Query/Params",
-                                "block_parsing": {
-                                    "parser_arg": [
-                                        "latest"
-                                    ],
-                                    "parser_func": "DEFAULT"
-                                },
-                                "compute_units": 10,
-                                "enabled": true,
-                                "category": {
-                                    "deterministic": true,
-                                    "stateful": 0
-                                }
-                            },
-                            {
-                                "name": "lavanet.lava.dualstaking.Query/ProviderDelegators",
-                                "block_parsing": {
-                                    "parser_arg": [
-                                        "latest"
-                                    ],
-                                    "parser_func": "DEFAULT"
-                                },
-                                "compute_units": 10,
-                                "enabled": true,
-                                "category": {
-                                    "deterministic": true,
-                                    "stateful": 0
-                                }
-                            },
-                            {
-                                "name": "lavanet.lava.plans.Query/List",
-                                "block_parsing": {
-                                    "parser_arg": [
-                                        "latest"
-                                    ],
-                                    "parser_func": "DEFAULT"
-                                },
-                                "compute_units": 10,
-                                "enabled": true,
-                                "category": {
-                                    "deterministic": true,
-                                    "stateful": 0
-                                }
-                            },
-                            {
-                                "name": "lavanet.lava.fixationstore.Query/Versions",
-                                "block_parsing": {
-                                    "parser_arg": [
-                                        "latest"
-                                    ],
-                                    "parser_func": "DEFAULT"
-                                },
-                                "compute_units": 10,
-                                "enabled": true,
-                                "category": {
-                                    "deterministic": true,
-                                    "stateful": 0
-                                }
-                            },
-                            {
-                                "name": "lavanet.lava.fixationstore.Query/StoreKeys",
-                                "block_parsing": {
-                                    "parser_arg": [
-                                        "latest"
-                                    ],
-                                    "parser_func": "DEFAULT"
-                                },
-                                "compute_units": 10,
-                                "enabled": true,
-                                "category": {
-                                    "deterministic": true,
-                                    "stateful": 0
-                                }
-                            },
-                            {
-                                "name": "lavanet.lava.rewards.Query/Pools",
-                                "block_parsing": {
-                                    "parser_arg": [
-                                        "latest"
-                                    ],
-                                    "parser_func": "DEFAULT"
-                                },
-                                "compute_units": 10,
-                                "enabled": true,
-                                "category": {
-                                    "deterministic": true,
-                                    "stateful": 0
-                                }
-                            },
-                            {
-                                "name": "lavanet.lava.conflict.Query/ProviderConflicts",
-                                "block_parsing": {
-                                    "parser_arg": [
-                                        "latest"
-                                    ],
-                                    "parser_func": "DEFAULT"
-                                },
-                                "compute_units": 10,
-                                "enabled": true,
-                                "category": {
-                                    "deterministic": true,
-                                    "stateful": 0
-                                }
-                            },
-                            {
-                                "name": "lavanet.lava.pairing.Query/ProviderMonthlyPayout",
-                                "block_parsing": {
-                                    "parser_arg": [
-                                        "latest"
-                                    ],
-                                    "parser_func": "DEFAULT"
-                                },
-                                "compute_units": 10,
-                                "enabled": true,
-                                "category": {
-                                    "deterministic": true,
-                                    "stateful": 0
-                                }
-                            },
-                            {
-                                "name": "lavanet.lava.pairing.Query/SubscriptionMonthlyPayout",
-                                "block_parsing": {
-                                    "parser_arg": [
-                                        "latest"
-                                    ],
-                                    "parser_func": "DEFAULT"
-                                },
-                                "compute_units": 10,
-                                "enabled": true,
-                                "category": {
-                                    "deterministic": true,
-                                    "stateful": 0
-                                }
-                            },
-                            {
-                                "name": "lavanet.lava.subscription.Query/Current",
-                                "block_parsing": {
-                                    "parser_arg": [
-                                        "latest"
-                                    ],
-                                    "parser_func": "DEFAULT"
-                                },
-                                "compute_units": 10,
-                                "enabled": true,
-                                "category": {
-                                    "deterministic": true,
-                                    "stateful": 0
-                                }
-                            },
-                            {
-                                "name": "lavanet.lava.timerstore.Query/AllTimers",
-                                "block_parsing": {
-                                    "parser_arg": [
-                                        "latest"
-                                    ],
-                                    "parser_func": "DEFAULT"
-                                },
-                                "compute_units": 10,
-                                "enabled": true,
-                                "category": {
-                                    "deterministic": true,
-                                    "stateful": 0
-                                }
-                            },
-                            {
-                                "name": "lavanet.lava.projects.Query/Developer",
-                                "block_parsing": {
-                                    "parser_arg": [
-                                        "latest"
-                                    ],
-                                    "parser_func": "DEFAULT"
-                                },
-                                "compute_units": 10,
-                                "enabled": true,
-                                "category": {
-                                    "deterministic": true,
-                                    "stateful": 0
-                                }
-                            },
-                            {
-                                "name": "lavanet.lava.dualstaking.Query/DelegatorProviders",
-                                "block_parsing": {
-                                    "parser_arg": [
-                                        "latest"
-                                    ],
-                                    "parser_func": "DEFAULT"
-                                },
-                                "compute_units": 10,
-                                "enabled": true,
-                                "category": {
-                                    "deterministic": true,
-                                    "stateful": 0
-                                }
-                            },
-                            {
-                                "name": "lavanet.lava.subscription.Query/NextToMonthExpiry",
-                                "block_parsing": {
-                                    "parser_arg": [
-                                        "latest"
-                                    ],
-                                    "parser_func": "DEFAULT"
-                                },
-                                "compute_units": 10,
-                                "enabled": true,
-                                "category": {
-                                    "deterministic": true,
-                                    "stateful": 0
-                                }
-                            },
-                            {
-                                "name": "lavanet.lava.dualstaking.Query/DelegatorRewardsList",
-                                "block_parsing": {
-                                    "parser_arg": [
-                                        "latest"
-                                    ],
-                                    "parser_func": "DEFAULT"
-                                },
-                                "compute_units": 10,
-                                "enabled": true,
-                                "category": {
-                                    "deterministic": true,
-                                    "stateful": 0
-                                }
-                            },
-                            {
-                                "name": "lavanet.lava.pairing.Query/ProviderPairingChance",
-                                "block_parsing": {
-                                    "parser_arg": [
-                                        "latest"
-                                    ],
-                                    "parser_func": "DEFAULT"
-                                },
-                                "compute_units": 10,
-                                "enabled": true,
-                                "category": {
-                                    "deterministic": true,
-                                    "stateful": 0
-                                }
-                            },
-                            {
-                                "name": "lavanet.lava.rewards.Query/ProviderReward",
-                                "block_parsing": {
-                                    "parser_arg": [
-                                        "latest"
-                                    ],
-                                    "parser_func": "DEFAULT"
-                                },
-                                "compute_units": 10,
-                                "enabled": true,
-                                "category": {
-                                    "deterministic": true,
-                                    "stateful": 0
-                                }
-                            },
-                            {
-                                "name": "lavanet.lava.pairing.Query/ProvidersEpochCu",
-                                "block_parsing": {
-                                    "parser_arg": [
-                                        "latest"
-                                    ],
-                                    "parser_func": "DEFAULT"
-                                },
-                                "compute_units": 10,
-                                "enabled": true,
-                                "category": {
-                                    "deterministic": true,
-                                    "stateful": 0
-                                }
-                            },
-                            {
-                                "name": "lavanet.lava.rewards.Query/IprpcProviderRewardEstimation",
-                                "block_parsing": {
-                                    "parser_arg": [
-                                        "latest"
-                                    ],
-                                    "parser_func": "DEFAULT"
-                                },
-                                "compute_units": 10,
-                                "enabled": true,
-                                "category": {
-                                    "deterministic": true,
-                                    "stateful": 0
-                                }
-                            },
-                            {
-                                "name": "lavanet.lava.rewards.Query/IprpcSpecReward",
-                                "block_parsing": {
-                                    "parser_arg": [
-                                        "latest"
-                                    ],
-                                    "parser_func": "DEFAULT"
-                                },
-                                "compute_units": 10,
-                                "enabled": true,
-                                "category": {
-                                    "deterministic": true,
-                                    "stateful": 0
-                                }
-                            },
-                            {
-                                "name": "lavanet.lava.rewards.Query/ShowIprpcData",
-                                "block_parsing": {
-                                    "parser_arg": [
-                                        "latest"
-                                    ],
-                                    "parser_func": "DEFAULT"
-                                },
-                                "compute_units": 10,
-                                "enabled": true,
-                                "category": {
-                                    "deterministic": true,
-                                    "stateful": 0
-                                }
-                            },
-                            {
-                                "name": "lavanet.lava.pairing.Query/Provider",
-                                "block_parsing": {
-                                    "parser_arg": [
-                                        "latest"
-                                    ],
-                                    "parser_func": "DEFAULT"
-                                },
-                                "compute_units": 10,
-                                "enabled": true,
-                                "category": {
-                                    "deterministic": true,
-                                    "stateful": 0
-                                }
-                            },
-                            {
-                                "name": "lavanet.lava.subscription.Query/EstimatedRewards",
-                                "block_parsing": {
-                                    "parser_arg": [
-                                        "latest"
-                                    ],
-                                    "parser_func": "DEFAULT"
-                                },
-                                "compute_units": 10,
-                                "enabled": true,
-                                "category": {
-                                    "deterministic": true,
-                                    "stateful": 0
-                                }
-                            },
-                            {
-                                "name": "lavanet.lava.rewards.Query/SpecTrackedInfo",
-                                "block_parsing": {
-                                    "parser_arg": [
-                                        "latest"
-                                    ],
-                                    "parser_func": "DEFAULT"
-                                },
-                                "compute_units": 10,
-                                "enabled": true,
-                                "category": {
-                                    "deterministic": true,
-                                    "stateful": 0
-                                }
-                            },
-                            {
-                                "name": "lavanet.lava.subscription.Query/EstimatedValidatorRewards",
-                                "block_parsing": {
-                                    "parser_arg": [
-                                        "latest"
-                                    ],
-                                    "parser_func": "DEFAULT"
-                                },
-                                "compute_units": 10,
-                                "enabled": true,
-                                "category": {
-                                    "deterministic": true,
-                                    "stateful": 0
-                                }
-                            },
-                            {
-                                "name": "lavanet.lava.subscription.Query/TrackedUsage",
-                                "block_parsing": {
-                                    "parser_arg": [
-                                        "latest"
-                                    ],
-                                    "parser_func": "DEFAULT"
-                                },
-                                "compute_units": 10,
-                                "enabled": true,
-                                "category": {
-                                    "deterministic": true,
-                                    "stateful": 0
-                                }
-                            },
-                            {
-                                "name": "lavanet.lava.epochstorage.Query/ProviderMetaData",
-=======
-                                "name": "/lavanet/lava/pairing/verify_pairing/{chainID}/{client}/{provider}/{block}",
->>>>>>> 165f8d58
-                                "block_parsing": {
-                                    "parser_arg": [
-                                        "block",
-                                        "=",
-                                        "3"
-                                    ],
-                                    "parser_func": "PARSE_DICTIONARY_OR_ORDERED"
-                                },
-                                "compute_units": 10,
-                                "enabled": true,
-                                "category": {
-                                    "deterministic": true,
-                                    "stateful": 0
-<<<<<<< HEAD
-                                }
-                            },
-                            {
-                                "name": "lavanet.lava.subscription.Query/EstimatedProviderRewards",
-                                "block_parsing": {
-                                    "parser_arg": [
-                                        "latest"
-                                    ],
-                                    "parser_func": "DEFAULT"
-                                },
-                                "compute_units": 10,
-                                "enabled": true,
-                                "category": {
-                                    "deterministic": true,
-                                    "stateful": 0
-                                }
-                            },
-                            {
-                                "name": "lavanet.lava.pairing.Query/ProviderReputationDetails",
-                                "block_parsing": {
-                                    "parser_arg": [
-                                        "latest"
-                                    ],
-                                    "parser_func": "DEFAULT"
-                                },
-                                "compute_units": 10,
-                                "enabled": true,
-                                "category": {
-                                    "deterministic": true,
-                                    "stateful": 0
-                                }
-                            },
-                            {
-                                "name": "lavanet.lava.subscription.Query/EstimatedPoolsRewards",
-                                "block_parsing": {
-                                    "parser_arg": [
-                                        "latest"
-                                    ],
-                                    "parser_func": "DEFAULT"
-                                },
-                                "compute_units": 10,
-                                "enabled": true,
-                                "category": {
-                                    "deterministic": true,
-                                    "stateful": 0
-                                }
-                            },
-=======
                                 },
                                 "extra_compute_units": 0
                             }
@@ -2612,7 +87,6 @@
                             "add_on": ""
                         },
                         "apis": [
->>>>>>> 165f8d58
                             {
                                 "name": "lavanet.lava.pairing.Query/VerifyPairing",
                                 "block_parsing": {
@@ -2627,7 +101,8 @@
                                 "category": {
                                     "deterministic": true,
                                     "stateful": 0
-                                }
+                                },
+                                "extra_compute_units": 0
                             }
                         ],
                         "headers": [],
