--- conflicted
+++ resolved
@@ -11,15 +11,6 @@
                 "imports": [],
                 "block_distance_for_finalized_data": 0,
                 "average_block_time": 6500,
-<<<<<<< HEAD
-=======
-                "allowed_block_lag_for_qos_sync": 2,
-                "shares": 1,
-                "min_stake_provider": {
-                    "denom": "ulava",
-                    "amount": "5000000000"
-                },
->>>>>>> 165f8d58
                 "api_collections": [
                     {
                         "enabled": true,
@@ -237,7 +228,7 @@
                                 "category": {
                                     "deterministic": true,
                                     "stateful": 0
-                                }
+                                },
                                 "parsers": [
                                     {
                                         "parse_path": ".params.[0]",
@@ -418,7 +409,7 @@
                                 "category": {
                                     "deterministic": false,
                                     "stateful": 0
-                                }
+                                },
                                 "parsers": [
                                     {
                                         "parse_path": ".params.[0]",
