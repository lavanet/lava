--- conflicted
+++ resolved
@@ -181,11 +181,8 @@
       LATEST_BLOCK,
       "",
       [],
-<<<<<<< HEAD
+      GetStateful(chainMessage),
       virtualEpoch
-=======
-      GetStateful(chainMessage)
->>>>>>> d2342ee4
     );
     if (consumerSessionsMap instanceof Error) {
       return consumerSessionsMap;
